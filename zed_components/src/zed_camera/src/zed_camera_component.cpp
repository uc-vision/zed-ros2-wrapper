// Copyright 2022 Stereolabs
//
// Licensed under the Apache License, Version 2.0 (the "License");
// you may not use this file except in compliance with the License.
// You may obtain a copy of the License at
//
//      http://www.apache.org/licenses/LICENSE-2.0
//
// Unless required by applicable law or agreed to in writing, software
// distributed under the License is distributed on an "AS IS" BASIS,
// WITHOUT WARRANTIES OR CONDITIONS OF ANY KIND, either express or implied.
// See the License for the specific language governing permissions and
// limitations under the License.

#include "zed_camera_component.hpp"

#include <sys/resource.h>

#include <diagnostic_msgs/msg/diagnostic_status.hpp>
#include <limits>
#include <rcl_interfaces/msg/parameter_descriptor.hpp>
#include <rclcpp/time.hpp>
#include <rclcpp/utilities.hpp>
#include <sensor_msgs/distortion_models.hpp>
#include <sensor_msgs/image_encodings.hpp>
#include <sensor_msgs/msg/point_field.hpp>
#include <sensor_msgs/point_cloud2_iterator.hpp>
#include <sstream>
#include <stdexcept>
#include <type_traits>
#include <vector>
#include <sstream>

#include "sl_logging.hpp"

#ifdef FOUND_HUMBLE
#include <tf2_geometry_msgs/tf2_geometry_msgs.hpp>
#elif defined FOUND_IRON
#include <tf2_geometry_msgs/tf2_geometry_msgs.hpp>
#elif defined FOUND_FOXY
#include <tf2_geometry_msgs/tf2_geometry_msgs.h>
#else
#error Unsupported ROS2 distro
#endif

#include <sl/Camera.hpp>

#include "sl_tools.hpp"

using namespace std::chrono_literals;
using namespace std::placeholders;

// Used for simulation data input
#define ZED_SDK_PORT 30000

namespace stereolabs
{

// ----> Global constants
const double DEG2RAD = 0.017453293;
const double RAD2DEG = 57.295777937;

const sl::COORDINATE_SYSTEM ROS_COORDINATE_SYSTEM =
  sl::COORDINATE_SYSTEM::RIGHT_HANDED_Z_UP_X_FWD;
const sl::UNIT ROS_MEAS_UNITS = sl::UNIT::METER;

const int QOS_QUEUE_SIZE = 10;
// <---- Global constants

ZedCamera::ZedCamera(const rclcpp::NodeOptions & options)
: Node("zed_node", options),
  mQos(QOS_QUEUE_SIZE),
  mAiInstanceID(0),
  mDiagUpdater(this),
  mImuTfFreqTimer(get_clock()),
  mGrabFreqTimer(get_clock()),
  mImuFreqTimer(get_clock()),
  mBaroFreqTimer(get_clock()),
  mMagFreqTimer(get_clock()),
  mOdomFreqTimer(get_clock()),
  mPoseFreqTimer(get_clock()),
  mPcPubFreqTimer(get_clock()),
  mVdPubFreqTimer(get_clock()),
  mSensPubFreqTimer(get_clock()),
  mOdFreqTimer(get_clock()),
  mBtFreqTimer(get_clock()),
  mPcFreqTimer(get_clock()),
  mGnssFixFreqTimer(get_clock()),
  mFrameTimestamp(TIMEZERO_ROS),
  mGnssTimestamp(TIMEZERO_ROS),
  mLastTs_imu(TIMEZERO_ROS),
  mLastTs_baro(TIMEZERO_ROS),
  mLastTs_mag(TIMEZERO_ROS),
  mLastTs_odom(TIMEZERO_ROS),
  mLastTs_pose(TIMEZERO_ROS),
  mLastTs_pc(TIMEZERO_ROS),
  mPrevTs_pc(TIMEZERO_ROS),
  mLastClock(TIMEZERO_ROS),
  mStreamingServerRequired(false),
  mStreamingServerRunning(false)
{
  RCLCPP_INFO(get_logger(), "********************************");
  RCLCPP_INFO(get_logger(), "      ZED Camera Component ");
  RCLCPP_INFO(get_logger(), "********************************");
  RCLCPP_INFO(get_logger(), " * namespace: %s", get_namespace());
  RCLCPP_INFO(get_logger(), " * node name: %s", get_name());
  RCLCPP_INFO(get_logger(), "********************************");

  const size_t SDK_MAJOR_REQ = 4;
  const size_t SDK_MINOR_REQ = 1;

  if (ZED_SDK_MAJOR_VERSION < SDK_MAJOR_REQ ||
    (ZED_SDK_MAJOR_VERSION == SDK_MAJOR_REQ &&
    ZED_SDK_MINOR_VERSION < SDK_MINOR_REQ))
  {
    RCLCPP_ERROR_STREAM(
      get_logger(),
      "This version of the ZED ROS2 wrapper is designed to work with ZED SDK "
      "v" << static_cast<int>(SDK_MAJOR_REQ)
          << "." << static_cast<int>(SDK_MINOR_REQ) << " or newer.");
    RCLCPP_INFO_STREAM(
      get_logger(), "* Detected SDK v"
        << ZED_SDK_MAJOR_VERSION << "."
        << ZED_SDK_MINOR_VERSION << "."
        << ZED_SDK_PATCH_VERSION << "-"
        << ZED_SDK_BUILD_ID);
    RCLCPP_INFO(get_logger(), "Node stopped");
    exit(EXIT_FAILURE);
  }

<<<<<<< HEAD
  // ----> Start a "one shot timer" to initialize the node and make `shared_from_this` available
  std::chrono::milliseconds init_msec(static_cast<int>(50.0));
  mInitTimer = create_wall_timer(
    std::chrono::duration_cast<std::chrono::milliseconds>(init_msec),
    std::bind(&ZedCamera::init, this));
  // <---- Start a "one shot timer" to initialize the node and make `shared_from_this` available
}

void ZedCamera::init()
{
  // Stop the timer for "one shot" initialization
  mInitTimer->cancel();
=======
  // ----> Publishers/Sbscribers options
  #ifndef FOUND_FOXY
  mPubOpt.qos_overriding_options =
    rclcpp::QosOverridingOptions::with_default_policies();
  mSubOpt.qos_overriding_options =
    rclcpp::QosOverridingOptions::with_default_policies();
  #endif
  // <---- Publishers/Sbscribers options
>>>>>>> 6b61f841

  // Parameters initialization
  initParameters();

  // ----> Diagnostic initialization
  mDiagUpdater.add(
    "ZED Diagnostic", this,
    &ZedCamera::callback_updateDiagnostic);
  std::string hw_id = std::string("Stereolabs camera: ") + mCameraName;
  mDiagUpdater.setHardwareID(hw_id);
  // <---- Diagnostic initialization

  // Services initialization
  initServices();

  // ----> Start camera
  if (!startCamera()) {
    exit(EXIT_FAILURE);
  }
  // <---- Start camera

  // Dynamic parameters callback
  mParamChangeCallbackHandle = add_on_set_parameters_callback(
    std::bind(&ZedCamera::callback_paramChange, this, _1));
}

ZedCamera::~ZedCamera()
{
  DEBUG_STREAM_COMM("Destroying node");

  // ----> Stop subscribers
  mClickedPtSub.reset();
  mGnssFixSub.reset();
  mClockSub.reset();
  // <---- Stop subscribers

  if (mObjDetRunning) {
    std::lock_guard<std::mutex> lock(mObjDetMutex);
    stopObjDetect();
  }

  if (mBodyTrkRunning) {
    std::lock_guard<std::mutex> lock(mBodyTrkMutex);
    stopBodyTracking();
  }

  if (mSpatialMappingRunning) {
    std::lock_guard<std::mutex> lock(mMappingMutex);
    stop3dMapping();
  }

  DEBUG_STREAM_PT("Stopping path timer");
  if (mPathTimer) {
    mPathTimer->cancel();
  }
  DEBUG_STREAM_MAP("Stopping fused cloud timer");
  if (mFusedPcTimer) {
    mFusedPcTimer->cancel();
  }

  DEBUG_STREAM_SENS("Stopping temperatures timer");
  if (mTempPubTimer) {
    mTempPubTimer->cancel();
  }

  // ----> Verify that all the threads are not active
  DEBUG_STREAM_COMM("Stopping running threads");
  if (!mThreadStop) {
    mThreadStop = true;
  }

  DEBUG_STREAM_COMM("Waiting for grab thread...");
  try {
    if (mGrabThread.joinable()) {
      mGrabThread.join();
    }
  } catch (std::system_error & e) {
    DEBUG_STREAM_COMM("Grab thread joining exception: " << e.what());
  }
  DEBUG_STREAM_COMM("... grab thread stopped");

  DEBUG_STREAM_SENS("Waiting for sensors thread...");
  try {
    if (mSensThread.joinable()) {
      mSensThread.join();
    }
  } catch (std::system_error & e) {
    DEBUG_STREAM_SENS("Sensors thread joining exception: " << e.what());
  }
  DEBUG_STREAM_SENS("... sensors thread stopped");

  DEBUG_STREAM_VD("Waiting for RGB/Depth thread...");
  try {
    if (mVideoDepthThread.joinable()) {
      mVideoDepthThread.join();
    }
  } catch (std::system_error & e) {
    DEBUG_STREAM_VD("RGB/Depth thread joining exception: " << e.what());
  }
  DEBUG_STREAM_VD("... RGB/Depth thread stopped");

  DEBUG_STREAM_PC("Waiting for Point Cloud thread...");
  try {
    if (mPcThread.joinable()) {
      mPcThread.join();
    }
  } catch (std::system_error & e) {
    DEBUG_STREAM_PC("Pointcloud thread joining exception: " << e.what());
  }
  DEBUG_STREAM_PC("... Point Cloud thread stopped");

  // <---- Verify that all the threads are not active
}

void ZedCamera::initServices()
{
  RCLCPP_INFO(get_logger(), "*** SERVICES ***");

  std::string srv_name;

  std::string srv_prefix = "~/";

  if (!mDepthDisabled) {
    // Reset Odometry
    srv_name = srv_prefix + mSrvResetOdomName;
    mResetOdomSrv = create_service<std_srvs::srv::Trigger>(
      srv_name,
      std::bind(&ZedCamera::callback_resetOdometry, this, _1, _2, _3));
    RCLCPP_INFO(get_logger(), " * '%s'", mResetOdomSrv->get_service_name());
    // Reset Pose
    srv_name = srv_prefix + mSrvResetPoseName;
    mResetPosTrkSrv = create_service<std_srvs::srv::Trigger>(
      srv_name,
      std::bind(&ZedCamera::callback_resetPosTracking, this, _1, _2, _3));
    RCLCPP_INFO(get_logger(), " * '%s'", mResetPosTrkSrv->get_service_name());
    // Set Pose
    srv_name = srv_prefix + mSrvSetPoseName;
    mSetPoseSrv = create_service<zed_interfaces::srv::SetPose>(
      srv_name, std::bind(&ZedCamera::callback_setPose, this, _1, _2, _3));
    RCLCPP_INFO(get_logger(), " * '%s'", mSetPoseSrv->get_service_name());
    // Enable Object Detection
    srv_name = srv_prefix + mSrvEnableObjDetName;
    mEnableObjDetSrv = create_service<std_srvs::srv::SetBool>(
      srv_name,
      std::bind(&ZedCamera::callback_enableObjDet, this, _1, _2, _3));
    RCLCPP_INFO(get_logger(), " * '%s'", mEnableObjDetSrv->get_service_name());
    // Enable BodyTracking
    srv_name = srv_prefix + mSrvEnableBodyTrkName;
    mEnableBodyTrkSrv = create_service<std_srvs::srv::SetBool>(
      srv_name,
      std::bind(&ZedCamera::callback_enableBodyTrk, this, _1, _2, _3));
    RCLCPP_INFO(get_logger(), " * '%s'", mEnableBodyTrkSrv->get_service_name());
    // Enable Mapping
    srv_name = srv_prefix + mSrvEnableMappingName;
    mEnableMappingSrv = create_service<std_srvs::srv::SetBool>(
      srv_name,
      std::bind(&ZedCamera::callback_enableMapping, this, _1, _2, _3));
    RCLCPP_INFO(get_logger(), " * '%s'", mEnableMappingSrv->get_service_name());
  }

  // Enable Streaming
  srv_name = srv_prefix + mSrvEnableStreamingName;
  mEnableStreamingSrv = create_service<std_srvs::srv::SetBool>(
    srv_name, std::bind(&ZedCamera::callback_enableStreaming, this, _1, _2, _3));
  RCLCPP_INFO(get_logger(), " * '%s'", mEnableStreamingSrv->get_service_name());
  // Start SVO Recording
  srv_name = srv_prefix + mSrvStartSvoRecName;
  mStartSvoRecSrv = create_service<zed_interfaces::srv::StartSvoRec>(
    srv_name, std::bind(&ZedCamera::callback_startSvoRec, this, _1, _2, _3));
  RCLCPP_INFO(get_logger(), " * '%s'", mStartSvoRecSrv->get_service_name());
  // Stop SVO Recording
  srv_name = srv_prefix + mSrvStopSvoRecName;
  mStopSvoRecSrv = create_service<std_srvs::srv::Trigger>(
    srv_name, std::bind(&ZedCamera::callback_stopSvoRec, this, _1, _2, _3));
  RCLCPP_INFO(get_logger(), " * '%s'", mStopSvoRecSrv->get_service_name());
  // Pause SVO
  if (mSvoMode && !mSvoRealtime) {
    srv_name = srv_prefix + mSrvToggleSvoPauseName;
    mPauseSvoSrv = create_service<std_srvs::srv::Trigger>(
      srv_name,
      std::bind(&ZedCamera::callback_pauseSvoInput, this, _1, _2, _3));
    RCLCPP_INFO(get_logger(), " * '%s'", mPauseSvoSrv->get_service_name());
  }
  // Set ROI
  srv_name = srv_prefix + mSrvSetRoiName;
  mSetRoiSrv = create_service<zed_interfaces::srv::SetROI>(
    srv_name, std::bind(&ZedCamera::callback_setRoi, this, _1, _2, _3));
  RCLCPP_INFO(get_logger(), " * '%s'", mSetRoiSrv->get_service_name());
  // Reset ROI
  srv_name = srv_prefix + mSrvResetRoiName;
  mResetRoiSrv = create_service<std_srvs::srv::Trigger>(
    srv_name, std::bind(&ZedCamera::callback_resetRoi, this, _1, _2, _3));
  RCLCPP_INFO(get_logger(), " * '%s'", mResetRoiSrv->get_service_name());

  if (mGnssFusionEnabled) {
    // To Latitude/Longitude
    srv_name = srv_prefix + mSrvToLlName;
    mToLlSrv = create_service<robot_localization::srv::ToLL>(
      srv_name, std::bind(&ZedCamera::callback_toLL, this, _1, _2, _3));
    RCLCPP_INFO(get_logger(), " * '%s'", mToLlSrv->get_service_name());
    // From Latitude/Longitude
    srv_name = srv_prefix + mSrvFromLlName;
    mFromLlSrv = create_service<robot_localization::srv::FromLL>(
      srv_name, std::bind(&ZedCamera::callback_fromLL, this, _1, _2, _3));
    RCLCPP_INFO(get_logger(), " * '%s'", mFromLlSrv->get_service_name());
  }
}

std::string ZedCamera::getParam(
  std::string paramName,
  std::vector<std::vector<float>> & outVal)
{
  outVal.clear();

  rcl_interfaces::msg::ParameterDescriptor descriptor;
  descriptor.read_only = true;

  declare_parameter(
    paramName, rclcpp::ParameterValue(std::string("[]")),
    descriptor);

  std::string out_str;

  if (!get_parameter(paramName, out_str)) {
    RCLCPP_WARN_STREAM(
      get_logger(),
      "The parameter '"
        << paramName
        << "' is not available or is not valid, using the default "
        "value: []");
  }

  if (out_str.empty()) {
    return std::string();
  }

  std::string error;
  outVal = sl_tools::parseStringVector(out_str, error);

  if (error != "") {
    RCLCPP_WARN_STREAM(
      get_logger(), "Error parsing "
        << paramName
        << " parameter: " << error.c_str());
    RCLCPP_WARN_STREAM(
      get_logger(),
      "   " << paramName << " string was " << out_str.c_str());

    outVal.clear();
  }

  return out_str;
}

template<typename T>
void ZedCamera::getParam(
  std::string paramName, T defValue, T & outVal,
  std::string log_info, bool dynamic)
{
  rcl_interfaces::msg::ParameterDescriptor descriptor;
  descriptor.read_only = !dynamic;

  declare_parameter(paramName, rclcpp::ParameterValue(defValue), descriptor);

  if (!get_parameter(paramName, outVal)) {
    RCLCPP_WARN_STREAM(
      get_logger(),
      "The parameter '"
        << paramName
        << "' is not available or is not valid, using the default value: "
        << defValue);
  }

  if (!log_info.empty()) {
    RCLCPP_INFO_STREAM(get_logger(), log_info << outVal);
  }
}

void ZedCamera::initParameters()
{
  // DEBUG parameters
  getDebugParams();

  // SIMULATION parameters
  getSimParams();

  // GENERAL parameters
  getGeneralParams();

  // VIDEO parameters
  getVideoParams();

  // DEPTH parameters
  getDepthParams();

  // POS. TRACKING and GNSS FUSION parameters
  if (!mDepthDisabled) {
    // GNSS Fusion parameters
    getGnssFusionParams();

    // Positional Tracking parameters
    getPosTrackingParams();

    // Region of Interest parameters
    getRoiParams();
  } else {
    mGnssFusionEnabled = false;
    mPosTrackingEnabled = false;
    mRoyPolyParam.clear();
    mAutoRoiEnabled = false;
  }

  // SENSORS parameters
  if (!sl_tools::isZED(mCamUserModel)) {
    getSensorsParams();
  }

  if (!mDepthDisabled) {
    getMappingParams();
  } else {
    mMappingEnabled = false;
  }

  // AI PARAMETERS
  if (!mDepthDisabled) {
    if (sl_tools::isObjDetAvailable(mCamUserModel)) {
      getOdParams();
      getBodyTrkParams();
    }
  } else {
    mObjDetEnabled = false;
    mBodyTrkEnabled = false;
  }

  getStreamingServerParams();

  getAdvancedParams();
}

std::string ZedCamera::parseRoiPoly(
  const std::vector<std::vector<float>> & in_poly,
  std::vector<sl::float2> & out_poly)
{
  out_poly.clear();

  std::string ss;
  ss = "[";

  size_t poly_size = in_poly.size();

  if (poly_size < 3) {
    if (poly_size != 0) {
      RCLCPP_WARN_STREAM(
        get_logger(),
        "A vector with "
          << poly_size
          << " points is not enough to create a polygon to set a Region "
          "of Interest.");
      return std::string();
    }
  } else {
    for (size_t i = 0; i < poly_size; ++i) {
      if (in_poly[i].size() != 2) {
        RCLCPP_WARN_STREAM(
          get_logger(), "The component with index '"
            << i
            << "' of the ROI vector "
            "has not the correct size.");
        out_poly.clear();
        return std::string();
      } else if (in_poly[i][0] < 0.0 || in_poly[i][1] < 0.0 ||
        in_poly[i][0] > 1.0 || in_poly[i][1] > 1.0)
      {
        RCLCPP_WARN_STREAM(
          get_logger(), "The component with index '"
            << i
            << "' of the ROI vector "
            "is not a "
            "valid normalized point: ["
            << in_poly[i][0] << ","
            << in_poly[i][1] << "].");
        out_poly.clear();
        return std::string();
      } else {
        sl::float2 pt;
        pt.x = in_poly[i][0];
        pt.y = in_poly[i][1];
        out_poly.push_back(pt);
        ss += "[";
        ss += std::to_string(pt.x);
        ss += ",";
        ss += std::to_string(pt.y);
        ss += "]";
      }

      if (i != poly_size - 1) {
        ss += ",";
      }
    }
  }
  ss += "]";

  return ss;
}

void ZedCamera::getDebugParams()
{
  rclcpp::Parameter paramVal;

  RCLCPP_INFO(get_logger(), "*** DEBUG parameters ***");

  getParam("debug.sdk_verbose", mVerbose, mVerbose, " * SDK Verbose: ");

  getParam("debug.debug_common", mDebugCommon, mDebugCommon);
  RCLCPP_INFO(
    get_logger(), " * Debug Common: %s",
    mDebugCommon ? "TRUE" : "FALSE");

  getParam("debug.debug_sim", mDebugSim, mDebugSim);
  RCLCPP_INFO(
    get_logger(), " * Debug Simulation: %s",
    mDebugSim ? "TRUE" : "FALSE");

  getParam("debug.debug_video_depth", mDebugVideoDepth, mDebugVideoDepth);
  RCLCPP_INFO(
    get_logger(), " * Debug Video/Depth: %s",
    mDebugVideoDepth ? "TRUE" : "FALSE");

  getParam("debug.debug_camera_controls", mDebugCamCtrl, mDebugCamCtrl);
  RCLCPP_INFO(
    get_logger(), " * Debug Control settings: %s",
    mDebugCamCtrl ? "TRUE" : "FALSE");

  getParam("debug.debug_point_cloud", mDebugPointCloud, mDebugPointCloud);
  RCLCPP_INFO(
    get_logger(), " * Debug Point Cloud: %s",
    mDebugPointCloud ? "TRUE" : "FALSE");

  getParam("debug.debug_gnss", mDebugGnss, mDebugGnss);
  RCLCPP_INFO(get_logger(), " * Debug GNSS: %s", mDebugGnss ? "TRUE" : "FALSE");

  getParam(
    "debug.debug_positional_tracking", mDebugPosTracking,
    mDebugPosTracking);
  RCLCPP_INFO(
    get_logger(), " * Debug Positional Tracking: %s",
    mDebugPosTracking ? "TRUE" : "FALSE");

  getParam("debug.debug_sensors", mDebugSensors, mDebugSensors);
  RCLCPP_INFO(
    get_logger(), " * Debug sensors: %s",
    mDebugSensors ? "TRUE" : "FALSE");

  getParam("debug.debug_mapping", mDebugMapping, mDebugMapping);
  RCLCPP_INFO(
    get_logger(), " * Debug Mapping: %s",
    mDebugMapping ? "TRUE" : "FALSE");

  getParam("debug.debug_object_detection", mDebugObjectDet, mDebugObjectDet);
  RCLCPP_INFO(
    get_logger(), " * Debug Object Detection: %s",
    mDebugObjectDet ? "TRUE" : "FALSE");

  getParam("debug.debug_body_tracking", mDebugBodyTrk, mDebugBodyTrk);
  RCLCPP_INFO(
    get_logger(), " * Debug Body Tracking: %s",
    mDebugBodyTrk ? "TRUE" : "FALSE");

  getParam("debug.debug_streaming", mDebugStreaming, mDebugStreaming);
  RCLCPP_INFO(get_logger(), " * Debug Streaming: %s", mDebugStreaming ? "TRUE" : "FALSE");

  getParam("debug.debug_roi", mDebugRoi, mDebugRoi);
  RCLCPP_INFO(get_logger(), " * Debug ROI: %s", mDebugRoi ? "TRUE" : "FALSE");

  getParam("debug.debug_advanced", mDebugAdvanced, mDebugAdvanced);
  RCLCPP_INFO(
    get_logger(), " * Debug Advanced: %s",
    mDebugAdvanced ? "TRUE" : "FALSE");

  mDebugMode = mDebugCommon || mDebugSim || mDebugVideoDepth || mDebugCamCtrl ||
    mDebugPointCloud || mDebugPosTracking || mDebugGnss ||
    mDebugSensors || mDebugMapping || mDebugObjectDet ||
    mDebugBodyTrk || mDebugAdvanced || mDebugRoi || mDebugStreaming;

  if (mDebugMode) {
    rcutils_ret_t res = rcutils_logging_set_logger_level(
      get_logger().get_name(), RCUTILS_LOG_SEVERITY_DEBUG);

    if (res != RCUTILS_RET_OK) {
      RCLCPP_INFO(get_logger(), "Error setting DEBUG level for logger");
    } else {
      RCLCPP_INFO(get_logger(), " + Debug Mode enabled +");
    }
  } else {
    rcutils_ret_t res = rcutils_logging_set_logger_level(
      get_logger().get_name(), RCUTILS_LOG_SEVERITY_INFO);

    if (res != RCUTILS_RET_OK) {
      RCLCPP_INFO(get_logger(), "Error setting INFO level for logger");
    }
  }

  DEBUG_STREAM_COMM(
    "[ROS2] Using RMW_IMPLEMENTATION "
      << rmw_get_implementation_identifier());
}

void ZedCamera::getSimParams()
{
  // SIMULATION active?
  getParam("simulation.sim_enabled", mSimMode, mSimMode);

  if (!get_parameter("use_sim_time", mUseSimTime)) {
    RCLCPP_WARN(
      get_logger(),
      "The parameter 'use_sim_time' is not available or is not "
      "valid, using the default value.");
  }

  if (mSimMode) {
    RCLCPP_INFO(get_logger(), " *** SIMULATION MODE ACTIVE ***");
    getParam(
      "simulation.sim_address", mSimAddr, mSimAddr,
      " * Sim. server address: ");
    getParam(
      "simulation.sim_port", mSimPort, mSimPort,
      " * Sim. server port: ");

    RCLCPP_INFO_STREAM(
      get_logger(),
      " * Use Sim Time: " << (mUseSimTime ? "TRUE" : "FALSE"));
  } else if (mUseSimTime) {
    RCLCPP_WARN(
      get_logger(),
      "The parameter 'use_sim_time' is set to 'true', but simulation "
      "mode is not enabled. UNPREDICTABLE BEHAVIORS EXPECTED.");
  }
}

void ZedCamera::getGeneralParams()
{
  rclcpp::Parameter paramVal;

  RCLCPP_INFO(get_logger(), "*** GENERAL parameters ***");

  getParam("svo.svo_path", std::string(), mSvoFilepath);
  if (mSvoFilepath.compare("live") == 0) {
    mSvoFilepath = "";
  }

  if (mSvoFilepath == "") {
    mSvoMode = false;
  } else {
    RCLCPP_INFO_STREAM(get_logger(), " * SVO: '" << mSvoFilepath.c_str() << "'");
    mSvoMode = true;
    getParam("svo.svo_loop", mSvoLoop, mSvoLoop);
    RCLCPP_INFO(get_logger(), " * SVO Loop: %s", mSvoLoop ? "TRUE" : "FALSE");
    getParam("svo.svo_realtime", mSvoRealtime, mSvoRealtime);
    RCLCPP_INFO(
      get_logger(), " * SVO Realtime: %s",
      mSvoRealtime ? "TRUE" : "FALSE");
  }

  mStreamMode = false;
  if (!mSvoMode) {
    getParam("stream.stream_address", std::string(), mStreamAddr);
    if (mStreamAddr != "") {
      mStreamMode = true;
      getParam("stream.stream_port", mStreamPort, mStreamPort);
      RCLCPP_INFO_STREAM(
        get_logger(), " * Local stream input: " << mStreamAddr << ":" << mStreamPort);
    }
  }

  std::string camera_model = "zed";
  getParam("general.camera_model", camera_model, camera_model);
  if (camera_model == "zed") {
    mCamUserModel = sl::MODEL::ZED;
  } else if (camera_model == "zedm") {
    mCamUserModel = sl::MODEL::ZED_M;
  } else if (camera_model == "zed2") {
    mCamUserModel = sl::MODEL::ZED2;
  } else if (camera_model == "zed2i") {
    mCamUserModel = sl::MODEL::ZED2i;
  } else if (camera_model == "zedx") {
    mCamUserModel = sl::MODEL::ZED_X;
    if (mSvoMode) {
      RCLCPP_INFO_STREAM(
        get_logger(), " + Playing an SVO for "
          << sl::toString(mCamUserModel)
          << " camera model.");
    } else if (mStreamMode) {
      RCLCPP_INFO_STREAM(
        get_logger(), " + Playing a network stream from a "
          << sl::toString(mCamUserModel)
          << " camera model.");
    } else if (mSimMode) {
      RCLCPP_INFO_STREAM(
        get_logger(), " + Simulating a "
          << sl::toString(mCamUserModel)
          << " camera model.");
    } else if (!IS_JETSON) {
      RCLCPP_ERROR_STREAM(
        get_logger(),
        "Camera model " << sl::toString(mCamUserModel).c_str()
                        << " is available only with NVIDIA Jetson devices.");
      exit(EXIT_FAILURE);
    }
  } else if (camera_model == "zedxm") {
    mCamUserModel = sl::MODEL::ZED_XM;
    if (mSvoMode) {
      RCLCPP_INFO_STREAM(
        get_logger(), " + Playing an SVO for "
          << sl::toString(mCamUserModel)
          << " camera model.");
    } else if (mStreamMode) {
      RCLCPP_INFO_STREAM(
        get_logger(), " + Playing a network stream from a "
          << sl::toString(mCamUserModel)
          << " camera model.");
    } else if (mSimMode) {
      RCLCPP_INFO_STREAM(
        get_logger(), " + Simulating a "
          << sl::toString(mCamUserModel)
          << " camera model.");
    } else if (!IS_JETSON) {
      RCLCPP_ERROR_STREAM(
        get_logger(),
        "Camera model " << sl::toString(mCamUserModel).c_str()
                        << " is available only with NVIDIA Jetson devices.");
      exit(EXIT_FAILURE);
    }
  } else if (camera_model == "virtual") {
    mCamUserModel = sl::MODEL::VIRTUAL_ZED_X;

    if (ZED_SDK_MAJOR_VERSION == 4 && ZED_SDK_MINOR_VERSION == 1 && ZED_SDK_PATCH_VERSION == 0) {
      RCLCPP_ERROR_STREAM(
        get_logger(),
        "Camera model '" << sl::toString(mCamUserModel).c_str()
                         << "' is available only with ZED SDK 4.1.1 or newer");
      exit(EXIT_FAILURE);
    }

    if (mSvoMode) {
      RCLCPP_INFO_STREAM(
        get_logger(), " + Playing an SVO for "
          << sl::toString(mCamUserModel)
          << " camera model.");
    } else if (mStreamMode) {
      RCLCPP_INFO_STREAM(
        get_logger(), " + Playing a network stream from a "
          << sl::toString(mCamUserModel)
          << " camera model.");
    } else if (mSimMode) {
      RCLCPP_INFO_STREAM(
        get_logger(), " + Simulating a "
          << sl::toString(mCamUserModel)
          << " camera model.");
    } else if (!IS_JETSON) {
      RCLCPP_ERROR_STREAM(
        get_logger(),
        "Camera model " << sl::toString(mCamUserModel).c_str()
                        << " is available only with NVIDIA Jetson devices.");
      exit(EXIT_FAILURE);
    }
  } else {
    RCLCPP_ERROR_STREAM(
      get_logger(),
      "Camera model not valid in parameter values: " << camera_model);
  }
  RCLCPP_INFO_STREAM(
    get_logger(), " * Camera model: " << camera_model << " - "
                                      << mCamUserModel);

  getParam("general.camera_name", mCameraName, mCameraName, " * Camera name: ");
  getParam(
    "general.serial_number", mCamSerialNumber, mCamSerialNumber,
    " * Camera SN: ");
  getParam(
    "general.camera_timeout_sec", mCamTimeoutSec, mCamTimeoutSec,
    " * Camera timeout [sec]: ");
  getParam(
    "general.camera_max_reconnect", mMaxReconnectTemp, mMaxReconnectTemp,
    " * Camera reconnection temptatives: ");
  if (mSimMode) {
    RCLCPP_INFO(
      get_logger(),
      "* [Simulation mode] Camera framerate forced to 60 Hz");
    mCamGrabFrameRate = 60;
  } else {
    getParam(
      "general.grab_frame_rate", mCamGrabFrameRate, mCamGrabFrameRate,
      " * Camera framerate: ");
  }
  getParam("general.gpu_id", mGpuId, mGpuId, " * GPU ID: ");

  // TODO(walter) ADD SVO SAVE COMPRESSION PARAMETERS

  if (mSimMode) {
    RCLCPP_INFO(
      get_logger(),
      "* [Simulation mode] Camera resolution forced to 'HD1080'");
    mCamResol = sl::RESOLUTION::HD1080;
  } else {
    std::string resol = "AUTO";
    getParam("general.grab_resolution", resol, resol);
    if (resol == "AUTO") {
      mCamResol = sl::RESOLUTION::AUTO;
    } else if (sl_tools::isZEDX(mCamUserModel)) {
      if (resol == "HD1200") {
        mCamResol = sl::RESOLUTION::HD1200;
      } else if (resol == "HD1080") {
        mCamResol = sl::RESOLUTION::HD1080;
      } else if (resol == "SVGA") {
        mCamResol = sl::RESOLUTION::SVGA;
      } else {
        RCLCPP_WARN(
          get_logger(),
          "Not valid 'general.grab_resolution' value: '%s'. Using "
          "'AUTO' setting.",
          resol.c_str());
        mCamResol = sl::RESOLUTION::AUTO;
      }
      RCLCPP_INFO_STREAM(
        get_logger(), " * Camera resolution: "
          << sl::toString(mCamResol).c_str());
    } else {
      if (resol == "HD2K") {
        mCamResol = sl::RESOLUTION::HD2K;
      } else if (resol == "HD1080") {
        mCamResol = sl::RESOLUTION::HD1080;
      } else if (resol == "HD720") {
        mCamResol = sl::RESOLUTION::HD720;
      } else if (resol == "VGA") {
        mCamResol = sl::RESOLUTION::VGA;
      } else {
        RCLCPP_WARN(
          get_logger(),
          "Not valid 'general.grab_resolution' value: '%s'. Using "
          "'AUTO' setting.",
          resol.c_str());
        mCamResol = sl::RESOLUTION::AUTO;
      }
      RCLCPP_INFO_STREAM(
        get_logger(), " * Camera resolution: "
          << sl::toString(mCamResol).c_str());
    }
  }

  std::string out_resol = "MEDIUM";
  getParam("general.pub_resolution", out_resol, out_resol);
  if (out_resol == "NATIVE") {
    mPubResolution = PubRes::NATIVE;
  } else if (out_resol == "CUSTOM") {
    mPubResolution = PubRes::CUSTOM;
  } else {
    RCLCPP_WARN(
      get_logger(),
      "Not valid 'general.pub_resolution' value: '%s'. Using default "
      "setting instead.",
      out_resol.c_str());
    out_resol = "NATIVE";
    mPubResolution = PubRes::NATIVE;
  }
  RCLCPP_INFO_STREAM(
    get_logger(),
    " * Publishing resolution: " << out_resol.c_str());

  if (mPubResolution == PubRes::CUSTOM) {
    getParam(
      "general.pub_downscale_factor", mCustomDownscaleFactor,
      mCustomDownscaleFactor, " * Publishing downscale factor: ");
  } else {
    mCustomDownscaleFactor = 1.0;
  }

  getParam(
    "general.optional_opencv_calibration_file", mOpencvCalibFile,
    mOpencvCalibFile, " * OpenCV custom calibration: ");

  getParam("general.self_calib", mCameraSelfCalib, mCameraSelfCalib);
  RCLCPP_INFO_STREAM(
    get_logger(),
    " * Camera self calibration: " << (mCameraSelfCalib ? "TRUE" : "FALSE"));
  getParam("general.camera_flip", mCameraFlip, mCameraFlip);
  RCLCPP_INFO_STREAM(
    get_logger(),
    " * Camera flip: " << (mCameraFlip ? "TRUE" : "FALSE"));

  // Dynamic parameters

  if (mSimMode) {
    RCLCPP_INFO(
      get_logger(),
      "* [Simulation mode] Publish framerate forced to 60 Hz");
    mPubFrameRate = 60;
  } else {
    getParam("general.pub_frame_rate", mPubFrameRate, mPubFrameRate, "", false);
    if (mPubFrameRate > mCamGrabFrameRate) {
      RCLCPP_WARN(
        get_logger(),
        "'pub_frame_rate' cannot be bigger than 'grab_frame_rate'");
      mPubFrameRate = mCamGrabFrameRate;
    }
    if (mPubFrameRate < 0.1) {
      RCLCPP_WARN(
        get_logger(),
        "'pub_frame_rate' cannot be lower than 0.1 Hz or negative.");
      mPubFrameRate = mCamGrabFrameRate;
    }
    RCLCPP_INFO_STREAM(
      get_logger(),
      " * [DYN] Publish framerate [Hz]:  " << mPubFrameRate);
  }
}

void ZedCamera::getVideoParams()
{
  rclcpp::Parameter paramVal;

  RCLCPP_INFO(get_logger(), "*** VIDEO parameters ***");

  rcl_interfaces::msg::ParameterDescriptor read_only_descriptor;
  read_only_descriptor.read_only = true;

  if (!sl_tools::isZEDX(mCamUserModel)) {
    getParam(
      "video.brightness", mCamBrightness, mCamBrightness,
      " * [DYN] Brightness: ", true);
    getParam(
      "video.contrast", mCamContrast, mCamContrast,
      " * [DYN] Contrast: ", true);
    getParam("video.hue", mCamHue, mCamHue, " * [DYN] Hue: ", true);
  }

  getParam(
    "video.saturation", mCamSaturation, mCamSaturation,
    " * [DYN] Saturation: ", true);
  getParam(
    "video.sharpness", mCamSharpness, mCamSharpness,
    " * [DYN] Sharpness: ", true);
  getParam("video.gamma", mCamGamma, mCamGamma, " * [DYN] Gamma: ", true);
  getParam(
    "video.auto_exposure_gain", mCamAutoExpGain, mCamAutoExpGain, "",
    true);
  RCLCPP_INFO(
    get_logger(), " * [DYN] Auto Exposure/Gain: %s",
    mCamAutoExpGain ? "TRUE" : "FALSE");
  if (mCamAutoExpGain) {
    mTriggerAutoExpGain = true;
  }
  getParam(
    "video.exposure", mCamExposure, mCamExposure,
    " * [DYN] Exposure: ", true);
  getParam("video.gain", mCamGain, mCamGain, " * [DYN] Gain: ", true);
  getParam("video.auto_whitebalance", mCamAutoWB, mCamAutoWB, "", true);
  RCLCPP_INFO(
    get_logger(), " * [DYN] Auto White Balance: %s",
    mCamAutoWB ? "TRUE" : "FALSE");
  if (mCamAutoWB) {
    mTriggerAutoWB = true;
  }
  int wb = 42;
  getParam(
    "video.whitebalance_temperature", wb, wb,
    " * [DYN] White Balance Temperature: ", true);
  mCamWBTemp = wb * 100;

  if (sl_tools::isZEDX(mCamUserModel)) {
    getParam(
      "video.exposure_time", mGmslExpTime, mGmslExpTime,
      " * [DYN] ZED X Exposure time: ", true);
    getParam(
      "video.auto_exposure_time_range_min", mGmslAutoExpTimeRangeMin,
      mGmslAutoExpTimeRangeMin,
      " * [DYN] ZED X Auto Exp. time range min: ", true);
    getParam(
      "video.auto_exposure_time_range_max", mGmslAutoExpTimeRangeMax,
      mGmslAutoExpTimeRangeMax,
      " * [DYN] ZED X Auto Exp. time range max: ", true);
    if (mGmslAutoExpTimeRangeMax > mCamGrabFrameRate * 1000 ||
      mGmslAutoExpTimeRangeMax > 30000)
    {
      mGmslAutoExpTimeRangeMax = std::max(mCamGrabFrameRate * 1000, 30000);
      RCLCPP_WARN_STREAM(
        get_logger(),
        "The values of 'video.auto_exposure_time_range_max' is clamped to "
        "max(30000,'general.grab_frame_rate'x1000): "
          << mGmslAutoExpTimeRangeMax);
    }
    getParam(
      "video.exposure_compensation", mGmslExposureComp,
      mGmslExposureComp, " * [DYN] ZED X Exposure comp.: ", true);
    getParam(
      "video.analog_gain", mGmslAnalogGain, mGmslAnalogGain,
      " * [DYN] ZED X Analog Gain: ", true);
    getParam(
      "video.auto_analog_gain_range_min", mGmslAnalogGainRangeMin,
      mGmslAnalogGainRangeMin,
      " * [DYN] ZED X Auto Analog Gain range min: ", true);
    getParam(
      "video.auto_analog_gain_range_max", mGmslAnalogGainRangeMax,
      mGmslAnalogGainRangeMax,
      " * [DYN] ZED X Auto Analog Gain range max: ", true);
    getParam(
      "video.digital_gain", mGmslDigitalGain, mGmslDigitalGain,
      " * [DYN] ZED X Digital Gain: ", true);
    getParam(
      "video.auto_digital_gain_range_min", mGmslAutoDigitalGainRangeMin,
      mGmslAutoDigitalGainRangeMin,
      " * [DYN] ZED X Auto Digital Gain range min: ", true);
    getParam(
      "video.auto_digital_gain_range_max", mGmslAutoDigitalGainRangeMax,
      mGmslAutoDigitalGainRangeMax,
      " * [DYN] ZED X Auto Digital Gain range max: ", true);
    getParam(
      "video.denoising", mGmslDenoising, mGmslDenoising,
      " * [DYN] ZED X Auto Digital Gain range max: ", true);
  }
}

void ZedCamera::getRoiParams()
{
  rclcpp::Parameter paramVal;

  rcl_interfaces::msg::ParameterDescriptor read_only_descriptor;
  read_only_descriptor.read_only = true;

  RCLCPP_INFO(get_logger(), "*** Region of Interest parameters ***");

  getParam(
    "region_of_interest.automatic_roi", mAutoRoiEnabled,
    mAutoRoiEnabled);
  RCLCPP_INFO(
    get_logger(), " * Automatic ROI generation: %s",
    mAutoRoiEnabled ? "TRUE" : "FALSE");

  if (mAutoRoiEnabled) {
    if (mPosTrkMode == sl::POSITIONAL_TRACKING_MODE::GEN_1) {
      RCLCPP_WARN_STREAM(
        get_logger(),
        "Automatic ROI generation with '"
          << sl::toString(mPosTrkMode)
          << "' is not recommended. Please set the parameter "
          "'pos_tracking.pos_tracking_mode' to 'GEN_2' for "
          "improved results.");
    }

    getParam(
      "region_of_interest.depth_far_threshold_meters",
      mRoiDepthFarThresh, mRoiDepthFarThresh,
      " * Depth far threshold [m]: ");
    getParam(
      "region_of_interest.image_height_ratio_cutoff",
      mRoiImgHeightRationCutOff, mRoiImgHeightRationCutOff,
      " * Image Height Ratio Cut Off: ");
  } else {
    std::string parsed_str =
      getParam("region_of_interest.manual_polygon", mRoyPolyParam);
    RCLCPP_INFO_STREAM(
      get_logger(),
      " * Manual ROI polygon: " << parsed_str.c_str());
  }

  if (mRoyPolyParam.size() > 0 || mAutoRoiEnabled) {
    mRoiModules.clear();
    bool apply = true;

    getParam("region_of_interest.apply_to_depth", apply, apply);
    RCLCPP_INFO(
      get_logger(), " * Apply to depth: %s",
      apply ? "TRUE" : "FALSE");
    if (apply) {
      mRoiModules.insert(sl::MODULE::DEPTH);
    }

    apply = true;
    getParam("region_of_interest.apply_to_positional_tracking", apply, apply);
    RCLCPP_INFO(
      get_logger(), " * Apply to positional tracking: %s",
      apply ? "TRUE" : "FALSE");
    if (apply) {
      mRoiModules.insert(sl::MODULE::POSITIONAL_TRACKING);
    }

    apply = true;
    getParam("region_of_interest.apply_to_object_detection", apply, apply);
    RCLCPP_INFO(
      get_logger(), " * Apply to object detection: %s",
      apply ? "TRUE" : "FALSE");
    if (apply) {
      mRoiModules.insert(sl::MODULE::OBJECT_DETECTION);
    }

    apply = true;
    getParam("region_of_interest.apply_to_body_tracking", apply, apply);
    RCLCPP_INFO(
      get_logger(), " * Apply to body tracking: %s",
      apply ? "TRUE" : "FALSE");
    if (apply) {
      mRoiModules.insert(sl::MODULE::BODY_TRACKING);
    }

    apply = true;
    getParam("region_of_interest.apply_to_spatial_mapping", apply, apply);
    RCLCPP_INFO(
      get_logger(), " * Apply to spatial mapping: %s",
      apply ? "TRUE" : "FALSE");
    if (apply) {
      mRoiModules.insert(sl::MODULE::SPATIAL_MAPPING);
    }
  }
}

void ZedCamera::getDepthParams()
{
  rclcpp::Parameter paramVal;

  rcl_interfaces::msg::ParameterDescriptor read_only_descriptor;
  read_only_descriptor.read_only = true;

  RCLCPP_INFO(get_logger(), "*** DEPTH parameters ***");

  std::string depth_mode_str = sl::toString(mDepthMode).c_str();
  getParam("depth.depth_mode", depth_mode_str, depth_mode_str);

  bool matched = false;
  for (int mode = static_cast<int>(sl::DEPTH_MODE::NONE);
    mode < static_cast<int>(sl::DEPTH_MODE::LAST); ++mode)
  {
    std::string test_str =
      sl::toString(static_cast<sl::DEPTH_MODE>(mode)).c_str();
    std::replace(
      test_str.begin(), test_str.end(), ' ',
      '_');    // Replace spaces with underscores to match the YAML setting
    if (test_str == depth_mode_str) {
      matched = true;
      mDepthMode = static_cast<sl::DEPTH_MODE>(mode);
      break;
    }
  }

  if (!matched) {
    RCLCPP_WARN(
      get_logger(),
      "The parameter 'depth.depth_mode' contains a not valid string. "
      "Please check it in 'common.yaml'.");
    RCLCPP_WARN(get_logger(), "Using default DEPTH_MODE.");
    mDepthMode = sl::DEPTH_MODE::PERFORMANCE;
  }

  if (mDepthMode == sl::DEPTH_MODE::NONE) {
    mDepthDisabled = true;
    mDepthStabilization = 0;
    RCLCPP_INFO_STREAM(
      get_logger(),
      " * Depth mode: " << sl::toString(mDepthMode).c_str()
                        << " - DEPTH DISABLED");
  } else {
    mDepthDisabled = false;
    RCLCPP_INFO_STREAM(
      get_logger(),
      " * Depth mode: " << sl::toString(mDepthMode).c_str()
                        << " [" << static_cast<int>(mDepthMode)
                        << "]");
  }

  if (!mDepthDisabled) {
    getParam(
      "depth.min_depth", mCamMinDepth, mCamMinDepth,
      " * Min depth [m]: ");
    getParam(
      "depth.max_depth", mCamMaxDepth, mCamMaxDepth,
      " * Max depth [m]: ");

    getParam(
      "depth.depth_stabilization", mDepthStabilization,
      mDepthStabilization, " * Depth Stabilization: ");
    if (mDepthStabilization < 0 || mDepthStabilization > 100) {
      mDepthStabilization = 1;
      RCLCPP_WARN_STREAM(
        get_logger(),
        "'depth.depth_stabilization' is not in the valid "
        "range [0,100]. Using the default value.");
    }

    getParam("depth.openni_depth_mode", mOpenniDepthMode, mOpenniDepthMode);
    RCLCPP_INFO(
      get_logger(), " * OpenNI mode (16bit point cloud): %s",
      mOpenniDepthMode ? "TRUE" : "FALSE");

    getParam("depth.point_cloud_freq", mPcPubRate, mPcPubRate, "", true);
    if (mPcPubRate > mPubFrameRate) {
      RCLCPP_WARN(
        get_logger(),
        "'point_cloud_freq' cannot be bigger than 'pub_frame_rate'");
      mPcPubRate = mPubFrameRate;
    }
    if (mPcPubRate < 0.1) {
      RCLCPP_WARN(
        get_logger(),
        "'point_cloud_freq' cannot be lower than 0.1 Hz or negative.");
      mPcPubRate = mPubFrameRate;
    }
    RCLCPP_INFO_STREAM(
      get_logger(),
      " * [DYN] Point cloud rate [Hz]: " << mPcPubRate);

    getParam(
      "depth.depth_confidence", mDepthConf, mDepthConf,
      " * [DYN] Depth Confidence: ", true);
    getParam(
      "depth.depth_texture_conf", mDepthTextConf, mDepthTextConf,
      " * [DYN] Depth Texture Confidence: ", true);
    getParam(
      "depth.remove_saturated_areas", mRemoveSatAreas, mRemoveSatAreas,
      "", true);
    RCLCPP_INFO(
      get_logger(), " * [DYN] Remove saturated areas: %s",
      mRemoveSatAreas ? "TRUE" : "FALSE");
    // ------------------------------------------
  }
}

void ZedCamera::getSensorsParams()
{
  rclcpp::Parameter paramVal;

  rcl_interfaces::msg::ParameterDescriptor read_only_descriptor;
  read_only_descriptor.read_only = true;

  RCLCPP_INFO(get_logger(), "*** SENSORS STACK parameters ***");
  if (sl_tools::isZED(mCamUserModel)) {
    RCLCPP_WARN(
      get_logger(),
      "!!! SENSORS parameters are not used with ZED !!!");
    return;
  }

  getParam("sensors.publish_imu_tf", mPublishImuTF, mPublishImuTF);
  RCLCPP_INFO_STREAM(
    get_logger(), " * Broadcast IMU TF [not for ZED]: "
      << (mPublishImuTF ? "TRUE" : "FALSE"));

  getParam("sensors.sensors_image_sync", mSensCameraSync, mSensCameraSync);
  RCLCPP_INFO_STREAM(
    get_logger(), " * Sensors Camera Sync: "
      << (mSensCameraSync ? "TRUE" : "FALSE"));

  getParam("sensors.sensors_pub_rate", mSensPubRate, mSensPubRate);
  if (mSensPubRate < mCamGrabFrameRate) {
    mSensPubRate = mCamGrabFrameRate;
  }
  RCLCPP_INFO_STREAM(
    get_logger(),
    " * Sensors publishing rate: " << mSensPubRate << " Hz");
}

void ZedCamera::getMappingParams()
{
  rclcpp::Parameter paramVal;

  rcl_interfaces::msg::ParameterDescriptor read_only_descriptor;
  read_only_descriptor.read_only = true;

  RCLCPP_INFO(get_logger(), "*** Spatial Mapping parameters ***");

  getParam("mapping.mapping_enabled", mMappingEnabled, mMappingEnabled);
  RCLCPP_INFO_STREAM(
    get_logger(), " * Spatial Mapping Enabled: "
      << (mMappingEnabled ? "TRUE" : "FALSE"));

  getParam(
    "mapping.resolution", mMappingRes, mMappingRes,
    " * Spatial Mapping resolution [m]: ");
  getParam("mapping.max_mapping_range", mMappingRangeMax, mMappingRangeMax);
  if (mMappingRangeMax == -1.0f) {
    RCLCPP_INFO(get_logger(), " * 3D Max Mapping range: AUTO");
  } else {
    RCLCPP_INFO_STREAM(
      get_logger(),
      " * 3D Max Mapping range [m]: " << mMappingRangeMax);
  }
  getParam(
    "mapping.fused_pointcloud_freq", mFusedPcPubRate, mFusedPcPubRate,
    " * Map publishing rate [Hz]: ");

  getParam(
    "mapping.clicked_point_topic", mClickedPtTopic, mClickedPtTopic,
    " * Clicked point topic: ");

  getParam(
    "mapping.pd_max_distance_threshold", mPdMaxDistanceThreshold,
    mPdMaxDistanceThreshold, " * Plane Det. Max Dist. Thresh.: ");
  getParam(
    "mapping.pd_normal_similarity_threshold",
    mPdNormalSimilarityThreshold, mPdNormalSimilarityThreshold,
    " * Plane Det. Normals Sim. Thresh.: ");
}

void ZedCamera::getPosTrackingParams()
{
  rclcpp::Parameter paramVal;
  std::string paramName;

  rcl_interfaces::msg::ParameterDescriptor read_only_descriptor;
  read_only_descriptor.read_only = true;

  RCLCPP_INFO(get_logger(), "*** POSITIONAL TRACKING parameters ***");

  getParam(
    "pos_tracking.pos_tracking_enabled", mPosTrackingEnabled,
    mPosTrackingEnabled);
  RCLCPP_INFO_STREAM(
    get_logger(),
    " * Positional tracking enabled: "
      << (mPosTrackingEnabled ? "TRUE" : "FALSE"));

  std::string pos_trk_mode;
  getParam("pos_tracking.pos_tracking_mode", pos_trk_mode, pos_trk_mode);
  if (pos_trk_mode == "GEN_1") {
    mPosTrkMode = sl::POSITIONAL_TRACKING_MODE::GEN_1;
  } else if (pos_trk_mode == "GEN_2") {
    mPosTrkMode = sl::POSITIONAL_TRACKING_MODE::GEN_2;
  } else {
    RCLCPP_WARN_STREAM(
      get_logger(),
      "'pos_tracking.pos_tracking_mode' not valid ('"
        << pos_trk_mode << "'). Using default value.");
    mPosTrkMode = sl::POSITIONAL_TRACKING_MODE::GEN_2;
  }
  RCLCPP_INFO_STREAM(
    get_logger(), " * Positional tracking mode: "
      << sl::toString(mPosTrkMode).c_str());

  mBaseFrameId = mCameraName;
  mBaseFrameId += "_camera_link";

  getParam(
    "pos_tracking.map_frame", mMapFrameId, mMapFrameId,
    " * Map frame id: ");
  getParam(
    "pos_tracking.odometry_frame", mOdomFrameId, mOdomFrameId,
    " * Odometry frame id: ");

  getParam("pos_tracking.publish_tf", mPublishTF, mPublishTF);
  RCLCPP_INFO_STREAM(
    get_logger(), " * Broadcast Odometry TF: "
      << (mPublishTF ? "TRUE" : "FALSE"));
  if (mPublishTF) {
    getParam("pos_tracking.publish_map_tf", mPublishMapTF, mPublishMapTF);
  } else {
    mPublishMapTF = false;
  }
  RCLCPP_INFO_STREAM(
    get_logger(), " * Broadcast Pose TF: "
      << (mPublishMapTF ? "TRUE" : "FALSE"));

  getParam(
    "pos_tracking.depth_min_range", mPosTrackDepthMinRange,
    mPosTrackDepthMinRange, " * [DYN] Depth minimum range: ");
  getParam(
    "pos_tracking.transform_time_offset", mTfOffset, mTfOffset,
    " * [DYN] TF timestamp offset: ", true);
  getParam(
    "pos_tracking.path_pub_rate", mPathPubRate, mPathPubRate,
    " * [DYN] Path publishing rate: ", true);
  getParam("pos_tracking.path_max_count", mPathMaxCount, mPathMaxCount);
  if (mPathMaxCount < 2 && mPathMaxCount != -1) {
    mPathMaxCount = 2;
  }
  RCLCPP_INFO_STREAM(get_logger(), " * Path history lenght: " << mPathMaxCount);

  paramName = "pos_tracking.initial_base_pose";
  declare_parameter(
    paramName, rclcpp::ParameterValue(mInitialBasePose),
    read_only_descriptor);
  if (!get_parameter(paramName, mInitialBasePose)) {
    RCLCPP_WARN_STREAM(
      get_logger(),
      "The parameter '"
        << paramName
        << "' is not available or is not valid, using the default value");
    mInitialBasePose = std::vector<double>(6, 0.0);
  }
  if (mInitialBasePose.size() < 6) {
    RCLCPP_WARN_STREAM(
      get_logger(),
      "The parameter '"
        << paramName
        << "' must be a vector of 6 values of double type");
    mInitialBasePose = std::vector<double>(6, 0.0);
  }
  RCLCPP_INFO(
    get_logger(), " * Initial pose: [%g,%g,%g,%g,%g,%g,]",
    mInitialBasePose[0], mInitialBasePose[1], mInitialBasePose[2],
    mInitialBasePose[3], mInitialBasePose[4], mInitialBasePose[5]);

  // TODO(Walter) Fix this as soon as the `sl::Fusion` module will support loop
  // closure and odometry
  if (mGnssFusionEnabled) {
    mAreaMemory = false;
    RCLCPP_INFO(get_logger(), " * Area Memory: FALSE - Forced by GNSS usage");
    RCLCPP_INFO(
      get_logger(),
      "   Note: loop closure (Area Memory) is disabled when using "
      "GNSS fusion");
  } else {
    getParam("pos_tracking.area_memory", mAreaMemory, mAreaMemory);
    RCLCPP_INFO_STREAM(
      get_logger(),
      " * Area Memory: " << (mAreaMemory ? "TRUE" : "FALSE"));
    getParam(
      "pos_tracking.area_memory_db_path", mAreaMemoryDbPath,
      mAreaMemoryDbPath, " * Area Memory DB: ");
  }
  getParam("pos_tracking.set_as_static", mSetAsStatic, mSetAsStatic);
  RCLCPP_INFO_STREAM(
    get_logger(), " * Camera is static: "
      << (mSetAsStatic ? "TRUE" : "FALSE"));
  getParam(
    "pos_tracking.set_gravity_as_origin", mSetGravityAsOrigin,
    mSetGravityAsOrigin);
  RCLCPP_INFO_STREAM(
    get_logger(),
    " * Gravity as origin [not for ZED]: "
      << (mSetGravityAsOrigin ? "TRUE" : "FALSE"));
  getParam("pos_tracking.imu_fusion", mImuFusion, mImuFusion);
  RCLCPP_INFO_STREAM(
    get_logger(), " * IMU Fusion [not for ZED]: "
      << (mImuFusion ? "TRUE" : "FALSE"));
  getParam("pos_tracking.floor_alignment", mFloorAlignment, mFloorAlignment);
  RCLCPP_INFO_STREAM(
    get_logger(), " * Floor Alignment: "
      << (mFloorAlignment ? "TRUE" : "FALSE"));
  getParam(
    "pos_tracking.reset_odom_with_loop_closure",
    mResetOdomWhenLoopClosure, mResetOdomWhenLoopClosure);
  RCLCPP_INFO_STREAM(
    get_logger(),
    " * Reset Odometry with Loop Closure: "
      << (mResetOdomWhenLoopClosure ? "TRUE" : "FALSE"));
  getParam("pos_tracking.two_d_mode", mTwoDMode, mTwoDMode);
  RCLCPP_INFO_STREAM(
    get_logger(),
    " * 2D mode: " << (mTwoDMode ? "TRUE" : "FALSE"));
  if (mTwoDMode) {
    getParam(
      "pos_tracking.fixed_z_value", mFixedZValue, mFixedZValue,
      " * Fixed Z value: ");
  }
}

void ZedCamera::getGnssFusionParams()
{
  rclcpp::Parameter paramVal;

  rcl_interfaces::msg::ParameterDescriptor read_only_descriptor;
  read_only_descriptor.read_only = true;

  RCLCPP_INFO(get_logger(), "*** GNSS FUSION parameters ***");
  if (sl_tools::isZED(mCamUserModel)) {
    RCLCPP_WARN(
      get_logger(),
      "!!! GNSS FUSION module cannot be enabled with ZED!!!");
    return;
  }

  getParam(
    "gnss_fusion.gnss_fusion_enabled", mGnssFusionEnabled,
    mGnssFusionEnabled);
  RCLCPP_INFO_STREAM(
    get_logger(),
    " * GNSS fusion enabled: " << (mGnssFusionEnabled ? "TRUE" : "FALSE"));

  if (ZED_SDK_MAJOR_VERSION == 4 && ZED_SDK_MINOR_VERSION == 1 && ZED_SDK_PATCH_VERSION == 0) {
    if (mGnssFusionEnabled) {
      RCLCPP_FATAL(
        get_logger(),
        "GNSS Fusion is temporarely disabled with ZED SDK v4.1. This module will be enabled in a future release of the ZED SDK.");
      exit(EXIT_FAILURE);
    }
  }

  if (mGnssFusionEnabled) {
    mGnssFrameId = mCameraName + "_gnss_link";

    getParam(
      "gnss_fusion.gnss_fix_topic", mGnssTopic, mGnssTopic,
      " * GNSS topic name: ");
    getParam(
      "gnss_fusion.enable_reinitialization", mGnssEnableReinitialization,
      mGnssEnableReinitialization);
    RCLCPP_INFO_STREAM(
      get_logger(),
      " * GNSS Reinitialization: "
        << (mGnssEnableReinitialization ? "TRUE" : "FALSE"));
    getParam(
      "gnss_fusion.enable_rolling_calibration",
      mGnssEnableRollingCalibration, mGnssEnableRollingCalibration);
    RCLCPP_INFO_STREAM(
      get_logger(),
      " * GNSS Rolling Calibration: "
        << (mGnssEnableRollingCalibration ? "TRUE" : "FALSE"));
    getParam(
      "gnss_fusion.enable_translation_uncertainty_target",
      mGnssEnableTranslationUncertaintyTarget,
      mGnssEnableTranslationUncertaintyTarget);
    RCLCPP_INFO_STREAM(
      get_logger(),
      " * GNSS Transl. Uncert. Target: "
        << (mGnssEnableTranslationUncertaintyTarget ? "TRUE" : "FALSE"));
    getParam(
      "gnss_fusion.gnss_vio_reinit_threshold", mGnssVioReinitThreshold,
      mGnssVioReinitThreshold, " * GNSS VIO Reinit. Thresh.: ");
    getParam(
      "gnss_fusion.target_translation_uncertainty",
      mGnssTargetTranslationUncertainty,
      mGnssTargetTranslationUncertainty,
      " * GNSS Target Transl. Uncert.: ");
    getParam(
      "gnss_fusion.target_yaw_uncertainty", mGnssTargetYawUncertainty,
      mGnssTargetYawUncertainty, " * GNSS Target Yaw Uncert.: ");
    getParam(
      "gnss_fusion.gnss_zero_altitude", mGnssZeroAltitude,
      mGnssZeroAltitude);
    RCLCPP_INFO_STREAM(
      get_logger(),
      " * GNSS Zero Altitude: " << (mGnssZeroAltitude ? "TRUE" : "FALSE"));

    getParam(
      "gnss_fusion.h_covariance_mul", mGnssHcovMul, mGnssHcovMul,
      " * Horiz. Covariance mult.: ");
    getParam(
      "gnss_fusion.v_covariance_mul", mGnssVcovMul, mGnssVcovMul,
      " * Vert. Covariance mult.: ");

    getParam("gnss_fusion.publish_utm_tf", mPublishUtmTf, mPublishUtmTf);
    RCLCPP_INFO_STREAM(
      get_logger(), " * Publish UTM TF: "
        << (mPublishUtmTf ? "TRUE" : "FALSE"));
    getParam(
      "gnss_fusion.broadcast_utm_transform_as_parent_frame",
      mUtmAsParent, mUtmAsParent);
    RCLCPP_INFO_STREAM(
      get_logger(), " * Publish UTM TF as parent of 'map': "
        << (mUtmAsParent ? "TRUE" : "FALSE"));
  }
}

void ZedCamera::getOdParams()
{
  rclcpp::Parameter paramVal;

  rcl_interfaces::msg::ParameterDescriptor read_only_descriptor;
  read_only_descriptor.read_only = true;

  RCLCPP_INFO(get_logger(), "*** Object Det. parameters ***");
  if (sl_tools::isZED(mCamUserModel)) {
    RCLCPP_WARN(get_logger(), "!!! OD parameters are not used with ZED!!!");
    return;
  }

  getParam("object_detection.od_enabled", mObjDetEnabled, mObjDetEnabled);
  RCLCPP_INFO_STREAM(
    get_logger(), " * Object Det. enabled: "
      << (mObjDetEnabled ? "TRUE" : "FALSE"));

  std::string model_str;
  getParam("object_detection.model", model_str, model_str);

  DEBUG_STREAM_OD(" 'object_detection.model': " << model_str.c_str());

  bool matched = false;
  for (int idx =
    static_cast<int>(sl::OBJECT_DETECTION_MODEL::MULTI_CLASS_BOX_FAST);
    idx < static_cast<int>(sl::OBJECT_DETECTION_MODEL::CUSTOM_BOX_OBJECTS);
    idx++)
  {
    sl::OBJECT_DETECTION_MODEL test_model =
      static_cast<sl::OBJECT_DETECTION_MODEL>(idx);
    std::string test_model_str = sl::toString(test_model).c_str();
    std::replace(
      test_model_str.begin(), test_model_str.end(), ' ',
      '_');    // Replace spaces with underscores to match the YAML setting
    // DEBUG_OD(" Comparing '%s' to '%s'", test_model_str.c_str(),
    // model_str.c_str());
    if (model_str == test_model_str) {
      mObjDetModel = test_model;
      matched = true;
      break;
    }
  }
  if (!matched) {
    RCLCPP_WARN_STREAM(
      get_logger(),
      "The value of the parameter 'object_detection.model' is not valid: '"
        << model_str << "'. Using the default value.");
  }
  RCLCPP_INFO_STREAM(
    get_logger(), " * Object Det. model: "
      << sl::toString(mObjDetModel).c_str());

  getParam(
    "object_detection.allow_reduced_precision_inference",
    mObjDetReducedPrecision, mObjDetReducedPrecision);
  RCLCPP_INFO_STREAM(
    get_logger(),
    " * Object Det. allow reduced precision: "
      << (mObjDetReducedPrecision ? "TRUE" : "FALSE"));
  getParam(
    "object_detection.max_range", mObjDetMaxRange, mObjDetMaxRange,
    " * Object Det. maximum range [m]: ");
  getParam(
    "object_detection.confidence_threshold", mObjDetConfidence,
    mObjDetConfidence, " * Object Det. min. confidence: ", true);
  getParam(
    "object_detection.prediction_timeout", mObjDetPredTimeout,
    mObjDetPredTimeout, " * Object Det. prediction timeout [sec]: ");
  getParam(
    "object_detection.object_tracking_enabled", mObjDetTracking,
    mObjDetTracking);
  RCLCPP_INFO_STREAM(
    get_logger(), " * Object Det. tracking: "
      << (mObjDetTracking ? "TRUE" : "FALSE"));

  int filtering_mode = static_cast<int>(mObjFilterMode);
  getParam("object_detection.filtering_mode", filtering_mode, filtering_mode);
  mObjFilterMode = static_cast<sl::OBJECT_FILTERING_MODE>(filtering_mode);
  RCLCPP_INFO_STREAM(
    get_logger(), " * Object Filtering mode: "
      << filtering_mode << " - "
      << sl::toString(mObjFilterMode).c_str());
  getParam(
    "object_detection.mc_people", mObjDetPeopleEnable,
    mObjDetPeopleEnable, "", true);
  RCLCPP_INFO_STREAM(
    get_logger(),
    " * MultiClassBox people: " << (mObjDetPeopleEnable ? "TRUE" : "FALSE"));
  getParam(
    "object_detection.mc_vehicle", mObjDetVehiclesEnable,
    mObjDetVehiclesEnable, "", true);
  RCLCPP_INFO_STREAM(
    get_logger(),
    " * MultiClassBox vehicles: "
      << (mObjDetVehiclesEnable ? "TRUE" : "FALSE"));
  getParam(
    "object_detection.mc_bag", mObjDetBagsEnable, mObjDetBagsEnable, "",
    true);
  RCLCPP_INFO_STREAM(
    get_logger(),
    " * MultiClassBox bags: " << (mObjDetBagsEnable ? "TRUE" : "FALSE"));
  getParam(
    "object_detection.mc_animal", mObjDetAnimalsEnable,
    mObjDetAnimalsEnable, "", true);
  RCLCPP_INFO_STREAM(
    get_logger(),
    " * MultiClassBox animals: "
      << (mObjDetAnimalsEnable ? "TRUE" : "FALSE"));
  getParam(
    "object_detection.mc_electronics", mObjDetElectronicsEnable,
    mObjDetElectronicsEnable, "", true);
  RCLCPP_INFO_STREAM(
    get_logger(),
    " * MultiClassBox electronics: "
      << (mObjDetElectronicsEnable ? "TRUE" : "FALSE"));
  getParam(
    "object_detection.mc_fruit_vegetable", mObjDetFruitsEnable,
    mObjDetFruitsEnable, "", true);
  RCLCPP_INFO_STREAM(
    get_logger(),
    " * MultiClassBox fruits and vegetables: "
      << (mObjDetFruitsEnable ? "TRUE" : "FALSE"));
  getParam(
    "object_detection.mc_sport", mObjDetSportEnable, mObjDetSportEnable,
    "", true);
  RCLCPP_INFO_STREAM(
    get_logger(),
    " * MultiClassBox sport-related objects: "
      << (mObjDetSportEnable ? "TRUE" : "FALSE"));
}

void ZedCamera::getBodyTrkParams()
{
  rclcpp::Parameter paramVal;

  rcl_interfaces::msg::ParameterDescriptor read_only_descriptor;
  read_only_descriptor.read_only = true;

  RCLCPP_INFO(get_logger(), "*** Body Track. parameters ***");
  if (sl_tools::isZED(mCamUserModel)) {
    RCLCPP_WARN(
      get_logger(),
      "!!! Body Tracking parameters are not used with ZED!!!");
    return;
  }

  getParam("body_tracking.bt_enabled", mBodyTrkEnabled, mBodyTrkEnabled);
  RCLCPP_INFO_STREAM(
    get_logger(), " * Body Track. enabled: "
      << (mBodyTrkEnabled ? "TRUE" : "FALSE"));

  bool matched = false;

  std::string model_str = "HUMAN_BODY_FAST";
  getParam("body_tracking.model", model_str, model_str);

  for (int idx = static_cast<int>(sl::BODY_TRACKING_MODEL::HUMAN_BODY_FAST);
    idx < static_cast<int>(sl::BODY_TRACKING_MODEL::LAST); idx++)
  {
    sl::BODY_TRACKING_MODEL test_model =
      static_cast<sl::BODY_TRACKING_MODEL>(idx);
    std::string test_model_str = sl::toString(test_model).c_str();
    std::replace(
      test_model_str.begin(), test_model_str.end(), ' ',
      '_');    // Replace spaces with underscores to match the YAML setting
    // DEBUG_BT(" Comparing '%s' to '%s'", test_model_str.c_str(),
    // model_str.c_str());
    if (model_str == test_model_str) {
      mBodyTrkModel = test_model;
      matched = true;
      break;
    }
  }
  if (!matched) {
    RCLCPP_WARN_STREAM(
      get_logger(),
      "The value of the parameter 'body_tracking.model' is not valid: '"
        << model_str << "'. Using the default value.");
  }
  RCLCPP_INFO_STREAM(
    get_logger(), " * Body Track. model: "
      << sl::toString(mBodyTrkModel).c_str());

  std::string fmt_str = "BODY_70";
  getParam("body_tracking.body_format", fmt_str, fmt_str);

  for (int idx = static_cast<int>(sl::BODY_FORMAT::BODY_18);
    idx < static_cast<int>(sl::BODY_FORMAT::LAST); idx++)
  {
    sl::BODY_FORMAT test_fmt = static_cast<sl::BODY_FORMAT>(idx);
    std::string test_fmt_str = sl::toString(test_fmt).c_str();
    std::replace(
      test_fmt_str.begin(), test_fmt_str.end(), ' ',
      '_');    // Replace spaces with underscores to match the YAML setting
    // DEBUG_BT(" Comparing '%s' to '%s'", test_fmt_str.c_str(),
    // test_fmt.c_str());
    if (fmt_str == test_fmt_str) {
      mBodyTrkFmt = test_fmt;
      matched = true;
      break;
    }
  }
  if (!matched) {
    RCLCPP_WARN_STREAM(
      get_logger(),
      "The value of the parameter 'body_tracking.body_format' is not valid: '"
        << fmt_str << "'. Using the default value.");
  }
  RCLCPP_INFO_STREAM(
    get_logger(), " * Body Track. format: "
      << sl::toString(mBodyTrkFmt).c_str());

  getParam(
    "body_tracking.allow_reduced_precision_inference",
    mBodyTrkReducedPrecision, mBodyTrkReducedPrecision);
  RCLCPP_INFO_STREAM(
    get_logger(),
    " * Body Track. allow reduced precision: "
      << (mObjDetReducedPrecision ? "TRUE" : "FALSE"));
  getParam(
    "body_tracking.max_range", mBodyTrkMaxRange, mBodyTrkMaxRange,
    " * Body Track. maximum range [m]: ");

  std::string body_sel_str = "FULL";
  getParam(
    "body_tracking.body_kp_selection", body_sel_str, body_sel_str,
    " * Body Track. KP selection: ");

  DEBUG_BT("body_selection.body_kp_selection: %s", body_sel_str.c_str());

  for (int idx = static_cast<int>(sl::BODY_KEYPOINTS_SELECTION::FULL);
    idx < static_cast<int>(sl::BODY_KEYPOINTS_SELECTION::LAST); idx++)
  {
    sl::BODY_KEYPOINTS_SELECTION test_kp_sel =
      static_cast<sl::BODY_KEYPOINTS_SELECTION>(idx);
    std::string test_body_sel_str = sl::toString(test_kp_sel).c_str();
    std::replace(
      test_body_sel_str.begin(), test_body_sel_str.end(), ' ',
      '_');    // Replace spaces with underscores to match the YAML setting
    DEBUG_BT(
      " Comparing '%s' to '%s'", test_body_sel_str.c_str(),
      body_sel_str.c_str());
    if (body_sel_str == test_body_sel_str) {
      mBodyTrkKpSelection = test_kp_sel;
      matched = true;
      break;
    }
  }
  if (!matched) {
    RCLCPP_WARN_STREAM(
      get_logger(),
      "The value of the parameter "
      "'body_tracking.body_kp_selection' is not valid: '"
        << body_sel_str << "'. Using the default value.");
  }

  getParam(
    "body_tracking.enable_body_fitting", mBodyTrkFitting,
    mBodyTrkFitting);
  RCLCPP_INFO_STREAM(
    get_logger(), " * Body fitting: "
      << (mBodyTrkFitting ? "TRUE" : "FALSE"));

  getParam(
    "body_tracking.enable_tracking", mBodyTrkEnableTracking,
    mBodyTrkEnableTracking);
  RCLCPP_INFO_STREAM(
    get_logger(),
    " * Body joints tracking: "
      << (mBodyTrkEnableTracking ? "TRUE" : "FALSE"));

  getParam(
    "body_tracking.prediction_timeout_s", mBodyTrkPredTimeout,
    mBodyTrkPredTimeout, " * Body Track. prediction timeout [sec]: ");

  getParam(
    "body_tracking.confidence_threshold", mBodyTrkConfThresh,
    mBodyTrkConfThresh, " * Body Track. confidence thresh.: ", true);

  getParam(
    "body_tracking.minimum_keypoints_threshold", mBodyTrkMinKp,
    mBodyTrkMinKp, " * Body Track. min. KP thresh.: ", true);
}

void ZedCamera::getStreamingServerParams()
{
  rclcpp::Parameter paramVal;

  rcl_interfaces::msg::ParameterDescriptor read_only_descriptor;
  read_only_descriptor.read_only = true;

  RCLCPP_INFO(get_logger(), "*** Streaming Server parameters ***");

  bool stream_server = false;
  getParam("stream_server.stream_enabled", stream_server, stream_server);
  mStreamingServerRequired = stream_server;
  RCLCPP_INFO_STREAM(
    get_logger(),
    " * Streaming Server enabled: "
      << (mStreamingServerRequired ? "TRUE" : "FALSE"));

  std::string codec = "H264";
  getParam("stream_server.codec", codec, codec);
  if (codec == "H264") {
    mStreamingServerCodec = sl::STREAMING_CODEC::H264;
    RCLCPP_INFO(get_logger(), " * Stream codec: H264");
  } else if (codec == "H265") {
    mStreamingServerCodec = sl::STREAMING_CODEC::H265;
    RCLCPP_INFO(get_logger(), " * Stream codec: H265");
  } else {
    mStreamingServerCodec = sl::STREAMING_CODEC::H264;
    RCLCPP_WARN_STREAM(
      get_logger(),
      "Invalid value for the parameter 'stream_server.codec': " << codec <<
        ". Using the default value.");
    RCLCPP_INFO(get_logger(), " * Stream codec: H264");
  }

  getParam("stream_server.port", mStreamingServerPort, mStreamingServerPort, " * Stream port:");

  getParam("stream_server.bitrate", mStreamingServerBitrate, mStreamingServerBitrate);
  if (mStreamingServerBitrate < 1000) {
    RCLCPP_WARN_STREAM(
      get_logger(),
      "Invalid value for the parameter 'stream_server.bitrate': " << codec <<
        ". The minimum allowed value is 1000");
    mStreamingServerBitrate = 1000;
  }
  if (mStreamingServerBitrate > 60000) {
    RCLCPP_WARN_STREAM(
      get_logger(),
      "Invalid value for the parameter 'stream_server.bitrate': " << codec <<
        ". The maximum allowed value is 60000");
    mStreamingServerBitrate = 60000;
  }
  RCLCPP_INFO_STREAM(get_logger(), " * Stream bitrate: " << mStreamingServerBitrate);

  getParam("stream_server.gop_size", mStreamingServerGopSize, mStreamingServerGopSize);
  if (mStreamingServerGopSize < -1) {
    RCLCPP_WARN_STREAM(
      get_logger(),
      "Invalid value for the parameter 'stream_server.gop_size': " << codec <<
        ". The minimum allowed value is -1");
    mStreamingServerGopSize = -1;
  }
  if (mStreamingServerGopSize > 256) {
    RCLCPP_WARN_STREAM(
      get_logger(),
      "Invalid value for the parameter 'stream_server.gop_size': " << codec <<
        ". The maximum allowed value is 256");
    mStreamingServerGopSize = 256;
  }
  RCLCPP_INFO_STREAM(get_logger(), " * Stream GOP size: " << mStreamingServerGopSize);

  getParam("stream_server.chunk_size", mStreamingServerChunckSize, mStreamingServerChunckSize);
  if (mStreamingServerChunckSize < 1024) {
    RCLCPP_WARN_STREAM(
      get_logger(),
      "Invalid value for the parameter 'stream_server.chunk_size': " << codec <<
        ". The minimum allowed value is 1024");
    mStreamingServerChunckSize = 1024;
  }
  if (mStreamingServerChunckSize > 65000) {
    RCLCPP_WARN_STREAM(
      get_logger(),
      "Invalid value for the parameter 'stream_server.chunk_size': " << codec <<
        ". The maximum allowed value is 65000");
    mStreamingServerChunckSize = 65000;
  }
  RCLCPP_INFO_STREAM(get_logger(), " * Stream Chunk size: " << mStreamingServerChunckSize);

  getParam(
    "stream_server.adaptative_bitrate", mStreamingServerAdaptiveBitrate,
    mStreamingServerAdaptiveBitrate);
  RCLCPP_INFO_STREAM(
    get_logger(),
    " * Adaptive bitrate: " << (mStreamingServerAdaptiveBitrate ? "TRUE" : "FALSE"));

  getParam(
    "stream_server.target_framerate", mStreamingServerTargetFramerate,
    mStreamingServerTargetFramerate, " * Target frame rate:");
}

void ZedCamera::getAdvancedParams()
{
  rclcpp::Parameter paramVal;

  rcl_interfaces::msg::ParameterDescriptor read_only_descriptor;
  read_only_descriptor.read_only = true;

  RCLCPP_INFO(get_logger(), "*** Advanced parameters ***");

  getParam(
    "advanced.thread_sched_policy", mThreadSchedPolicy,
    mThreadSchedPolicy, " * Thread sched. policy: ");

  if (mThreadSchedPolicy == "SCHED_FIFO" || mThreadSchedPolicy == "SCHED_RR") {
    if (!sl_tools::checkRoot()) {
      RCLCPP_WARN_STREAM(
        get_logger(),
        "'sudo' permissions required to set "
          << mThreadSchedPolicy
          << " thread scheduling policy. Using Linux "
          "default [SCHED_OTHER]");
      mThreadSchedPolicy = "SCHED_OTHER";
    } else {
      getParam(
        "advanced.thread_grab_priority", mThreadPrioGrab,
        mThreadPrioGrab, " * Grab thread priority: ");
      getParam(
        "advanced.thread_sensor_priority", mThreadPrioSens,
        mThreadPrioSens, " * Sensors thread priority: ");
      getParam(
        "advanced.thread_pointcloud_priority", mThreadPrioPointCloud,
        mThreadPrioPointCloud, " * Point Cloud thread priority: ");
    }
  }
}

rcl_interfaces::msg::SetParametersResult ZedCamera::callback_paramChange(
  std::vector<rclcpp::Parameter> parameters)
{
  if (mDebugMode) {
    DEBUG_STREAM_COMM("Parameter change callback");
  }

  rcl_interfaces::msg::SetParametersResult result;
  result.successful = true;

  RCLCPP_INFO_STREAM(
    get_logger(),
    "Modifying " << parameters.size() << " parameters");

  int count = 0;

  for (const rclcpp::Parameter & param : parameters) {
    count++;

    if (mDebugMode) {
      DEBUG_STREAM_COMM("Param #" << count << ": " << param.get_name());
    }

    if (sl_tools::isZEDX(mCamRealModel)) {
      if (param.get_name() == "video.exposure_time") {
        rclcpp::ParameterType correctType =
          rclcpp::ParameterType::PARAMETER_INTEGER;
        if (param.get_type() != correctType) {
          result.successful = false;
          result.reason =
            param.get_name() + " must be a " + rclcpp::to_string(correctType);
          RCLCPP_WARN_STREAM(get_logger(), result.reason);
          break;
        }

        int val = param.as_int();

        if ((val < 28) || (val > 30000)) {
          result.successful = false;
          result.reason = param.get_name() +
            " must be a positive integer in the range [28,30000]";
          RCLCPP_WARN_STREAM(get_logger(), result.reason);
          break;
        }

        mGmslExpTime = val;
        mCamAutoExpGain = false;

        RCLCPP_INFO_STREAM(
          get_logger(), "Parameter '" << param.get_name()
                                      << "' correctly set to "
                                      << val);
      } else if (param.get_name() == "video.auto_exposure_time_range_min") {
        rclcpp::ParameterType correctType =
          rclcpp::ParameterType::PARAMETER_INTEGER;
        if (param.get_type() != correctType) {
          result.successful = false;
          result.reason =
            param.get_name() + " must be a " + rclcpp::to_string(correctType);
          RCLCPP_WARN_STREAM(get_logger(), result.reason);
          break;
        }

        int val = param.as_int();

        if ((val < 28) || (val > mGmslAutoExpTimeRangeMax)) {
          result.successful = false;
          result.reason = param.get_name() +
            " must be a positive integer in the range "
            "[28,auto_exposure_time_range_max]";
          RCLCPP_WARN_STREAM(get_logger(), result.reason);
          break;
        }

        mGmslAutoExpTimeRangeMin = val;

        RCLCPP_INFO_STREAM(
          get_logger(), "Parameter '" << param.get_name()
                                      << "' correctly set to "
                                      << val);
      } else if (param.get_name() == "video.auto_exposure_time_range_max") {
        rclcpp::ParameterType correctType =
          rclcpp::ParameterType::PARAMETER_INTEGER;
        if (param.get_type() != correctType) {
          result.successful = false;
          result.reason =
            param.get_name() + " must be a " + rclcpp::to_string(correctType);
          RCLCPP_WARN_STREAM(get_logger(), result.reason);
          break;
        }

        int val = param.as_int();

        int max_val = std::max(mCamGrabFrameRate * 1000, 30000);

        if ((val < mGmslAutoExpTimeRangeMin) || (val > max_val)) {
          result.successful = false;
          result.reason = param.get_name() +
            " must be a positive integer in the range "
            "[auto_exposure_time_range_min,max(30000,'general."
            "grab_frame_rate'x1000)]";
          RCLCPP_WARN_STREAM(get_logger(), result.reason);
          break;
        }

        mGmslAutoExpTimeRangeMax = val;

        RCLCPP_INFO_STREAM(
          get_logger(), "Parameter '" << param.get_name()
                                      << "' correctly set to "
                                      << val);
      } else if (param.get_name() == "video.exposure_compensation") {
        rclcpp::ParameterType correctType =
          rclcpp::ParameterType::PARAMETER_INTEGER;
        if (param.get_type() != correctType) {
          result.successful = false;
          result.reason =
            param.get_name() + " must be a " + rclcpp::to_string(correctType);
          RCLCPP_WARN_STREAM(get_logger(), result.reason);
          break;
        }

        int val = param.as_int();

        if ((val < 0) || (val > 1000)) {
          result.successful = false;
          result.reason = param.get_name() +
            " must be a positive integer in the range [0,100]";
          RCLCPP_WARN_STREAM(get_logger(), result.reason);
          break;
        }

        mGmslExposureComp = val;

        RCLCPP_INFO_STREAM(
          get_logger(), "Parameter '" << param.get_name()
                                      << "' correctly set to "
                                      << val);
      } else if (param.get_name() == "video.analog_gain") {
        rclcpp::ParameterType correctType =
          rclcpp::ParameterType::PARAMETER_INTEGER;
        if (param.get_type() != correctType) {
          result.successful = false;
          result.reason =
            param.get_name() + " must be a " + rclcpp::to_string(correctType);
          RCLCPP_WARN_STREAM(get_logger(), result.reason);
          break;
        }

        int val = param.as_int();

        if ((val < 1000) || (val > 16000)) {
          result.successful = false;
          result.reason =
            param.get_name() +
            " must be a positive integer in the range [1000,16000]";
          RCLCPP_WARN_STREAM(get_logger(), result.reason);
          break;
        }

        mGmslAnalogGain = val;
        mCamAutoExpGain = false;

        RCLCPP_INFO_STREAM(
          get_logger(), "Parameter '" << param.get_name()
                                      << "' correctly set to "
                                      << val);
      } else if (param.get_name() == "video.auto_analog_gain_range_min") {
        rclcpp::ParameterType correctType =
          rclcpp::ParameterType::PARAMETER_INTEGER;
        if (param.get_type() != correctType) {
          result.successful = false;
          result.reason =
            param.get_name() + " must be a " + rclcpp::to_string(correctType);
          RCLCPP_WARN_STREAM(get_logger(), result.reason);
          break;
        }

        int val = param.as_int();

        if ((val < 1000) || (val > mGmslAnalogGainRangeMax)) {
          result.successful = false;
          result.reason = param.get_name() +
            " must be a positive integer in the range "
            "[1000,auto_analog_gain_range_max]";
          RCLCPP_WARN_STREAM(get_logger(), result.reason);
          break;
        }

        mGmslAnalogGainRangeMin = val;

        RCLCPP_INFO_STREAM(
          get_logger(), "Parameter '" << param.get_name()
                                      << "' correctly set to "
                                      << val);
      } else if (param.get_name() == "video.auto_analog_gain_range_max") {
        rclcpp::ParameterType correctType =
          rclcpp::ParameterType::PARAMETER_INTEGER;
        if (param.get_type() != correctType) {
          result.successful = false;
          result.reason =
            param.get_name() + " must be a " + rclcpp::to_string(correctType);
          RCLCPP_WARN_STREAM(get_logger(), result.reason);
          break;
        }

        int val = param.as_int();

        if ((val < mGmslAnalogGainRangeMin) || (val > 16000)) {
          result.successful = false;
          result.reason = param.get_name() +
            " must be a positive integer in the range "
            "[auto_analog_gain_range_min,16000]";
          RCLCPP_WARN_STREAM(get_logger(), result.reason);
          break;
        }

        mGmslAnalogGainRangeMax = val;

        RCLCPP_INFO_STREAM(
          get_logger(), "Parameter '" << param.get_name()
                                      << "' correctly set to "
                                      << val);
      } else if (param.get_name() == "video.digital_gain") {
        rclcpp::ParameterType correctType =
          rclcpp::ParameterType::PARAMETER_INTEGER;
        if (param.get_type() != correctType) {
          result.successful = false;
          result.reason =
            param.get_name() + " must be a " + rclcpp::to_string(correctType);
          RCLCPP_WARN_STREAM(get_logger(), result.reason);
          break;
        }

        int val = param.as_int();

        if ((val < 1) || (val > 256)) {
          result.successful = false;
          result.reason = param.get_name() +
            " must be a positive integer in the range [1,256]";
          RCLCPP_WARN_STREAM(get_logger(), result.reason);
          break;
        }

        mGmslDigitalGain = val;
        mCamAutoExpGain = false;

        RCLCPP_INFO_STREAM(
          get_logger(), "Parameter '" << param.get_name()
                                      << "' correctly set to "
                                      << val);
      } else if (param.get_name() == "video.auto_digital_gain_range_min") {
        rclcpp::ParameterType correctType =
          rclcpp::ParameterType::PARAMETER_INTEGER;
        if (param.get_type() != correctType) {
          result.successful = false;
          result.reason =
            param.get_name() + " must be a " + rclcpp::to_string(correctType);
          RCLCPP_WARN_STREAM(get_logger(), result.reason);
          break;
        }

        int val = param.as_int();

        if ((val < 1) || (val > mGmslAutoDigitalGainRangeMax)) {
          result.successful = false;
          result.reason = param.get_name() +
            " must be a positive integer in the range "
            "[1,auto_digital_gain_range_max]";
          RCLCPP_WARN_STREAM(get_logger(), result.reason);
          break;
        }

        mGmslAutoDigitalGainRangeMin = val;

        RCLCPP_INFO_STREAM(
          get_logger(), "Parameter '" << param.get_name()
                                      << "' correctly set to "
                                      << val);
      } else if (param.get_name() == "video.auto_digital_gain_range_max") {
        rclcpp::ParameterType correctType =
          rclcpp::ParameterType::PARAMETER_INTEGER;
        if (param.get_type() != correctType) {
          result.successful = false;
          result.reason =
            param.get_name() + " must be a " + rclcpp::to_string(correctType);
          RCLCPP_WARN_STREAM(get_logger(), result.reason);
          break;
        }

        int val = param.as_int();

        if ((val < mGmslAutoDigitalGainRangeMin) || (val > 256)) {
          result.successful = false;
          result.reason = param.get_name() +
            " must be a positive integer in the range "
            "[auto_digital_gain_range_min,256]";
          RCLCPP_WARN_STREAM(get_logger(), result.reason);
          break;
        }

        mGmslAutoDigitalGainRangeMax = val;

        RCLCPP_INFO_STREAM(
          get_logger(), "Parameter '" << param.get_name()
                                      << "' correctly set to "
                                      << val);
      } else if (param.get_name() == "video.denoising") {
        rclcpp::ParameterType correctType =
          rclcpp::ParameterType::PARAMETER_INTEGER;
        if (param.get_type() != correctType) {
          result.successful = false;
          result.reason =
            param.get_name() + " must be a " + rclcpp::to_string(correctType);
          RCLCPP_WARN_STREAM(get_logger(), result.reason);
          break;
        }

        int val = param.as_int();

        if ((val < 0) || (val > 100)) {
          result.successful = false;
          result.reason = param.get_name() +
            " must be a positive integer in the range [0,100]";
          RCLCPP_WARN_STREAM(get_logger(), result.reason);
          break;
        }

        mGmslDenoising = val;

        RCLCPP_INFO_STREAM(
          get_logger(), "Parameter '" << param.get_name()
                                      << "' correctly set to "
                                      << val);
      }
    }

    if (param.get_name() == "general.pub_frame_rate") {
      rclcpp::ParameterType correctType =
        rclcpp::ParameterType::PARAMETER_DOUBLE;
      if (param.get_type() != correctType) {
        result.successful = false;
        result.reason =
          param.get_name() + " must be a " + rclcpp::to_string(correctType);
        RCLCPP_WARN_STREAM(get_logger(), result.reason);
        break;
      }

      double val = param.as_double();

      if ((val <= 0.0) || (val > mCamGrabFrameRate)) {
        result.successful = false;
        result.reason =
          param.get_name() +
          " must be positive and minor or equal to `grab_frame_rate`";
        RCLCPP_WARN_STREAM(get_logger(), result.reason);
        break;
      }

      mPubFrameRate = val;

      RCLCPP_INFO_STREAM(
        get_logger(), "Parameter '" << param.get_name()
                                    << "' correctly set to "
                                    << val);
    } else if (param.get_name() == "video.brightness") {
      if (sl_tools::isZEDX(mCamRealModel)) {
        RCLCPP_WARN_STREAM(
          get_logger(), "Parameter '" << param.get_name()
                                      << "' not available for "
                                      << sl::toString(mCamRealModel).c_str());
        break;
      }

      rclcpp::ParameterType correctType =
        rclcpp::ParameterType::PARAMETER_INTEGER;
      if (param.get_type() != correctType) {
        result.successful = false;
        result.reason =
          param.get_name() + " must be a " + rclcpp::to_string(correctType);
        RCLCPP_WARN_STREAM(get_logger(), result.reason);
        break;
      }

      int val = param.as_int();

      if ((val < 0) || (val > 8)) {
        result.successful = false;
        result.reason =
          param.get_name() + " must be a positive integer in the range [0,8]";
        RCLCPP_WARN_STREAM(get_logger(), result.reason);
        break;
      }

      mCamBrightness = val;

      RCLCPP_INFO_STREAM(
        get_logger(), "Parameter '" << param.get_name()
                                    << "' correctly set to "
                                    << val);
    } else if (param.get_name() == "video.contrast") {
      if (sl_tools::isZEDX(mCamRealModel)) {
        RCLCPP_WARN_STREAM(
          get_logger(), "Parameter '" << param.get_name()
                                      << "' not available for "
                                      << sl::toString(mCamRealModel).c_str());
        break;
      }

      rclcpp::ParameterType correctType =
        rclcpp::ParameterType::PARAMETER_INTEGER;
      if (param.get_type() != correctType) {
        result.successful = false;
        result.reason =
          param.get_name() + " must be a " + rclcpp::to_string(correctType);
        RCLCPP_WARN_STREAM(get_logger(), result.reason);
        break;
      }

      int val = param.as_int();

      if ((val < 0) || (val > 8)) {
        result.successful = false;
        result.reason =
          param.get_name() + " must be a positive integer in the range [0,8]";
        RCLCPP_WARN_STREAM(get_logger(), result.reason);
        break;
      }

      mCamContrast = val;

      RCLCPP_INFO_STREAM(
        get_logger(), "Parameter '" << param.get_name()
                                    << "' correctly set to "
                                    << val);
    } else if (param.get_name() == "video.hue") {
      if (sl_tools::isZEDX(mCamRealModel)) {
        RCLCPP_WARN_STREAM(
          get_logger(), "Parameter '" << param.get_name()
                                      << "' not available for "
                                      << sl::toString(mCamRealModel).c_str());
        break;
      }

      rclcpp::ParameterType correctType =
        rclcpp::ParameterType::PARAMETER_INTEGER;
      if (param.get_type() != correctType) {
        result.successful = false;
        result.reason =
          param.get_name() + " must be a " + rclcpp::to_string(correctType);
        RCLCPP_WARN_STREAM(get_logger(), result.reason);
        break;
      }

      int val = param.as_int();

      if ((val < 0) || (val > 11)) {
        result.successful = false;
        result.reason = param.get_name() +
          " must be a positive integer in the range [0,11]";
        RCLCPP_WARN_STREAM(get_logger(), result.reason);
        break;
      }

      mCamHue = val;

      RCLCPP_INFO_STREAM(
        get_logger(), "Parameter '" << param.get_name()
                                    << "' correctly set to "
                                    << val);
    } else if (param.get_name() == "video.saturation") {
      rclcpp::ParameterType correctType =
        rclcpp::ParameterType::PARAMETER_INTEGER;
      if (param.get_type() != correctType) {
        result.successful = false;
        result.reason =
          param.get_name() + " must be a " + rclcpp::to_string(correctType);
        RCLCPP_WARN_STREAM(get_logger(), result.reason);
        break;
      }

      int val = param.as_int();

      if ((val < 0) || (val > 8)) {
        result.successful = false;
        result.reason =
          param.get_name() + " must be a positive integer in the range [0,8]";
        RCLCPP_WARN_STREAM(get_logger(), result.reason);
        break;
      }

      mCamSaturation = val;

      RCLCPP_INFO_STREAM(
        get_logger(), "Parameter '" << param.get_name()
                                    << "' correctly set to "
                                    << val);
    } else if (param.get_name() == "video.sharpness") {
      rclcpp::ParameterType correctType =
        rclcpp::ParameterType::PARAMETER_INTEGER;
      if (param.get_type() != correctType) {
        result.successful = false;
        result.reason =
          param.get_name() + " must be a " + rclcpp::to_string(correctType);
        RCLCPP_WARN_STREAM(get_logger(), result.reason);
        break;
      }

      int val = param.as_int();

      if ((val < 0) || (val > 8)) {
        result.successful = false;
        result.reason =
          param.get_name() + " must be a positive integer in the range [0,8]";
        RCLCPP_WARN_STREAM(get_logger(), result.reason);
        break;
      }

      mCamSharpness = val;

      RCLCPP_INFO_STREAM(
        get_logger(), "Parameter '" << param.get_name()
                                    << "' correctly set to "
                                    << val);
    } else if (param.get_name() == "video.gamma") {
      rclcpp::ParameterType correctType =
        rclcpp::ParameterType::PARAMETER_INTEGER;
      if (param.get_type() != correctType) {
        result.successful = false;
        result.reason =
          param.get_name() + " must be a " + rclcpp::to_string(correctType);
        RCLCPP_WARN_STREAM(get_logger(), result.reason);
        break;
      }

      int val = param.as_int();

      if ((val < 0) || (val > 8)) {
        result.successful = false;
        result.reason =
          param.get_name() + " must be a positive integer in the range [0,8]";
        RCLCPP_WARN_STREAM(get_logger(), result.reason);
        break;
      }

      mCamGamma = val;

      RCLCPP_INFO_STREAM(
        get_logger(), "Parameter '" << param.get_name()
                                    << "' correctly set to "
                                    << val);
    } else if (param.get_name() == "video.auto_exposure_gain") {
      rclcpp::ParameterType correctType = rclcpp::ParameterType::PARAMETER_BOOL;
      if (param.get_type() != correctType) {
        result.successful = false;
        result.reason =
          param.get_name() + " must be a " + rclcpp::to_string(correctType);
        RCLCPP_WARN_STREAM(get_logger(), result.reason);
        break;
      }

      bool val = param.as_bool();

      if (val != mCamAutoExpGain) {
        mTriggerAutoExpGain = true;
      }

      mCamAutoExpGain = val;

      RCLCPP_INFO_STREAM(
        get_logger(), "Parameter '" << param.get_name()
                                    << "' correctly set to "
                                    << val);
    } else if (param.get_name() == "video.exposure") {
      rclcpp::ParameterType correctType =
        rclcpp::ParameterType::PARAMETER_INTEGER;
      if (param.get_type() != correctType) {
        result.successful = false;
        result.reason =
          param.get_name() + " must be a " + rclcpp::to_string(correctType);
        RCLCPP_WARN_STREAM(get_logger(), result.reason);
        break;
      }

      int val = param.as_int();

      if ((val < 0) || (val > 100)) {
        result.successful = false;
        result.reason = param.get_name() +
          " must be a positive integer in the range [0,100]";
        RCLCPP_WARN_STREAM(get_logger(), result.reason);
        break;
      }

      mCamExposure = val;
      mCamAutoExpGain = false;

      RCLCPP_INFO_STREAM(
        get_logger(), "Parameter '" << param.get_name()
                                    << "' correctly set to "
                                    << val);
    } else if (param.get_name() == "video.gain") {
      rclcpp::ParameterType correctType =
        rclcpp::ParameterType::PARAMETER_INTEGER;
      if (param.get_type() != correctType) {
        result.successful = false;
        result.reason =
          param.get_name() + " must be a " + rclcpp::to_string(correctType);
        RCLCPP_WARN_STREAM(get_logger(), result.reason);
        break;
      }

      int val = param.as_int();

      if ((val < 0) || (val > 100)) {
        result.successful = false;
        result.reason = param.get_name() +
          " must be a positive integer in the range [0,100]";
        RCLCPP_WARN_STREAM(get_logger(), result.reason);
        break;
      }

      mCamGain = val;
      mCamAutoExpGain = false;

      RCLCPP_INFO_STREAM(
        get_logger(), "Parameter '" << param.get_name()
                                    << "' correctly set to "
                                    << val);
    } else if (param.get_name() == "video.auto_whitebalance") {
      rclcpp::ParameterType correctType = rclcpp::ParameterType::PARAMETER_BOOL;
      if (param.get_type() != correctType) {
        result.successful = false;
        result.reason =
          param.get_name() + " must be a " + rclcpp::to_string(correctType);
        RCLCPP_WARN_STREAM(get_logger(), result.reason);
        break;
      }

      bool val = param.as_bool();

      if (val != mCamAutoWB) {
        mTriggerAutoWB = true;
      }

      mCamAutoWB = val;

      RCLCPP_INFO_STREAM(
        get_logger(), "Parameter '" << param.get_name()
                                    << "' correctly set to "
                                    << val);
    } else if (param.get_name() == "video.whitebalance_temperature") {
      rclcpp::ParameterType correctType =
        rclcpp::ParameterType::PARAMETER_INTEGER;
      if (param.get_type() != correctType) {
        result.successful = false;
        result.reason =
          param.get_name() + " must be a " + rclcpp::to_string(correctType);
        RCLCPP_WARN_STREAM(get_logger(), result.reason);
        break;
      }

      int val = param.as_int();

      if ((val < 28) || (val > 65)) {
        result.successful = false;
        result.reason = param.get_name() +
          " must be a positive integer in the range [28,65]";
        RCLCPP_WARN_STREAM(get_logger(), result.reason);
        break;
      }

      mCamWBTemp = val * 100;
      mCamAutoWB = false;

      RCLCPP_INFO_STREAM(
        get_logger(), "Parameter '" << param.get_name()
                                    << "' correctly set to "
                                    << val);
    } else if (param.get_name() == "depth.point_cloud_freq") {
      rclcpp::ParameterType correctType =
        rclcpp::ParameterType::PARAMETER_DOUBLE;
      if (param.get_type() != correctType) {
        result.successful = false;
        result.reason =
          param.get_name() + " must be a " + rclcpp::to_string(correctType);
        RCLCPP_WARN_STREAM(get_logger(), result.reason);
        break;
      }

      double val = param.as_double();

      if ((val <= 0.0) || (val > mCamGrabFrameRate)) {
        result.successful = false;
        result.reason = param.get_name() +
          " must be positive and minor of `grab_frame_rate`";
        RCLCPP_WARN_STREAM(get_logger(), result.reason);
        break;
      }

      mPcPubRate = val;

      RCLCPP_INFO_STREAM(
        get_logger(), "Parameter '" << param.get_name()
                                    << "' correctly set to "
                                    << val);
    } else if (param.get_name() == "depth.depth_confidence") {
      rclcpp::ParameterType correctType =
        rclcpp::ParameterType::PARAMETER_INTEGER;
      if (param.get_type() != correctType) {
        result.successful = false;
        result.reason =
          param.get_name() + " must be a " + rclcpp::to_string(correctType);
        RCLCPP_WARN_STREAM(get_logger(), result.reason);
        break;
      }

      int val = param.as_int();

      if ((val < 0) || (val > 100)) {
        result.successful = false;
        result.reason = param.get_name() +
          " must be a positive integer in the range [0,100]";
        RCLCPP_WARN_STREAM(get_logger(), result.reason);
        break;
      }

      mDepthConf = val;

      RCLCPP_INFO_STREAM(
        get_logger(), "Parameter '" << param.get_name()
                                    << "' correctly set to "
                                    << val);
    } else if (param.get_name() == "depth.depth_texture_conf") {
      rclcpp::ParameterType correctType =
        rclcpp::ParameterType::PARAMETER_INTEGER;
      if (param.get_type() != correctType) {
        result.successful = false;
        result.reason =
          param.get_name() + " must be a " + rclcpp::to_string(correctType);
        RCLCPP_WARN_STREAM(get_logger(), result.reason);
        break;
      }

      int val = param.as_int();

      if ((val < 0) || (val > 100)) {
        result.successful = false;
        result.reason = param.get_name() +
          " must be a positive integer in the range [0,100]";
        RCLCPP_WARN_STREAM(get_logger(), result.reason);
        break;
      }

      mDepthTextConf = val;

      RCLCPP_INFO_STREAM(
        get_logger(), "Parameter '" << param.get_name()
                                    << "' correctly set to "
                                    << val);
    } else if (param.get_name() == "depth.remove_saturated_areas") {
      rclcpp::ParameterType correctType = rclcpp::ParameterType::PARAMETER_BOOL;
      if (param.get_type() != correctType) {
        result.successful = false;
        result.reason =
          param.get_name() + " must be a " + rclcpp::to_string(correctType);
        RCLCPP_WARN_STREAM(get_logger(), result.reason);
        break;
      }

      mRemoveSatAreas = param.as_bool();

      RCLCPP_INFO_STREAM(
        get_logger(),
        "Parameter '" << param.get_name()
                      << "' correctly set to "
                      << (mRemoveSatAreas ? "TRUE" : "FALSE"));
    } else if (param.get_name() == "pos_tracking.transform_time_offset") {
      rclcpp::ParameterType correctType =
        rclcpp::ParameterType::PARAMETER_DOUBLE;
      if (param.get_type() != correctType) {
        result.successful = false;
        result.reason =
          param.get_name() + " must be a " + rclcpp::to_string(correctType);
        RCLCPP_WARN_STREAM(get_logger(), result.reason);
        break;
      }

      double val = param.as_double();
      mTfOffset = val;

      RCLCPP_INFO_STREAM(
        get_logger(), "Parameter '" << param.get_name()
                                    << "' correctly set to "
                                    << val);
    } else if (param.get_name() == "pos_tracking.path_pub_rate") {
      rclcpp::ParameterType correctType =
        rclcpp::ParameterType::PARAMETER_DOUBLE;
      if (param.get_type() != correctType) {
        result.successful = false;
        result.reason =
          param.get_name() + " must be a " + rclcpp::to_string(correctType);
        RCLCPP_WARN_STREAM(get_logger(), result.reason);
        break;
      }

      double val = param.as_double();

      if ((val <= 0.0) || (val > mCamGrabFrameRate)) {
        result.successful = false;
        result.reason =
          param.get_name() +
          " must be positive and minor of `general.grab_frame_rate`";
        RCLCPP_WARN_STREAM(get_logger(), result.reason);
        break;
      }

      mPathPubRate = val;

      RCLCPP_INFO_STREAM(
        get_logger(), "Parameter '" << param.get_name()
                                    << "' correctly set to "
                                    << val);
    } else if (param.get_name() == "mapping.fused_pointcloud_freq") {
      rclcpp::ParameterType correctType =
        rclcpp::ParameterType::PARAMETER_DOUBLE;
      if (param.get_type() != correctType) {
        result.successful = false;
        result.reason =
          param.get_name() + " must be a " + rclcpp::to_string(correctType);
        RCLCPP_WARN_STREAM(get_logger(), result.reason);
        break;
      }

      double val = param.as_double();

      if ((val <= 0.0) || (val > mPcPubRate)) {
        result.successful = false;
        result.reason = param.get_name() +
          " must be positive and minor of `point_cloud_freq`";
        RCLCPP_WARN_STREAM(get_logger(), result.reason);
        break;
      }

      mFusedPcPubRate = val;
      startFusedPcTimer(mFusedPcPubRate);  // Reset publishing timer

      RCLCPP_INFO_STREAM(
        get_logger(), "Parameter '" << param.get_name()
                                    << "' correctly set to "
                                    << val);
    } else if (param.get_name() == "object_detection.confidence_threshold") {
      rclcpp::ParameterType correctType =
        rclcpp::ParameterType::PARAMETER_DOUBLE;
      if (param.get_type() != correctType) {
        result.successful = false;
        result.reason =
          param.get_name() + " must be a " + rclcpp::to_string(correctType);
        RCLCPP_WARN_STREAM(get_logger(), result.reason);
        break;
      }

      double val = param.as_double();

      if ((val < 0.0) || (val > 100.0)) {
        result.successful = false;
        result.reason =
          param.get_name() +
          " must be positive double value in the range [0.0,100.0]";
        RCLCPP_WARN_STREAM(get_logger(), result.reason);
        break;
      }

      mObjDetConfidence = val;

      RCLCPP_INFO_STREAM(
        get_logger(), "Parameter '" << param.get_name()
                                    << "' correctly set to "
                                    << val);
    } else if (param.get_name() == "object_detection.mc_people") {
      rclcpp::ParameterType correctType = rclcpp::ParameterType::PARAMETER_BOOL;
      if (param.get_type() != correctType) {
        result.successful = false;
        result.reason =
          param.get_name() + " must be a " + rclcpp::to_string(correctType);
        RCLCPP_WARN_STREAM(get_logger(), result.reason);
        break;
      }

      mObjDetPeopleEnable = param.as_bool();

      RCLCPP_INFO_STREAM(
        get_logger(),
        "Parameter '"
          << param.get_name() << "' correctly set to "
          << (mObjDetPeopleEnable ? "TRUE" : "FALSE"));
    } else if (param.get_name() == "object_detection.mc_vehicle") {
      rclcpp::ParameterType correctType = rclcpp::ParameterType::PARAMETER_BOOL;
      if (param.get_type() != correctType) {
        result.successful = false;
        result.reason =
          param.get_name() + " must be a " + rclcpp::to_string(correctType);
        RCLCPP_WARN_STREAM(get_logger(), result.reason);
        break;
      }

      mObjDetVehiclesEnable = param.as_bool();

      RCLCPP_INFO_STREAM(
        get_logger(),
        "Parameter '"
          << param.get_name() << "' correctly set to "
          << (mObjDetVehiclesEnable ? "TRUE" : "FALSE"));
    } else if (param.get_name() == "object_detection.mc_bag") {
      rclcpp::ParameterType correctType = rclcpp::ParameterType::PARAMETER_BOOL;
      if (param.get_type() != correctType) {
        result.successful = false;
        result.reason =
          param.get_name() + " must be a " + rclcpp::to_string(correctType);
        RCLCPP_WARN_STREAM(get_logger(), result.reason);
        break;
      }

      mObjDetBagsEnable = param.as_bool();

      RCLCPP_INFO_STREAM(
        get_logger(),
        "Parameter '"
          << param.get_name() << "' correctly set to "
          << (mObjDetBagsEnable ? "TRUE" : "FALSE"));
    } else if (param.get_name() == "object_detection.mc_animal") {
      rclcpp::ParameterType correctType = rclcpp::ParameterType::PARAMETER_BOOL;
      if (param.get_type() != correctType) {
        result.successful = false;
        result.reason =
          param.get_name() + " must be a " + rclcpp::to_string(correctType);
        RCLCPP_WARN_STREAM(get_logger(), result.reason);
        break;
      }

      mObjDetAnimalsEnable = param.as_bool();

      RCLCPP_INFO_STREAM(
        get_logger(),
        "Parameter '"
          << param.get_name() << "' correctly set to "
          << (mObjDetAnimalsEnable ? "TRUE" : "FALSE"));
    } else if (param.get_name() == "object_detection.mc_electronics") {
      rclcpp::ParameterType correctType = rclcpp::ParameterType::PARAMETER_BOOL;
      if (param.get_type() != correctType) {
        result.successful = false;
        result.reason =
          param.get_name() + " must be a " + rclcpp::to_string(correctType);
        RCLCPP_WARN_STREAM(get_logger(), result.reason);
        break;
      }

      mObjDetElectronicsEnable = param.as_bool();

      RCLCPP_INFO_STREAM(
        get_logger(),
        "Parameter '"
          << param.get_name() << "' correctly set to "
          << (mObjDetElectronicsEnable ? "TRUE" : "FALSE"));
    } else if (param.get_name() == "object_detection.mc_fruit_vegetable") {
      rclcpp::ParameterType correctType = rclcpp::ParameterType::PARAMETER_BOOL;
      if (param.get_type() != correctType) {
        result.successful = false;
        result.reason =
          param.get_name() + " must be a " + rclcpp::to_string(correctType);
        RCLCPP_WARN_STREAM(get_logger(), result.reason);
        break;
      }

      mObjDetFruitsEnable = param.as_bool();

      RCLCPP_INFO_STREAM(
        get_logger(),
        "Parameter '"
          << param.get_name() << "' correctly set to "
          << (mObjDetFruitsEnable ? "TRUE" : "FALSE"));
    } else if (param.get_name() == "object_detection.mc_sport") {
      rclcpp::ParameterType correctType = rclcpp::ParameterType::PARAMETER_BOOL;
      if (param.get_type() != correctType) {
        result.successful = false;
        result.reason =
          param.get_name() + " must be a " + rclcpp::to_string(correctType);
        RCLCPP_WARN_STREAM(get_logger(), result.reason);
        break;
      }

      mObjDetSportEnable = param.as_bool();

      RCLCPP_INFO_STREAM(
        get_logger(),
        "Parameter '"
          << param.get_name() << "' correctly set to "
          << (mObjDetSportEnable ? "TRUE" : "FALSE"));
    } else if (param.get_name() == "body_tracking.confidence_threshold") {
      rclcpp::ParameterType correctType =
        rclcpp::ParameterType::PARAMETER_DOUBLE;
      if (param.get_type() != correctType) {
        result.successful = false;
        result.reason =
          param.get_name() + " must be a " + rclcpp::to_string(correctType);
        RCLCPP_WARN_STREAM(get_logger(), result.reason);
        break;
      }

      double val = param.as_double();

      if ((val < 0.0) || (val >= 100.0)) {
        result.successful = false;
        result.reason =
          param.get_name() +
          " must be positive double value in the range [0.0,100.0[";
        RCLCPP_WARN_STREAM(get_logger(), result.reason);
        break;
      }

      mBodyTrkConfThresh = val;

      RCLCPP_INFO_STREAM(
        get_logger(), "Parameter '" << param.get_name()
                                    << "' correctly set to "
                                    << val);
    } else if (param.get_name() ==
      "body_tracking.minimum_keypoints_threshold")
    {
      rclcpp::ParameterType correctType =
        rclcpp::ParameterType::PARAMETER_INTEGER;
      if (param.get_type() != correctType) {
        result.successful = false;
        result.reason =
          param.get_name() + " must be a " + rclcpp::to_string(correctType);
        RCLCPP_WARN_STREAM(get_logger(), result.reason);
        break;
      }

      double val = param.as_int();

      if ((val < 0) || (val > 70)) {
        result.successful = false;
        result.reason = param.get_name() +
          " must be positive double value in the range [0,70]";
        RCLCPP_WARN_STREAM(get_logger(), result.reason);
        break;
      }

      mBodyTrkMinKp = val;

      RCLCPP_INFO_STREAM(
        get_logger(), "Parameter '" << param.get_name()
                                    << "' correctly set to "
                                    << val);
    }
  }

  if (result.successful) {
    RCLCPP_INFO_STREAM(
      get_logger(), "Correctly set " << count << "/"
                                     << parameters.size()
                                     << " parameters");
  } else {
    RCLCPP_INFO_STREAM(
      get_logger(), "Correctly set " << count - 1 << "/"
                                     << parameters.size()
                                     << " parameters");
  }

  return result;
}

void ZedCamera::setTFCoordFrameNames()
{
  // ----> Coordinate frames
  mCameraFrameId = mCameraName + "_camera_center";
  mLeftCamFrameId = mCameraName + "_left_camera_frame";
  mLeftCamOptFrameId = mCameraName + "_left_camera_optical_frame";
  mRightCamFrameId = mCameraName + "_right_camera_frame";
  mRightCamOptFrameId = mCameraName + "_right_camera_optical_frame";

  mImuFrameId = mCameraName + "_imu_link";
  mBaroFrameId = mCameraFrameId;         // mCameraName + "_baro_link";
  mMagFrameId = mImuFrameId;             // mCameraName + "_mag_link";
  mTempLeftFrameId = mLeftCamFrameId;    // mCameraName + "_temp_left_link";
  mTempRightFrameId = mRightCamFrameId;  // mCameraName + "_temp_right_link";

  mDepthFrameId = mLeftCamFrameId;
  mDepthOptFrameId = mLeftCamOptFrameId;
  mPointCloudFrameId = mDepthFrameId;

  // Note: Depth image frame id must match color image frame id
  mCloudFrameId = mDepthOptFrameId;
  mRgbFrameId = mDepthFrameId;
  mRgbOptFrameId = mDepthOptFrameId;
  mDisparityFrameId = mDepthFrameId;
  mDisparityOptFrameId = mDepthOptFrameId;
  mConfidenceFrameId = mDepthFrameId;
  mConfidenceOptFrameId = mDepthOptFrameId;

  // Print TF frames
  RCLCPP_INFO_STREAM(get_logger(), "*** TF FRAMES ***");
  RCLCPP_INFO_STREAM(get_logger(), " * Map\t\t\t-> " << mMapFrameId);
  RCLCPP_INFO_STREAM(get_logger(), " * Odometry\t\t-> " << mOdomFrameId);
  RCLCPP_INFO_STREAM(get_logger(), " * Base\t\t\t-> " << mBaseFrameId);
  RCLCPP_INFO_STREAM(get_logger(), " * Camera\t\t\t-> " << mCameraFrameId);
  RCLCPP_INFO_STREAM(get_logger(), " * Left\t\t\t-> " << mLeftCamFrameId);
  RCLCPP_INFO_STREAM(
    get_logger(),
    " * Left Optical\t\t-> " << mLeftCamOptFrameId);
  RCLCPP_INFO_STREAM(get_logger(), " * RGB\t\t\t-> " << mRgbFrameId);
  RCLCPP_INFO_STREAM(get_logger(), " * RGB Optical\t\t-> " << mRgbOptFrameId);
  RCLCPP_INFO_STREAM(get_logger(), " * Right\t\t\t-> " << mRightCamFrameId);
  RCLCPP_INFO_STREAM(
    get_logger(),
    " * Right Optical\t\t-> " << mRightCamOptFrameId);
  if (!mDepthDisabled) {
    RCLCPP_INFO_STREAM(get_logger(), " * Depth\t\t\t-> " << mDepthFrameId);
    RCLCPP_INFO_STREAM(
      get_logger(),
      " * Depth Optical\t\t-> " << mDepthOptFrameId);
    RCLCPP_INFO_STREAM(get_logger(), " * Point Cloud\t\t-> " << mCloudFrameId);
    RCLCPP_INFO_STREAM(
      get_logger(),
      " * Disparity\t\t-> " << mDisparityFrameId);
    RCLCPP_INFO_STREAM(
      get_logger(),
      " * Disparity Optical\t-> " << mDisparityOptFrameId);
    RCLCPP_INFO_STREAM(
      get_logger(),
      " * Confidence\t\t-> " << mConfidenceFrameId);
    RCLCPP_INFO_STREAM(
      get_logger(),
      " * Confidence Optical\t-> " << mConfidenceOptFrameId);
  }

  if (!sl_tools::isZED(mCamRealModel)) {
    RCLCPP_INFO_STREAM(get_logger(), " * IMU\t\t\t-> " << mImuFrameId);

    if (sl_tools::isZED2OrZED2i(mCamUserModel)) {
      RCLCPP_INFO_STREAM(get_logger(), " * Barometer\t\t-> " << mBaroFrameId);
      RCLCPP_INFO_STREAM(get_logger(), " * Magnetometer\t\t-> " << mMagFrameId);
      RCLCPP_INFO_STREAM(
        get_logger(),
        " * Left Temperature\t-> " << mTempLeftFrameId);
      RCLCPP_INFO_STREAM(
        get_logger(),
        " * Right Temperature\t-> " << mTempRightFrameId);
    }
  }
  // <---- Coordinate frames
}

void ZedCamera::fillCamInfo(
  const std::shared_ptr<sl::Camera> zed,
  const std::shared_ptr<sensor_msgs::msg::CameraInfo> & leftCamInfoMsg,
  const std::shared_ptr<sensor_msgs::msg::CameraInfo> & rightCamInfoMsg,
  const std::string & leftFrameId, const std::string & rightFrameId,
  bool rawParam /*= false*/)
{
  sl::CalibrationParameters zedParam;

  if (rawParam) {
    zedParam = zed->getCameraInformation(mMatResol)
      .camera_configuration.calibration_parameters_raw;
  } else {
    zedParam = zed->getCameraInformation(mMatResol)
      .camera_configuration.calibration_parameters;
  }

  float baseline = zedParam.getCameraBaseline();

  // ----> Distortion models
  // ZED SDK params order: [ k1, k2, p1, p2, k3, k4, k5, k6, s1, s2, s3, s4]
  // Radial (k1, k2, k3, k4, k5, k6), Tangential (p1,p2) and Prism (s1, s2, s3,
  // s4) distortion. Prism not currently used.

  // ROS2 order (OpenCV) -> k1,k2,p1,p2,k3,k4,k5,k6,s1,s2,s3,s4
  switch (mCamRealModel) {
    case sl::MODEL::ZED:  // PLUMB_BOB
      leftCamInfoMsg->distortion_model =
        sensor_msgs::distortion_models::PLUMB_BOB;
      rightCamInfoMsg->distortion_model =
        sensor_msgs::distortion_models::PLUMB_BOB;
      leftCamInfoMsg->d.resize(5);
      rightCamInfoMsg->d.resize(5);
      leftCamInfoMsg->d[0] = zedParam.left_cam.disto[0];    // k1
      leftCamInfoMsg->d[1] = zedParam.left_cam.disto[1];    // k2
      leftCamInfoMsg->d[2] = zedParam.left_cam.disto[2];    // p1
      leftCamInfoMsg->d[3] = zedParam.left_cam.disto[3];    // p2
      leftCamInfoMsg->d[4] = zedParam.left_cam.disto[4];    // k3
      rightCamInfoMsg->d[0] = zedParam.right_cam.disto[0];  // k1
      rightCamInfoMsg->d[1] = zedParam.right_cam.disto[1];  // k2
      rightCamInfoMsg->d[2] = zedParam.right_cam.disto[2];  // p1
      rightCamInfoMsg->d[3] = zedParam.right_cam.disto[3];  // p2
      rightCamInfoMsg->d[4] = zedParam.right_cam.disto[4];  // k3
      break;

    case sl::MODEL::ZED2:    // RATIONAL_POLYNOMIAL
    case sl::MODEL::ZED2i:   // RATIONAL_POLYNOMIAL
    case sl::MODEL::ZED_X:   // RATIONAL_POLYNOMIAL
    case sl::MODEL::ZED_XM:  // RATIONAL_POLYNOMIAL
    case sl::MODEL::VIRTUAL_ZED_X:  // RATIONAL_POLYNOMIAL
      leftCamInfoMsg->distortion_model =
        sensor_msgs::distortion_models::RATIONAL_POLYNOMIAL;
      rightCamInfoMsg->distortion_model =
        sensor_msgs::distortion_models::RATIONAL_POLYNOMIAL;
      leftCamInfoMsg->d.resize(8);
      rightCamInfoMsg->d.resize(8);
      leftCamInfoMsg->d[0] = zedParam.left_cam.disto[0];    // k1
      leftCamInfoMsg->d[1] = zedParam.left_cam.disto[1];    // k2
      leftCamInfoMsg->d[2] = zedParam.left_cam.disto[2];    // p1
      leftCamInfoMsg->d[3] = zedParam.left_cam.disto[3];    // p2
      leftCamInfoMsg->d[4] = zedParam.left_cam.disto[4];    // k3
      leftCamInfoMsg->d[5] = zedParam.left_cam.disto[5];    // k4
      leftCamInfoMsg->d[6] = zedParam.left_cam.disto[6];    // k5
      leftCamInfoMsg->d[7] = zedParam.left_cam.disto[7];    // k6
      rightCamInfoMsg->d[0] = zedParam.right_cam.disto[0];  // k1
      rightCamInfoMsg->d[1] = zedParam.right_cam.disto[1];  // k2
      rightCamInfoMsg->d[2] = zedParam.right_cam.disto[2];  // p1
      rightCamInfoMsg->d[3] = zedParam.right_cam.disto[3];  // p2
      rightCamInfoMsg->d[4] = zedParam.right_cam.disto[4];  // k3
      rightCamInfoMsg->d[5] = zedParam.right_cam.disto[5];  // k4
      rightCamInfoMsg->d[6] = zedParam.right_cam.disto[6];  // k5
      rightCamInfoMsg->d[7] = zedParam.right_cam.disto[7];  // k6
      break;

    case sl::MODEL::ZED_M:
      if (zedParam.left_cam.disto[5] != 0 &&   // k4!=0
        zedParam.right_cam.disto[2] == 0 &&    // p1==0
        zedParam.right_cam.disto[3] == 0)      // p2==0
      {
        leftCamInfoMsg->distortion_model =
          sensor_msgs::distortion_models::EQUIDISTANT;
        rightCamInfoMsg->distortion_model =
          sensor_msgs::distortion_models::EQUIDISTANT;

        leftCamInfoMsg->d.resize(4);
        rightCamInfoMsg->d.resize(4);
        leftCamInfoMsg->d[0] = zedParam.left_cam.disto[0];    // k1
        leftCamInfoMsg->d[1] = zedParam.left_cam.disto[1];    // k2
        leftCamInfoMsg->d[2] = zedParam.left_cam.disto[4];    // k3
        leftCamInfoMsg->d[3] = zedParam.left_cam.disto[5];    // k4
        rightCamInfoMsg->d[0] = zedParam.right_cam.disto[0];  // k1
        rightCamInfoMsg->d[1] = zedParam.right_cam.disto[1];  // k2
        rightCamInfoMsg->d[2] = zedParam.right_cam.disto[4];  // k3
        rightCamInfoMsg->d[3] = zedParam.right_cam.disto[5];  // k4
      } else {
        leftCamInfoMsg->distortion_model =
          sensor_msgs::distortion_models::PLUMB_BOB;
        rightCamInfoMsg->distortion_model =
          sensor_msgs::distortion_models::PLUMB_BOB;
        leftCamInfoMsg->d.resize(5);
        rightCamInfoMsg->d.resize(5);
        leftCamInfoMsg->d[0] = zedParam.left_cam.disto[0];    // k1
        leftCamInfoMsg->d[1] = zedParam.left_cam.disto[1];    // k2
        leftCamInfoMsg->d[2] = zedParam.left_cam.disto[2];    // p1
        leftCamInfoMsg->d[3] = zedParam.left_cam.disto[3];    // p2
        leftCamInfoMsg->d[4] = zedParam.left_cam.disto[4];    // k3
        rightCamInfoMsg->d[0] = zedParam.right_cam.disto[0];  // k1
        rightCamInfoMsg->d[1] = zedParam.right_cam.disto[1];  // k2
        rightCamInfoMsg->d[2] = zedParam.right_cam.disto[2];  // p1
        rightCamInfoMsg->d[3] = zedParam.right_cam.disto[3];  // p2
        rightCamInfoMsg->d[4] = zedParam.right_cam.disto[4];  // k3
      }
  }

  leftCamInfoMsg->k.fill(0.0);
  rightCamInfoMsg->k.fill(0.0);
  leftCamInfoMsg->k[0] = static_cast<double>(zedParam.left_cam.fx);
  leftCamInfoMsg->k[2] = static_cast<double>(zedParam.left_cam.cx);
  leftCamInfoMsg->k[4] = static_cast<double>(zedParam.left_cam.fy);
  leftCamInfoMsg->k[5] = static_cast<double>(zedParam.left_cam.cy);
  leftCamInfoMsg->k[8] = 1.0;
  rightCamInfoMsg->k[0] = static_cast<double>(zedParam.right_cam.fx);
  rightCamInfoMsg->k[2] = static_cast<double>(zedParam.right_cam.cx);
  rightCamInfoMsg->k[4] = static_cast<double>(zedParam.right_cam.fy);
  rightCamInfoMsg->k[5] = static_cast<double>(zedParam.right_cam.cy);
  rightCamInfoMsg->k[8] = 1.0;
  leftCamInfoMsg->r.fill(0.0);
  rightCamInfoMsg->r.fill(0.0);

  for (size_t i = 0; i < 3; i++) {
    // identity
    rightCamInfoMsg->r[i + i * 3] = 1;
    leftCamInfoMsg->r[i + i * 3] = 1;
  }

  if (rawParam) {
    // ROS frame (X forward, Z up, Y left)
    for (int i = 0; i < 9; i++) {
      rightCamInfoMsg->r[i] =
        zedParam.stereo_transform.getRotationMatrix().r[i];
    }
  }

  leftCamInfoMsg->p.fill(0.0);
  rightCamInfoMsg->p.fill(0.0);
  leftCamInfoMsg->p[0] = static_cast<double>(zedParam.left_cam.fx);
  leftCamInfoMsg->p[2] = static_cast<double>(zedParam.left_cam.cx);
  leftCamInfoMsg->p[5] = static_cast<double>(zedParam.left_cam.fy);
  leftCamInfoMsg->p[6] = static_cast<double>(zedParam.left_cam.cy);
  leftCamInfoMsg->p[10] = 1.0;
  // http://docs.ros.org/api/sensor_msgs/html/msg/CameraInfo.html
  rightCamInfoMsg->p[3] =
    static_cast<double>(-1 * zedParam.left_cam.fx * baseline);
  rightCamInfoMsg->p[0] = static_cast<double>(zedParam.right_cam.fx);
  rightCamInfoMsg->p[2] = static_cast<double>(zedParam.right_cam.cx);
  rightCamInfoMsg->p[5] = static_cast<double>(zedParam.right_cam.fy);
  rightCamInfoMsg->p[6] = static_cast<double>(zedParam.right_cam.cy);
  rightCamInfoMsg->p[10] = 1.0;
  leftCamInfoMsg->width = rightCamInfoMsg->width =
    static_cast<uint32_t>(mMatResol.width);
  leftCamInfoMsg->height = rightCamInfoMsg->height =
    static_cast<uint32_t>(mMatResol.height);
  leftCamInfoMsg->header.frame_id = leftFrameId;
  rightCamInfoMsg->header.frame_id = rightFrameId;
}

void ZedCamera::initPublishers()
{
  RCLCPP_INFO(get_logger(), "*** PUBLISHED TOPICS ***");

  // ----> Topics names definition
  std::string rgbTopicRoot = "rgb";
  std::string rightTopicRoot = "right";
  std::string leftTopicRoot = "left";
  std::string stereoTopicRoot = "stereo";
  std::string img_topic = "/image_rect_color";
  std::string img_raw_topic = "/image_raw_color";
  std::string img_gray_topic = "_gray/image_rect_gray";
  std::string img_raw_gray_topic_ = "_gray/image_raw_gray";
  std::string raw_suffix = "_raw";
  std::string left_topic = mTopicRoot + leftTopicRoot + img_topic;
  std::string left_raw_topic =
    mTopicRoot + leftTopicRoot + raw_suffix + img_raw_topic;
  std::string right_topic = mTopicRoot + rightTopicRoot + img_topic;
  std::string right_raw_topic =
    mTopicRoot + rightTopicRoot + raw_suffix + img_raw_topic;
  std::string rgb_topic = mTopicRoot + rgbTopicRoot + img_topic;
  std::string rgb_raw_topic =
    mTopicRoot + rgbTopicRoot + raw_suffix + img_raw_topic;
  std::string stereo_topic = mTopicRoot + stereoTopicRoot + img_topic;
  std::string stereo_raw_topic =
    mTopicRoot + stereoTopicRoot + raw_suffix + img_raw_topic;
  std::string left_gray_topic = mTopicRoot + leftTopicRoot + img_gray_topic;
  std::string left_raw_gray_topic =
    mTopicRoot + leftTopicRoot + raw_suffix + img_raw_gray_topic_;
  std::string right_gray_topic = mTopicRoot + rightTopicRoot + img_gray_topic;
  std::string right_raw_gray_topic =
    mTopicRoot + rightTopicRoot + raw_suffix + img_raw_gray_topic_;
  std::string rgb_gray_topic = mTopicRoot + rgbTopicRoot + img_gray_topic;
  std::string rgb_raw_gray_topic =
    mTopicRoot + rgbTopicRoot + raw_suffix + img_raw_gray_topic_;

  // Set the disparity topic name
  std::string disparity_topic = mTopicRoot + "disparity/disparity_image";

  // Set the depth topic names
  std::string depth_topic_root = "depth";

  if (mOpenniDepthMode) {
    RCLCPP_INFO_STREAM(
      get_logger(),
      "Openni depth mode activated -> Units: mm, Encoding: MONO16");
  }
  std::string depth_topic = mTopicRoot + depth_topic_root + "/depth_registered";
  std::string depth_info_topic = mTopicRoot + depth_topic_root + "/depth_info";

  mRoiMaskTopic = mTopicRoot + "roi_mask";

  std::string pointcloud_topic = mTopicRoot + "point_cloud/cloud_registered";
  mPointcloudFusedTopic = mTopicRoot + "mapping/fused_cloud";

  std::string object_det_topic_root = "obj_det";
  mObjectDetTopic = mTopicRoot + object_det_topic_root + "/objects";

  std::string body_trk_topic_root = "body_trk";
  mBodyTrkTopic = mTopicRoot + body_trk_topic_root + "/skeletons";

  std::string confImgRoot = "confidence";
  std::string conf_map_topic_name = "confidence_map";
  std::string conf_map_topic =
    mTopicRoot + confImgRoot + "/" + conf_map_topic_name;

  // Set the positional tracking topic names
  mPoseTopic = mTopicRoot + "pose";
  mPoseStatusTopic = mPoseTopic + "/status";
  mPoseCovTopic = mPoseTopic + "_with_covariance";
  mGnssPoseTopic = mPoseTopic + "/filtered";
  mGnssPoseStatusTopic = mGnssPoseTopic + "/status";
  mGeoPoseTopic = mTopicRoot + "geo_pose";
  mGeoPoseStatusTopic = mGeoPoseTopic + "/status";
  mFusedFixTopic = mPoseTopic + "/fused_fix";
  mOriginFixTopic = mPoseTopic + "/origin_fix";

  mOdomTopic = mTopicRoot + "odom";
  mOdomPathTopic = mTopicRoot + "path_odom";
  mPosePathTopic = mTopicRoot + "path_map";

  // Set the Sensors topic names
  std::string temp_topic_root = "temperature";
  std::string imuTopicRoot = "imu";
  std::string imu_topic_name = "data";
  std::string imu_topic_raw_name = "data_raw";
  std::string imu_topic_mag_name = "mag";
  // std::string imu_topic_mag_raw_name = "mag_raw";
  std::string pressure_topic_name = "atm_press";

  std::string imu_topic = mTopicRoot + imuTopicRoot + "/" + imu_topic_name;
  std::string imu_topic_raw =
    mTopicRoot + imuTopicRoot + "/" + imu_topic_raw_name;
  std::string imu_temp_topic =
    mTopicRoot + temp_topic_root + "/" + imuTopicRoot;
  std::string imu_mag_topic =
    mTopicRoot + imuTopicRoot + "/" + imu_topic_mag_name;
  // std::string imu_mag_topic_raw = imuTopicRoot + "/" +
  // imu_topic_mag_raw_name;
  std::string pressure_topic =
    mTopicRoot + /*imuTopicRoot + "/" +*/ pressure_topic_name;
  std::string temp_topic_left = mTopicRoot + temp_topic_root + "/left";
  std::string temp_topic_right = mTopicRoot + temp_topic_root + "/right";
  // <---- Topics names definition

  // ----> Camera publishers
  mPubRgb = image_transport::create_camera_publisher(
    this, rgb_topic, mQos.get_rmw_qos_profile());
  RCLCPP_INFO_STREAM(
    get_logger(),
    "Advertised on topic: " << mPubRgb.getTopic());
  RCLCPP_INFO_STREAM(
    get_logger(),
    "Advertised on topic: " << mPubRgb.getInfoTopic());
  mPubRgbGray = image_transport::create_camera_publisher(
    this, rgb_gray_topic, mQos.get_rmw_qos_profile());
  RCLCPP_INFO_STREAM(
    get_logger(),
    "Advertised on topic: " << mPubRgbGray.getTopic());
  RCLCPP_INFO_STREAM(
    get_logger(),
    "Advertised on topic: " << mPubRgbGray.getInfoTopic());
  mPubRawRgb = image_transport::create_camera_publisher(
    this, rgb_raw_topic, mQos.get_rmw_qos_profile());
  RCLCPP_INFO_STREAM(
    get_logger(),
    "Advertised on topic: " << mPubRawRgb.getTopic());
  RCLCPP_INFO_STREAM(
    get_logger(),
    "Advertised on topic: " << mPubRawRgb.getInfoTopic());
  mPubRawRgbGray = image_transport::create_camera_publisher(
    this, rgb_raw_gray_topic, mQos.get_rmw_qos_profile());
  RCLCPP_INFO_STREAM(
    get_logger(),
    "Advertised on topic: " << mPubRawRgbGray.getTopic());
  RCLCPP_INFO_STREAM(
    get_logger(),
    "Advertised on topic: " << mPubRawRgbGray.getInfoTopic());
  mPubLeft = image_transport::create_camera_publisher(
    this, left_topic, mQos.get_rmw_qos_profile());
  RCLCPP_INFO_STREAM(
    get_logger(),
    "Advertised on topic: " << mPubLeft.getTopic());
  RCLCPP_INFO_STREAM(
    get_logger(),
    "Advertised on topic: " << mPubLeft.getInfoTopic());
  mPubLeftGray = image_transport::create_camera_publisher(
    this, left_gray_topic, mQos.get_rmw_qos_profile());
  RCLCPP_INFO_STREAM(
    get_logger(),
    "Advertised on topic: " << mPubLeftGray.getTopic());
  RCLCPP_INFO_STREAM(
    get_logger(),
    "Advertised on topic: " << mPubLeftGray.getInfoTopic());
  mPubRawLeft = image_transport::create_camera_publisher(
    this, left_raw_topic, mQos.get_rmw_qos_profile());
  RCLCPP_INFO_STREAM(
    get_logger(),
    "Advertised on topic: " << mPubRawLeft.getTopic());
  RCLCPP_INFO_STREAM(
    get_logger(),
    "Advertised on topic: " << mPubRawLeft.getInfoTopic());
  mPubRawLeftGray = image_transport::create_camera_publisher(
    this, left_raw_gray_topic, mQos.get_rmw_qos_profile());
  RCLCPP_INFO_STREAM(
    get_logger(),
    "Advertised on topic: " << mPubRawLeftGray.getTopic());
  RCLCPP_INFO_STREAM(
    get_logger(),
    "Advertised on topic: " << mPubRawLeftGray.getInfoTopic());
  mPubRight = image_transport::create_camera_publisher(
    this, right_topic, mQos.get_rmw_qos_profile());
  RCLCPP_INFO_STREAM(
    get_logger(),
    "Advertised on topic: " << mPubRight.getTopic());
  RCLCPP_INFO_STREAM(
    get_logger(),
    "Advertised on topic: " << mPubRight.getInfoTopic());
  mPubRightGray = image_transport::create_camera_publisher(
    this, right_gray_topic, mQos.get_rmw_qos_profile());
  RCLCPP_INFO_STREAM(
    get_logger(),
    "Advertised on topic: " << mPubRightGray.getTopic());
  RCLCPP_INFO_STREAM(
    get_logger(),
    "Advertised on topic: " << mPubRightGray.getInfoTopic());
  mPubRawRight = image_transport::create_camera_publisher(
    this, right_raw_topic, mQos.get_rmw_qos_profile());
  RCLCPP_INFO_STREAM(
    get_logger(),
    "Advertised on topic: " << mPubRawRight.getTopic());
  RCLCPP_INFO_STREAM(
    get_logger(),
    "Advertised on topic: " << mPubRawRight.getInfoTopic());
  mPubRawRightGray = image_transport::create_camera_publisher(
    this, right_raw_gray_topic, mQos.get_rmw_qos_profile());
  RCLCPP_INFO_STREAM(
    get_logger(),
    "Advertised on topic: " << mPubRawRightGray.getTopic());
  RCLCPP_INFO_STREAM(
    get_logger(), "Advertised on topic: " << mPubRawRightGray.getInfoTopic());

  if (!mDepthDisabled) {
    mPubDepth = image_transport::create_camera_publisher(
      this, depth_topic, mQos.get_rmw_qos_profile());
    RCLCPP_INFO_STREAM(
      get_logger(),
      "Advertised on topic: " << mPubDepth.getTopic());
    RCLCPP_INFO_STREAM(
      get_logger(),
      "Advertised on topic: " << mPubDepth.getInfoTopic());
    mPubDepthInfo = create_publisher<zed_interfaces::msg::DepthInfoStamped>(
      depth_info_topic, mQos, mPubOpt);
    RCLCPP_INFO_STREAM(
      get_logger(), "Advertised on topic: "
        << mPubDepthInfo->get_topic_name());

<<<<<<< HEAD
  // ----> Depth publishers
  if (!mDepthDisabled) {
    mPubConfMap = create_publisher<sensor_msgs::msg::Image>(conf_map_topic, mDepthQos);
    RCLCPP_INFO_STREAM(get_logger(), "Advertised on topic: " << mPubConfMap->get_topic_name());
    mPubDisparity = create_publisher<stereo_msgs::msg::DisparityImage>(disparity_topic, mDepthQos);
    RCLCPP_INFO_STREAM(get_logger(), "Advertised on topic: " << mPubDisparity->get_topic_name());
    mPubCloud = point_cloud_transport::create_publisher(
      this->shared_from_this(), pointcloud_topic, mDepthQos.get_rmw_qos_profile());
    RCLCPP_INFO_STREAM(get_logger(), "Advertised on topic: " << mPubCloud.getTopic());
=======
    if (mAutoRoiEnabled || mManualRoiEnabled) {
      mPubRoiMask = image_transport::create_camera_publisher(
        this, mRoiMaskTopic, mQos.get_rmw_qos_profile());
      RCLCPP_INFO_STREAM(
        get_logger(),
        "Advertised on topic: " << mPubRoiMask.getTopic());
    }
>>>>>>> 6b61f841
  }

  mPubStereo = image_transport::create_publisher(
    this, stereo_topic,
    mQos.get_rmw_qos_profile());
  RCLCPP_INFO_STREAM(
    get_logger(),
    "Advertised on topic: " << mPubStereo.getTopic());
  mPubRawStereo = image_transport::create_publisher(
    this, stereo_raw_topic,
    mQos.get_rmw_qos_profile());
  RCLCPP_INFO_STREAM(
    get_logger(),
    "Advertised on topic: " << mPubRawStereo.getTopic());
  // <---- Camera publishers

  if (!mDepthDisabled) {
    // ----> Depth publishers
    mPubConfMap =
      create_publisher<sensor_msgs::msg::Image>(conf_map_topic, mQos);
    RCLCPP_INFO_STREAM(
      get_logger(), "Advertised on topic: " << mPubConfMap->get_topic_name());
    mPubDisparity = create_publisher<stereo_msgs::msg::DisparityImage>(
      disparity_topic, mQos, mPubOpt);
    RCLCPP_INFO_STREAM(
      get_logger(), "Advertised on topic: "
        << mPubDisparity->get_topic_name());
    mPubCloud = create_publisher<sensor_msgs::msg::PointCloud2>(
      pointcloud_topic, mQos, mPubOpt);
    RCLCPP_INFO_STREAM(
      get_logger(),
      "Advertised on topic: " << mPubCloud->get_topic_name());
    // <---- Depth publishers

    // ----> Pos Tracking
    mPubPose = create_publisher<geometry_msgs::msg::PoseStamped>(
      mPoseTopic,
      mQos, mPubOpt);
    RCLCPP_INFO_STREAM(
      get_logger(),
      "Advertised on topic: " << mPubPose->get_topic_name());
    mPubPoseStatus = create_publisher<zed_interfaces::msg::PosTrackStatus>(
      mPoseStatusTopic, mQos, mPubOpt);
    RCLCPP_INFO_STREAM(
      get_logger(), "Advertised on topic: "
        << mPubPoseStatus->get_topic_name());
    mPubPoseCov =
      create_publisher<geometry_msgs::msg::PoseWithCovarianceStamped>(
      mPoseCovTopic, mQos, mPubOpt);
    RCLCPP_INFO_STREAM(
      get_logger(), "Advertised on topic: " << mPubPoseCov->get_topic_name());
    mPubOdom =
      create_publisher<nav_msgs::msg::Odometry>(mOdomTopic, mQos, mPubOpt);
    RCLCPP_INFO_STREAM(
      get_logger(),
      "Advertised on topic: " << mPubOdom->get_topic_name());
    mPubPosePath =
      create_publisher<nav_msgs::msg::Path>(mPosePathTopic, mQos, mPubOpt);
    RCLCPP_INFO_STREAM(
      get_logger(), "Advertised on topic: "
        << mPubPosePath->get_topic_name());
    mPubOdomPath =
      create_publisher<nav_msgs::msg::Path>(mOdomPathTopic, mQos, mPubOpt);
    RCLCPP_INFO_STREAM(
      get_logger(), "Advertised on topic: "
        << mPubOdomPath->get_topic_name());
    if (mGnssFusionEnabled) {
      mPubGnssPose = create_publisher<nav_msgs::msg::Odometry>(
        mGnssPoseTopic,
        mQos, mPubOpt);
      RCLCPP_INFO_STREAM(
        get_logger(), "Advertised on topic (GNSS): "
          << mPubGnssPose->get_topic_name());
      mPubGnssPoseStatus =
        create_publisher<zed_interfaces::msg::GnssFusionStatus>(
        mGnssPoseStatusTopic, mQos, mPubOpt);
      RCLCPP_INFO_STREAM(
        get_logger(),
        "Advertised on topic: " << mPubGnssPoseStatus->get_topic_name());
      mPubGeoPose = create_publisher<geographic_msgs::msg::GeoPoseStamped>(
        mGeoPoseTopic, mQos, mPubOpt);
      RCLCPP_INFO_STREAM(
        get_logger(), "Advertised on topic (GNSS): "
          << mPubGeoPose->get_topic_name());
      mPubGeoPoseStatus =
        create_publisher<zed_interfaces::msg::GnssFusionStatus>(
        mGeoPoseStatusTopic, mQos, mPubOpt);
      RCLCPP_INFO_STREAM(
        get_logger(),
        "Advertised on topic (GNSS): "
          << mPubGeoPoseStatus->get_topic_name());
      mPubFusedFix = create_publisher<sensor_msgs::msg::NavSatFix>(
        mFusedFixTopic, mQos, mPubOpt);
      RCLCPP_INFO_STREAM(
        get_logger(), "Advertised on topic (GNSS): "
          << mPubFusedFix->get_topic_name());

      mPubOriginFix = create_publisher<sensor_msgs::msg::NavSatFix>(
        mOriginFixTopic, mQos, mPubOpt);
      RCLCPP_INFO_STREAM(
        get_logger(), "Advertised on topic (GNSS origin): "
          << mPubOriginFix->get_topic_name());
    }
    // <---- Pos Tracking

    // ----> Mapping
    if (mMappingEnabled) {
<<<<<<< HEAD
      mPubFusedCloud = point_cloud_transport::create_publisher(
        this->shared_from_this(), mPointcloudFusedTopic, mMappingQos.get_rmw_qos_profile());
      RCLCPP_INFO_STREAM(
        get_logger(), "Advertised on topic " << mPubFusedCloud.getTopic() << " @ " <<
          mFusedPcPubRate << " Hz");
=======
      mPubFusedCloud = create_publisher<sensor_msgs::msg::PointCloud2>(
        mPointcloudFusedTopic, mQos, mPubOpt);
      RCLCPP_INFO_STREAM(
        get_logger(), "Advertised on topic "
          << mPubFusedCloud->get_topic_name()
          << " @ " << mFusedPcPubRate
          << " Hz");
>>>>>>> 6b61f841
    }

    std::string marker_topic = "plane_marker";
    std::string plane_topic = "plane";
    // Rviz markers publisher
    mPubMarker = create_publisher<visualization_msgs::msg::Marker>(
      marker_topic, mQos, mPubOpt);
    RCLCPP_INFO_STREAM(
      get_logger(),
      "Advertised on topic: " << mPubMarker->get_topic_name());
    // Detected planes publisher
    mPubPlane = create_publisher<zed_interfaces::msg::PlaneStamped>(
      plane_topic, mQos, mPubOpt);
    RCLCPP_INFO_STREAM(
      get_logger(),
      "Advertised on topic: " << mPubPlane->get_topic_name());
    // <---- Mapping
  }

  // ----> Sensors
  if (!sl_tools::isZED(mCamRealModel)) {
    mPubImu = create_publisher<sensor_msgs::msg::Imu>(imu_topic, mQos, mPubOpt);
    RCLCPP_INFO_STREAM(
      get_logger(),
      "Advertised on topic: " << mPubImu->get_topic_name());
    mPubImuRaw =
      create_publisher<sensor_msgs::msg::Imu>(imu_topic_raw, mQos, mPubOpt);
    RCLCPP_INFO_STREAM(
      get_logger(),
      "Advertised on topic: " << mPubImuRaw->get_topic_name());

    if (sl_tools::isZED2OrZED2i(mCamRealModel) ||
      sl_tools::isZEDX(mCamRealModel))
    {
      mPubImuTemp = create_publisher<sensor_msgs::msg::Temperature>(
        imu_temp_topic, mQos, mPubOpt);
      RCLCPP_INFO_STREAM(
        get_logger(), "Advertised on topic: "
          << mPubImuTemp->get_topic_name());
    }

    if (sl_tools::isZED2OrZED2i(mCamRealModel)) {
      mPubImuMag = create_publisher<sensor_msgs::msg::MagneticField>(
        imu_mag_topic, mQos, mPubOpt);
      RCLCPP_INFO_STREAM(
        get_logger(), "Advertised on topic: "
          << mPubImuMag->get_topic_name());
      mPubPressure = create_publisher<sensor_msgs::msg::FluidPressure>(
        pressure_topic, mQos, mPubOpt);
      RCLCPP_INFO_STREAM(
        get_logger(), "Advertised on topic: "
          << mPubPressure->get_topic_name());
      mPubTempL = create_publisher<sensor_msgs::msg::Temperature>(
        temp_topic_left, mQos, mPubOpt);
      RCLCPP_INFO_STREAM(
        get_logger(), "Advertised on topic: " << mPubTempL->get_topic_name());
      mPubTempR = create_publisher<sensor_msgs::msg::Temperature>(
        temp_topic_right, mQos, mPubOpt);
      RCLCPP_INFO_STREAM(
        get_logger(), "Advertised on topic: " << mPubTempR->get_topic_name());
    }

    // ----> Camera/imu transform message
    std::string cam_imu_tr_topic = mTopicRoot + "left_cam_imu_transform";
    mPubCamImuTransf = create_publisher<geometry_msgs::msg::TransformStamped>(
      cam_imu_tr_topic, mQos, mPubOpt);

    RCLCPP_INFO_STREAM(
      get_logger(), "Advertised on topic: "
        << mPubCamImuTransf->get_topic_name());

    sl::Orientation sl_rot = mSlCamImuTransf.getOrientation();
    sl::Translation sl_tr = mSlCamImuTransf.getTranslation();
    RCLCPP_INFO(
      get_logger(), "Camera-IMU Translation: \n %g %g %g", sl_tr.x,
      sl_tr.y, sl_tr.z);
    RCLCPP_INFO(
      get_logger(), "Camera-IMU Rotation:\n%s",
      sl_rot.getRotationMatrix().getInfos().c_str());

    // publishImuFrameAndTopic();
    // <---- Camera/imu transform message
  }
  // <---- Sensors
}

void ZedCamera::initSubscribers()
{
  RCLCPP_INFO(get_logger(), "*** Subscribers ***");
  // ----> Clicked Point Subscriber
  /* From `$ ros2 topic info /clicked_point -v`
      QoS profile:
          Reliability: RMW_QOS_POLICY_RELIABILITY_RELIABLE
          Durability: RMW_QOS_POLICY_DURABILITY_VOLATILE
          Lifespan: 2147483651294967295 nanoseconds
          Deadline: 2147483651294967295 nanoseconds
          Liveliness: RMW_QOS_POLICY_LIVELINESS_AUTOMATIC
          Liveliness lease duration: 2147483651294967295 nanoseconds
  */
  if (!mDepthDisabled) {
    mClickedPtSub = create_subscription<geometry_msgs::msg::PointStamped>(
      mClickedPtTopic, mQos,
      std::bind(&ZedCamera::callback_clickedPoint, this, _1), mSubOpt);

    RCLCPP_INFO_STREAM(
      get_logger(), " * Plane detection: '"
        << mClickedPtSub->get_topic_name()
        << "'");
  }
  // <---- Clicked Point Subscriber

  // ----> GNSS Fix Subscriber
  /* From `$ ros2 topic info /fix -v`
    QoS profile:
        Reliability: RELIABLE
        History (Depth): KEEP_LAST (10)
        Durability: VOLATILE
        Lifespan: Infinite
        Deadline: Infinite
        Liveliness: AUTOMATIC
        Liveliness lease duration: Infinite
  */
  if (mGnssFusionEnabled && !mSvoMode) {
    mGnssMsgReceived = false;
    mGnssFixValid = false;

    mGnssFixSub = create_subscription<sensor_msgs::msg::NavSatFix>(
      mGnssTopic, mQos, std::bind(&ZedCamera::callback_gnssFix, this, _1),
      mSubOpt);

    RCLCPP_INFO_STREAM(
      get_logger(), " * GNSS Fix: '" << mGnssFixSub->get_topic_name() << "'");
  }
  // <---- GNSS Fix Subscriber

  // ----> Clock Subscriber
  /* From `$ ros2 topic info /clock -v`

    QoS profile:
      Reliability: RELIABLE
      History (Depth): KEEP_LAST (10)
      Durability: VOLATILE
      Lifespan: Infinite
      Deadline: Infinite
      Liveliness: AUTOMATIC
      Liveliness lease duration: Infinite
  */

  if (mUseSimTime) {
    mClockAvailable = false;

    mClockSub = create_subscription<rosgraph_msgs::msg::Clock>(
      "/clock", mQos, std::bind(&ZedCamera::callback_clock, this, _1),
      mSubOpt);

    RCLCPP_INFO_STREAM(
      get_logger(),
      " * Sim Clock: '" << mClockSub->get_topic_name() << "'");
  }
}

bool ZedCamera::startCamera()
{
  RCLCPP_INFO(get_logger(), "***** STARTING CAMERA *****");

  // Create a ZED object
  mZed = std::make_shared<sl::Camera>();

  // ----> SDK version
  RCLCPP_INFO(
    get_logger(), "ZED SDK Version: %d.%d.%d - Build %s",
    ZED_SDK_MAJOR_VERSION, ZED_SDK_MINOR_VERSION,
    ZED_SDK_PATCH_VERSION, ZED_SDK_BUILD_ID);
  // <---- SDK version

  // ----> TF2 Transform
  mTfBuffer = std::make_unique<tf2_ros::Buffer>(get_clock());
  mTfListener = std::make_unique<tf2_ros::TransformListener>(
    *mTfBuffer);    // Start TF Listener thread
  mTfBroadcaster = std::make_unique<tf2_ros::TransformBroadcaster>(this);
  // <---- TF2 Transform

  // ----> ZED configuration
  if (mSimMode) {  // Simulation?
    RCLCPP_INFO_STREAM(
      get_logger(), "*** CONNECTING TO THE SIMULATION SERVER ["
        << mSimAddr.c_str() << ":" << mSimPort
        << "] ***");

    mInitParams.input.setFromStream(mSimAddr.c_str(), mSimPort);
  } else if (!mSvoFilepath.empty()) {
    RCLCPP_INFO(get_logger(), "*** SVO OPENING ***");

    mInitParams.input.setFromSVOFile(mSvoFilepath.c_str());
    mInitParams.svo_real_time_mode = mSvoRealtime;
  } else if (!mStreamAddr.empty()) {
    RCLCPP_INFO(get_logger(), "*** LOCAL STREAMING OPENING ***");

    mInitParams.input.setFromStream(mStreamAddr.c_str(), static_cast<unsigned short>(mStreamPort));
  } else {
    RCLCPP_INFO(get_logger(), "*** CAMERA OPENING ***");

    mInitParams.camera_fps = mCamGrabFrameRate;
    mInitParams.grab_compute_capping_fps = static_cast<float>(mPubFrameRate);
    mInitParams.camera_resolution = static_cast<sl::RESOLUTION>(mCamResol);

    if (mCamSerialNumber > 0) {
      mInitParams.input.setFromSerialNumber(mCamSerialNumber);
    }
  }

  mInitParams.coordinate_system = ROS_COORDINATE_SYSTEM;
  mInitParams.coordinate_units = ROS_MEAS_UNITS;
  mInitParams.depth_mode = mDepthMode;
  mInitParams.sdk_verbose = mVerbose;
  mInitParams.sdk_gpu_id = mGpuId;
  mInitParams.depth_stabilization = mDepthStabilization;
  mInitParams.camera_image_flip = mCameraFlip;
  mInitParams.depth_minimum_distance = mCamMinDepth;
  mInitParams.depth_maximum_distance = mCamMaxDepth;

  if (!mOpencvCalibFile.empty()) {
    mInitParams.optional_opencv_calibration_file = mOpencvCalibFile.c_str();
  }

  mInitParams.camera_disable_self_calib = !mCameraSelfCalib;
  mInitParams.enable_image_enhancement = true;
  mInitParams.enable_right_side_measure = false;

  mInitParams.async_grab_camera_recovery =
    true;    // Camera recovery is handled asynchronously to provide information
             // about this status
  // <---- ZED configuration

  // ----> Try to connect to a camera, to a stream, or to load an SVO
  sl_tools::StopWatch connectTimer(get_clock());

  mThreadStop = false;

  if (!mSvoMode && !mSimMode && !mStreamMode) {
    if (mCamSerialNumber > 0) {
      mInitParams.input.setFromSerialNumber(mCamSerialNumber);
    }
  }

  while (1) {
    rclcpp::sleep_for(500ms);

    mConnStatus = mZed->open(mInitParams);

    if (mConnStatus == sl::ERROR_CODE::SUCCESS) {
      DEBUG_STREAM_COMM("Opening successfull");
      break;
    }

    if (mConnStatus == sl::ERROR_CODE::INVALID_CALIBRATION_FILE) {
      if (mOpencvCalibFile.empty()) {
        RCLCPP_ERROR_STREAM(
          get_logger(), "Calibration file error: "
            << sl::toVerbose(mConnStatus));
      } else {
        RCLCPP_ERROR_STREAM(
          get_logger(),
          "If you are using a custom OpenCV calibration file, please check "
          "the correctness of the path of the calibration file "
          "in the parameter 'general.optional_opencv_calibration_file': '"
            << mOpencvCalibFile << "'.");
        RCLCPP_ERROR(
          get_logger(),
          "If the file exists, it may contain invalid information.");
      }
      return false;
    }

    if (mSvoMode) {
      RCLCPP_WARN(
        get_logger(), "Error opening SVO: %s",
        sl::toString(mConnStatus).c_str());
      return false;
    } else if (mSimMode) {
      RCLCPP_WARN(
        get_logger(), "Error connecting to the simulation server: %s",
        sl::toString(mConnStatus).c_str());
    } else {
      RCLCPP_WARN(
        get_logger(), "Error opening camera: %s",
        sl::toString(mConnStatus).c_str());
      if (mConnStatus == sl::ERROR_CODE::CAMERA_DETECTION_ISSUE &&
        sl_tools::isZEDM(mCamUserModel))
      {
        RCLCPP_INFO(
          get_logger(),
          "Try to flip the USB3 Type-C connector and verify the USB3 "
          "connection");
      } else {
        RCLCPP_INFO(get_logger(), "Please verify the camera connection");
      }
    }

    if (!rclcpp::ok() || mThreadStop) {
      RCLCPP_INFO(get_logger(), "ZED activation interrupted by user.");
      return false;
    }

    if (connectTimer.toc() > mMaxReconnectTemp * mCamTimeoutSec) {
      RCLCPP_ERROR(get_logger(), "Camera detection timeout");
      return false;
    }

    rclcpp::sleep_for(std::chrono::seconds(mCamTimeoutSec));
  }
  // ----> Try to connect to a camera, to a stream, or to load an SVO


  // ----> If SVO and GNSS enabled check that it's a valid SV0 Gen.2
  if (mSvoMode && mGnssFusionEnabled) {
    // TODO(Walter) Check SVO version when it's available

    mGnssReplay = std::make_unique<sl_tools::GNSSReplay>(mZed);
    if (!mGnssReplay->initialize()) {
      RCLCPP_ERROR(get_logger(), "The SVO file does not contain valid GNSS information.");
      return false;
    } else {
      RCLCPP_INFO(
        get_logger(),
        "GNSS information will be retrieved from the SVO file.");
    }
  }
  // <---- If SVO and GNSS enabled check that it's a valid SV0 Gen.2

  // ----> If SVO and positional tracking Gen2 check that it's a valid SV0 Gen2
  if (mSvoMode && mPosTrackingEnabled &&
    mPosTrkMode == sl::POSITIONAL_TRACKING_MODE::GEN_2)
  {
    // TODO(Walter) Check SVO version when it's available
  }
  // <---- If SVO and positional tracking Gen2 check that it's a valid SV0 Gen2

  // ----> Camera information
  sl::CameraInformation camInfo = mZed->getCameraInformation();

  float realFps = camInfo.camera_configuration.fps;
  if (realFps != static_cast<float>(mCamGrabFrameRate)) {
    RCLCPP_WARN_STREAM(
      get_logger(),
      "!!! `general.grab_frame_rate` value is not valid: '"
        << mCamGrabFrameRate
        << "'. Automatically replaced with '" << realFps
        << "'. Please fix the parameter !!!");
    mCamGrabFrameRate = realFps;
  }

  // CUdevice devid;
  cuCtxGetDevice(&mGpuId);
  RCLCPP_INFO_STREAM(get_logger(), "ZED SDK running on GPU #" << mGpuId);

  // Camera model
  mCamRealModel = camInfo.camera_model;

  if (mCamRealModel == sl::MODEL::ZED) {
    if (mCamUserModel != sl::MODEL::ZED) {
      RCLCPP_WARN(
        get_logger(),
        "Camera model does not match user parameter. Please modify "
        "the value of the parameter 'general.camera_model' to 'zed'");
    }
  } else if (mCamRealModel == sl::MODEL::ZED_M) {
    if (mCamUserModel != sl::MODEL::ZED_M) {
      RCLCPP_WARN(
        get_logger(),
        "Camera model does not match user parameter. Please modify "
        "the value of the parameter 'general.camera_model' to 'zedm'");
    }
  } else if (mCamRealModel == sl::MODEL::ZED2) {
    if (mCamUserModel != sl::MODEL::ZED2) {
      RCLCPP_WARN(
        get_logger(),
        "Camera model does not match user parameter. Please modify "
        "the value of the parameter 'general.camera_model' to 'zed2'");
    }
  } else if (mCamRealModel == sl::MODEL::ZED2i) {
    if (mCamUserModel != sl::MODEL::ZED2i) {
      RCLCPP_WARN(
        get_logger(),
        "Camera model does not match user parameter. Please modify "
        "the value of the parameter 'general.camera_model' to 'zed2i'");
    }
  } else if (mCamRealModel == sl::MODEL::ZED_X) {
    if (mCamUserModel != sl::MODEL::ZED_X) {
      RCLCPP_WARN(
        get_logger(),
        "Camera model does not match user parameter. Please modify "
        "the value of the parameter 'general.camera_model' to 'zedx'");
    }
  } else if (mCamRealModel == sl::MODEL::ZED_XM) {
    if (mCamUserModel != sl::MODEL::ZED_XM) {
      RCLCPP_WARN(
        get_logger(),
        "Camera model does not match user parameter. Please modify "
        "the value of the parameter 'general.camera_model' to 'zedxm'");
    }
  } else if (mCamRealModel == sl::MODEL::VIRTUAL_ZED_X) {
    if (mCamUserModel != sl::MODEL::VIRTUAL_ZED_X) {
      RCLCPP_WARN(
        get_logger(),
        "Camera model does not match user parameter. Please modify "
        "the value of the parameter 'general.camera_model' to 'zedxm'");
    }
  }

  RCLCPP_INFO_STREAM(
    get_logger(), " * Camera Model  -> "
      << sl::toString(mCamRealModel).c_str());
  mCamSerialNumber = camInfo.serial_number;
  RCLCPP_INFO_STREAM(get_logger(), " * Serial Number -> " << mCamSerialNumber);

  RCLCPP_INFO_STREAM(
    get_logger(),
    " * Focal Lenght -> "
      << camInfo.camera_configuration.calibration_parameters
      .left_cam.focal_length_metric
      << " mm");

  RCLCPP_INFO_STREAM(
    get_logger(),
    " * Input\t -> "
      << sl::toString(mZed->getCameraInformation().input_type).c_str());
  if (mSvoMode) {
    RCLCPP_INFO(
      get_logger(), " * SVO resolution\t-> %ldx%ld",
      mZed->getCameraInformation().camera_configuration.resolution.width,
      mZed->getCameraInformation().camera_configuration.resolution.height);
    RCLCPP_INFO_STREAM(
      get_logger(),
      " * SVO framerate\t-> "
        << (mZed->getCameraInformation().camera_configuration.fps));
  }

  // Firmwares
  if (!mSvoMode) {
    mCamFwVersion = camInfo.camera_configuration.firmware_version;

    RCLCPP_INFO_STREAM(
      get_logger(),
      " * Camera FW Version  -> " << mCamFwVersion);
    if (!sl_tools::isZED(mCamRealModel)) {
      mSensFwVersion = camInfo.sensors_configuration.firmware_version;
      RCLCPP_INFO_STREAM(
        get_logger(),
        " * Sensors FW Version -> " << mSensFwVersion);
    }
  }

  // Camera/IMU transform
  if (!sl_tools::isZED(mCamRealModel)) {
    mSlCamImuTransf = camInfo.sensors_configuration.camera_imu_transform;

    DEBUG_SENS("Camera-IMU Transform:\n%s", mSlCamImuTransf.getInfos().c_str());
  }

  mCamWidth = camInfo.camera_configuration.resolution.width;
  mCamHeight = camInfo.camera_configuration.resolution.height;

  RCLCPP_INFO_STREAM(
    get_logger(), " * Camera grab frame size -> "
      << mCamWidth << "x" << mCamHeight);

  int pub_w, pub_h;
  pub_w = static_cast<int>(std::round(mCamWidth / mCustomDownscaleFactor));
  pub_h = static_cast<int>(std::round(mCamHeight / mCustomDownscaleFactor));

  if (pub_w > mCamWidth || pub_h > mCamHeight) {
    RCLCPP_WARN_STREAM(
      get_logger(), "The publishing resolution ("
        << pub_w << "x" << pub_h
        << ") cannot be higher than the grabbing resolution ("
        << mCamWidth << "x" << mCamHeight
        << "). Using grab resolution for output messages.");
    pub_w = mCamWidth;
    pub_h = mCamHeight;
  }

  mMatResol = sl::Resolution(pub_w, pub_h);
  RCLCPP_INFO_STREAM(
    get_logger(), " * Publishing frame size  -> "
      << mMatResol.width << "x"
      << mMatResol.height);
  // <---- Camera information

  // ----> Set Region of Interest
  if (!mDepthDisabled) {
    if (mAutoRoiEnabled) {
      RCLCPP_INFO(get_logger(), "*** Enabling Automatic ROI ***");

      sl::RegionOfInterestParameters roi_param;
      roi_param.depth_far_threshold_meters = mRoiDepthFarThresh;
      roi_param.image_height_ratio_cutoff = mRoiImgHeightRationCutOff;
      roi_param.auto_apply_module = mRoiModules;

      sl::ERROR_CODE err = mZed->startRegionOfInterestAutoDetection(roi_param);
      if (err != sl::ERROR_CODE::SUCCESS) {
        RCLCPP_WARN_STREAM(
          get_logger(),
          " * Error while starting automatic ROI generation: "
            << sl::toString(err).c_str());
      } else {
        RCLCPP_INFO(
          get_logger(),
          " * Automatic Region of Interest generation started.");
      }
    } else if (!mRoyPolyParam.empty()) {
      RCLCPP_INFO(get_logger(), "*** Setting Manual ROI ***");
      sl::Resolution resol(mCamWidth, mCamHeight);
      std::vector<sl::float2> sl_poly;

      DEBUG_ROI("Parse ROI Polygon parameter");
      std::string poly_str = parseRoiPoly(mRoyPolyParam, sl_poly);
      DEBUG_STREAM_ROI("Parsed ROI Polygon: " << poly_str);
      DEBUG_STREAM_ROI(" * Polygon size: " << sl_poly.size());

      DEBUG_ROI("Create ROI Mask mat");
      sl::Mat roi_mask(resol, sl::MAT_TYPE::U8_C1, sl::MEM::CPU);

      // Create ROI mask
      DEBUG_ROI("Generate ROI Mask");
      if (!sl_tools::generateROI(sl_poly, roi_mask)) {
        RCLCPP_WARN(
          get_logger(),
          " * Error generating the manual region of interest image mask.");
      } else {
        DEBUG_ROI("Enable ROI");
        sl::ERROR_CODE err = mZed->setRegionOfInterest(roi_mask, mRoiModules);
        DEBUG_ROI("ROI Enabled");
        if (err != sl::ERROR_CODE::SUCCESS) {
          RCLCPP_WARN_STREAM(
            get_logger(),
            " * Error while setting ZED SDK manual region of interest: "
              << sl::toString(err).c_str());
        } else {
          RCLCPP_INFO(
            get_logger(),
            " * Manual Region of Interest correctly set.");
          mManualRoiEnabled = true;
        }
      }
    }
  }
  // <---- Set Region of Interest

  // ----> Check default camera settings
  if (mDebugCamCtrl) {
    int value;
    sl::ERROR_CODE err;
    sl::VIDEO_SETTINGS setting;

    if (!sl_tools::isZEDX(mCamRealModel)) {
      setting = sl::VIDEO_SETTINGS::BRIGHTNESS;
      err = mZed->getCameraSettings(setting, value);
      if (err != sl::ERROR_CODE::SUCCESS) {
        RCLCPP_ERROR_STREAM(
          get_logger(), "Error Getting default param for "
            << sl::toString(setting).c_str()
            << ": "
            << sl::toString(err).c_str());
        exit(EXIT_FAILURE);
      }
      DEBUG_STREAM_CTRL(
        "Default value for " << sl::toString(setting).c_str()
                             << ": " << value);

      setting = sl::VIDEO_SETTINGS::CONTRAST;
      err = mZed->getCameraSettings(setting, value);
      if (err != sl::ERROR_CODE::SUCCESS) {
        RCLCPP_ERROR_STREAM(
          get_logger(), "Error Getting default param for "
            << sl::toString(setting).c_str()
            << ": "
            << sl::toString(err).c_str());
        exit(EXIT_FAILURE);
      }
      DEBUG_STREAM_CTRL(
        "Default value for " << sl::toString(setting).c_str()
                             << ": " << value);

      setting = sl::VIDEO_SETTINGS::HUE;
      err = mZed->getCameraSettings(setting, value);
      if (err != sl::ERROR_CODE::SUCCESS) {
        RCLCPP_ERROR_STREAM(
          get_logger(), "Error Getting default param for "
            << sl::toString(setting).c_str()
            << ": "
            << sl::toString(err).c_str());
        exit(EXIT_FAILURE);
      }
      DEBUG_STREAM_CTRL(
        "Default value for " << sl::toString(setting).c_str()
                             << ": " << value);
    }

    setting = sl::VIDEO_SETTINGS::SATURATION;
    err = mZed->getCameraSettings(setting, value);
    if (err != sl::ERROR_CODE::SUCCESS) {
      RCLCPP_ERROR_STREAM(
        get_logger(), "Error Getting default param for "
          << sl::toString(setting).c_str()
          << ": "
          << sl::toString(err).c_str());
      exit(EXIT_FAILURE);
    }
    DEBUG_STREAM_CTRL(
      "Default value for " << sl::toString(setting).c_str()
                           << ": " << value);

    setting = sl::VIDEO_SETTINGS::SHARPNESS;
    err = mZed->getCameraSettings(setting, value);
    if (err != sl::ERROR_CODE::SUCCESS) {
      RCLCPP_ERROR_STREAM(
        get_logger(), "Error Getting default param for "
          << sl::toString(setting).c_str()
          << ": "
          << sl::toString(err).c_str());
      exit(EXIT_FAILURE);
    }
    DEBUG_STREAM_CTRL(
      "Default value for " << sl::toString(setting).c_str()
                           << ": " << value);

    setting = sl::VIDEO_SETTINGS::GAMMA;
    err = mZed->getCameraSettings(setting, value);
    if (err != sl::ERROR_CODE::SUCCESS) {
      RCLCPP_ERROR_STREAM(
        get_logger(), "Error Getting default param for "
          << sl::toString(setting).c_str()
          << ": "
          << sl::toString(err).c_str());
      exit(EXIT_FAILURE);
    }
    DEBUG_STREAM_CTRL(
      "Default value for " << sl::toString(setting).c_str()
                           << ": " << value);

    setting = sl::VIDEO_SETTINGS::AEC_AGC;
    err = mZed->getCameraSettings(setting, value);
    if (err != sl::ERROR_CODE::SUCCESS) {
      RCLCPP_ERROR_STREAM(
        get_logger(), "Error Getting default param for "
          << sl::toString(setting).c_str()
          << ": "
          << sl::toString(err).c_str());
      exit(EXIT_FAILURE);
    }
    DEBUG_STREAM_CTRL(
      "Default value for " << sl::toString(setting).c_str()
                           << ": " << value);

    setting = sl::VIDEO_SETTINGS::EXPOSURE;
    err = mZed->getCameraSettings(setting, value);
    if (err != sl::ERROR_CODE::SUCCESS) {
      RCLCPP_ERROR_STREAM(
        get_logger(), "Error Getting default param for "
          << sl::toString(setting).c_str()
          << ": "
          << sl::toString(err).c_str());
      exit(EXIT_FAILURE);
    }
    DEBUG_STREAM_CTRL(
      "Default value for " << sl::toString(setting).c_str()
                           << ": " << value);

    setting = sl::VIDEO_SETTINGS::GAIN;
    err = mZed->getCameraSettings(setting, value);
    if (err != sl::ERROR_CODE::SUCCESS) {
      RCLCPP_ERROR_STREAM(
        get_logger(), "Error Getting default param for "
          << sl::toString(setting).c_str()
          << ": "
          << sl::toString(err).c_str());
      exit(EXIT_FAILURE);
    }
    DEBUG_STREAM_CTRL(
      "Default value for " << sl::toString(setting).c_str()
                           << ": " << value);

    setting = sl::VIDEO_SETTINGS::WHITEBALANCE_AUTO;
    err = mZed->getCameraSettings(setting, value);
    if (err != sl::ERROR_CODE::SUCCESS) {
      RCLCPP_ERROR_STREAM(
        get_logger(), "Error Getting default param for "
          << sl::toString(setting).c_str()
          << ": "
          << sl::toString(err).c_str());
      exit(EXIT_FAILURE);
    }
    DEBUG_STREAM_CTRL(
      "Default value for " << sl::toString(setting).c_str()
                           << ": " << value);

    setting = sl::VIDEO_SETTINGS::WHITEBALANCE_TEMPERATURE;
    err = mZed->getCameraSettings(setting, value);
    if (err != sl::ERROR_CODE::SUCCESS) {
      RCLCPP_ERROR_STREAM(
        get_logger(), "Error Getting default param for "
          << sl::toString(setting).c_str()
          << ": "
          << sl::toString(err).c_str());
      exit(EXIT_FAILURE);
    }
    DEBUG_STREAM_CTRL(
      "Default value for " << sl::toString(setting).c_str()
                           << ": " << value);

    if (sl_tools::isZEDX(mCamRealModel)) {
      setting = sl::VIDEO_SETTINGS::EXPOSURE_TIME;
      err = mZed->getCameraSettings(setting, value);
      if (err != sl::ERROR_CODE::SUCCESS) {
        RCLCPP_ERROR_STREAM(
          get_logger(), "Error Getting default param for "
            << sl::toString(setting).c_str()
            << ": "
            << sl::toString(err).c_str());
        exit(EXIT_FAILURE);
      }
      DEBUG_STREAM_CTRL(
        "[ZEDX] Default value for "
          << sl::toString(setting).c_str() << ": " << value);

      // TODO(Walter) Enable when fixed in the SDK
      // setting = sl::VIDEO_SETTINGS::AUTO_EXPOSURE_TIME_RANGE;
      // err = mZed->getCameraSettings(setting, value_min, value_max);
      // if(err!=sl::ERROR_CODE::SUCCESS) {
      //   RCLCPP_ERROR_STREAM( get_logger(), "Error Getting default param for
      //   "
      //   << sl::toString(setting).c_str() << ": " <<
      //   sl::toString(err).c_str()); exit(EXIT_FAILURE);
      // }
      // DEBUG_STREAM_CTRL("[ZEDX] Default value for " <<
      // sl::toString(setting).c_str() << ": [" << value_min << "," <<
      // value_max
      // << "]");

      if (!mStreamMode) {
        setting = sl::VIDEO_SETTINGS::EXPOSURE_COMPENSATION;
        err = mZed->getCameraSettings(setting, value);
        if (err != sl::ERROR_CODE::SUCCESS) {
          RCLCPP_ERROR_STREAM(
            get_logger(), "Error Getting default param for "
              << sl::toString(setting).c_str()
              << ": "
              << sl::toString(err).c_str());
          exit(EXIT_FAILURE);
        }
        DEBUG_STREAM_CTRL(
          "[ZEDX] Default value for "
            << sl::toString(setting).c_str() << ": " << value);
      }

      setting = sl::VIDEO_SETTINGS::ANALOG_GAIN;
      err = mZed->getCameraSettings(setting, value);
      if (err != sl::ERROR_CODE::SUCCESS) {
        RCLCPP_ERROR_STREAM(
          get_logger(), "Error Getting default param for "
            << sl::toString(setting).c_str()
            << ": "
            << sl::toString(err).c_str());
        exit(EXIT_FAILURE);
      }
      DEBUG_STREAM_CTRL(
        "[ZEDX] Default value for "
          << sl::toString(setting).c_str() << ": " << value);

      // TODO(Walter) Enable when fixed in the SDK
      // setting = sl::VIDEO_SETTINGS::AUTO_ANALOG_GAIN_RANGE;
      // err = mZed->getCameraSettings(setting, value_min, value_max);
      // if(err!=sl::ERROR_CODE::SUCCESS) {
      //   RCLCPP_ERROR_STREAM( get_logger(), "Error Getting default param for
      //   "
      //   << sl::toString(setting).c_str() << ": " <<
      //   sl::toString(err).c_str()); exit(EXIT_FAILURE);
      // }
      // DEBUG_STREAM_CTRL("[ZEDX] Default value for " <<
      // sl::toString(setting).c_str() << ": [" << value_min << "," <<
      // value_max
      // << "]");

      setting = sl::VIDEO_SETTINGS::DIGITAL_GAIN;
      err = mZed->getCameraSettings(setting, value);
      if (err != sl::ERROR_CODE::SUCCESS) {
        RCLCPP_ERROR_STREAM(
          get_logger(), "Error Getting default param for "
            << sl::toString(setting).c_str()
            << ": "
            << sl::toString(err).c_str());
        exit(EXIT_FAILURE);
      }
      DEBUG_STREAM_CTRL(
        "[ZEDX] Default value for "
          << sl::toString(setting).c_str() << ": " << value);

      // TODO(Walter) Enable when fixed in the SDK
      // setting = sl::VIDEO_SETTINGS::AUTO_DIGITAL_GAIN_RANGE;
      // err = mZed->getCameraSettings(setting, value_min, value_max);
      // if(err!=sl::ERROR_CODE::SUCCESS) {
      //   RCLCPP_ERROR_STREAM( get_logger(), "Error Getting default param for
      //   "
      //   << sl::toString(setting).c_str() << ": " <<
      //   sl::toString(err).c_str()); exit(EXIT_FAILURE);
      // }
      // DEBUG_STREAM_CTRL("[ZEDX] Default value for " <<
      // sl::toString(setting).c_str() << ": [" << value_min << "," <<
      // value_max
      // << "]");

      if (!mStreamMode) {
        setting = sl::VIDEO_SETTINGS::DENOISING;
        err = mZed->getCameraSettings(setting, value);
        if (err != sl::ERROR_CODE::SUCCESS) {
          RCLCPP_ERROR_STREAM(
            get_logger(), "Error Getting default param for "
              << sl::toString(setting).c_str()
              << ": "
              << sl::toString(err).c_str());
          exit(EXIT_FAILURE);
        }
        DEBUG_STREAM_CTRL(
          "[ZEDX] Default value for "
            << sl::toString(setting).c_str() << ": " << value);
      }
    }
  }
  // <----> Check default camera settings

  // ----> Camera Info messages
  mRgbCamInfoMsg = std::make_shared<sensor_msgs::msg::CameraInfo>();
  mRgbCamInfoRawMsg = std::make_shared<sensor_msgs::msg::CameraInfo>();
  mLeftCamInfoMsg = std::make_shared<sensor_msgs::msg::CameraInfo>();
  mLeftCamInfoRawMsg = std::make_shared<sensor_msgs::msg::CameraInfo>();
  mRightCamInfoMsg = std::make_shared<sensor_msgs::msg::CameraInfo>();
  mRightCamInfoRawMsg = std::make_shared<sensor_msgs::msg::CameraInfo>();
  mDepthCamInfoMsg = std::make_shared<sensor_msgs::msg::CameraInfo>();

  setTFCoordFrameNames();  // Requires mZedRealCamModel available only after
                           // camera opening

  fillCamInfo(
    mZed, mLeftCamInfoMsg, mRightCamInfoMsg, mLeftCamOptFrameId,
    mRightCamOptFrameId);
  fillCamInfo(
    mZed, mLeftCamInfoRawMsg, mRightCamInfoRawMsg, mLeftCamOptFrameId,
    mRightCamOptFrameId, true);
  mRgbCamInfoMsg = mLeftCamInfoMsg;
  mRgbCamInfoRawMsg = mLeftCamInfoRawMsg;
  mDepthCamInfoMsg = mLeftCamInfoMsg;
  // <---- Camera Info messages

  initPublishers();  // Requires mZedRealCamModel available only after camera
                     // opening
  initSubscribers();

  // Disable AEC_AGC and Auto Whitebalance to trigger it if user set it to
  // automatic
  if (!mSvoMode && !mSimMode) {
    mZed->setCameraSettings(sl::VIDEO_SETTINGS::AEC_AGC, 0);
    mZed->setCameraSettings(sl::VIDEO_SETTINGS::WHITEBALANCE_AUTO, 0);
    // Force parameters with a dummy grab
    mZed->grab();
  }

  // Initialialized timestamp to avoid wrong initial data
  // ----> Timestamp
  if (mSvoMode) {
    mFrameTimestamp =
      sl_tools::slTime2Ros(mZed->getTimestamp(sl::TIME_REFERENCE::CURRENT));
  } else if (mSimMode) {
    if (mUseSimTime) {
      mFrameTimestamp = get_clock()->now();
    } else {
      mFrameTimestamp =
        sl_tools::slTime2Ros(mZed->getTimestamp(sl::TIME_REFERENCE::IMAGE));
    }
  } else {
    mFrameTimestamp =
      sl_tools::slTime2Ros(mZed->getTimestamp(sl::TIME_REFERENCE::IMAGE));
  }
  // <---- Timestamp

  // RCLCPP_INFO_STREAM(
  //   get_logger(),
  //   "Timestamp - CURRENT: "
  //     << mZed->getTimestamp(sl::TIME_REFERENCE::CURRENT).getNanoseconds());
  // RCLCPP_INFO_STREAM(
  //   get_logger(),
  //   "Timestamp - IMAGE: "
  //     << mZed->getTimestamp(sl::TIME_REFERENCE::IMAGE).getNanoseconds());

  // ----> Initialize Diagnostic statistics
  mElabPeriodMean_sec = std::make_unique<sl_tools::WinAvg>(mCamGrabFrameRate);
  mGrabPeriodMean_sec = std::make_unique<sl_tools::WinAvg>(mCamGrabFrameRate);
  mVideoDepthPeriodMean_sec =
    std::make_unique<sl_tools::WinAvg>(mCamGrabFrameRate);
  mVideoDepthElabMean_sec =
    std::make_unique<sl_tools::WinAvg>(mCamGrabFrameRate);
  mPcPeriodMean_sec = std::make_unique<sl_tools::WinAvg>(mCamGrabFrameRate);
  mPcProcMean_sec = std::make_unique<sl_tools::WinAvg>(mCamGrabFrameRate);
  mObjDetPeriodMean_sec = std::make_unique<sl_tools::WinAvg>(mCamGrabFrameRate);
  mObjDetElabMean_sec = std::make_unique<sl_tools::WinAvg>(mCamGrabFrameRate);
  mBodyTrkPeriodMean_sec =
    std::make_unique<sl_tools::WinAvg>(mCamGrabFrameRate);
  mBodyTrkElabMean_sec = std::make_unique<sl_tools::WinAvg>(mCamGrabFrameRate);
  mImuPeriodMean_sec = std::make_unique<sl_tools::WinAvg>(mSensPubRate);
  mBaroPeriodMean_sec = std::make_unique<sl_tools::WinAvg>(mSensPubRate);
  mMagPeriodMean_sec = std::make_unique<sl_tools::WinAvg>(mSensPubRate);
  mPubFusedCloudPeriodMean_sec = std::make_unique<sl_tools::WinAvg>(mPcPubRate);
  mPubOdomTF_sec = std::make_unique<sl_tools::WinAvg>(mSensPubRate);
  mPubPoseTF_sec = std::make_unique<sl_tools::WinAvg>(mSensPubRate);
  mPubImuTF_sec = std::make_unique<sl_tools::WinAvg>(mSensPubRate);
  mGnssFix_sec = std::make_unique<sl_tools::WinAvg>(10);
  // <---- Initialize Diagnostic statistics

  if (mGnssFusionEnabled) {
    DEBUG_GNSS("Initialize Fusion module");

    // ----> Retrieve GNSS to ZED transform
    RCLCPP_INFO(get_logger(), "*** Initialize GNSS Offset ***");
    if (!mGnss2BaseTransfValid) {
      getGnss2BaseTransform();
    }

    mGnssAntennaPose[0] = mGnss2BaseTransf.getOrigin().x();
    mGnssAntennaPose[1] = mGnss2BaseTransf.getOrigin().y();
    mGnssAntennaPose[2] = mGnss2BaseTransf.getOrigin().z();
    // <---- Retrieve GNSS to ZED transform

    // ----> Initialize Fusion module

    // Fusion parameters
    mFusionInitParams.coordinate_system = ROS_COORDINATE_SYSTEM;
    mFusionInitParams.coordinate_units = ROS_MEAS_UNITS;
    mFusionInitParams.verbose = mVerbose != 0;
    mFusionInitParams.output_performance_metrics = true;
    mFusionInitParams.timeout_period_number =
      20;    // TODO(Walter) Evaluate this: mCamGrabFrameRate *
             // mCamTimeoutSec;

    // Fusion initialization
    sl::FUSION_ERROR_CODE fus_err = mFusion.init(mFusionInitParams);
    if (fus_err != sl::FUSION_ERROR_CODE::SUCCESS) {
      RCLCPP_ERROR_STREAM(
        get_logger(), "Error initializing the Fusion module: "
          << sl::toString(fus_err).c_str()
          << ".");
      exit(EXIT_FAILURE);
    }
    DEBUG_GNSS(" Fusion params OK");

    mFusionConfig = std::make_shared<sl::FusionConfiguration>();

    if (mSimMode) {
      // TODO(Walter) Modify when support for streaming input is added in the
      // SDK mFusionConfig->input_type.setFromStream(mSimAddr, mSimPort);
      mFusionConfig->input_type.setFromSerialNumber(mCamSerialNumber);
      mFusionConfig->communication_parameters.setForSharedMemory();
    } else if (mSvoMode) {
      mFusionConfig->input_type.setFromSVOFile(mSvoFilepath.c_str());
      mFusionConfig->communication_parameters.setForSharedMemory();
    } else {
      mFusionConfig->input_type.setFromSerialNumber(mCamSerialNumber);
      mFusionConfig->communication_parameters.setForSharedMemory();
    }
    mFusionConfig->serial_number = mCamSerialNumber;
    mFusionConfig->pose = sl::Transform::identity();

    DEBUG_GNSS(" Fusion communication params OK");

    // Camera identifier
    mCamUuid.sn = mCamSerialNumber;

    // Enable camera publishing to Fusion
    mZed->startPublishing(mFusionConfig->communication_parameters);
    DEBUG_GNSS(" Camera publishing OK");

    // Fusion subscribe to camera data
    fus_err = mFusion.subscribe(
      mCamUuid, mFusionConfig->communication_parameters, mFusionConfig->pose);
    if (fus_err != sl::FUSION_ERROR_CODE::SUCCESS) {
      RCLCPP_ERROR_STREAM(
        get_logger(), "Error initializing the Fusion module: "
          << sl::toString(fus_err).c_str());
      exit(EXIT_FAILURE);
    }
    DEBUG_GNSS(" Fusion subscribing OK");
    DEBUG_GNSS("Fusion module ready");
    // <---- Initialize Fusion module
  }

  // Init and start threads
  initThreads();

  return true;
}  // namespace stereolabs

void ZedCamera::initThreads()
{
  // ----> Start CMOS Temperatures thread
  if (!mSimMode && !sl_tools::isZED(mCamRealModel) &&
    !sl_tools::isZEDM(mCamRealModel))
  {
    startTempPubTimer();
  }
  // <---- Start CMOS Temperatures thread

  // ----> Start Sensors thread if not sync
  if (!mSimMode && !mSvoMode && !mSensCameraSync &&
    !sl_tools::isZED(mCamRealModel))
  {
    mSensThread = std::thread(&ZedCamera::threadFunc_pubSensorsData, this);
  }
  // <---- Start Sensors thread if not sync

  // ----> Start Pointcloud thread
  if (!mDepthDisabled) {
    mPcDataReady = false;
    // DEBUG_STREAM_PC( "on_activate -> mPcDataReady FALSE")
    mPcThread = std::thread(&ZedCamera::threadFunc_pointcloudElab, this);
  }
  // <---- Start Pointcloud thread

  // Start grab thread
  mGrabThread = std::thread(&ZedCamera::threadFunc_zedGrab, this);
}

void ZedCamera::startTempPubTimer()
{
  if (mTempPubTimer != nullptr) {
    mTempPubTimer->cancel();
  }

  std::chrono::milliseconds pubPeriod_msec(static_cast<int>(1000.0));
  mTempPubTimer = create_wall_timer(
    std::chrono::duration_cast<std::chrono::milliseconds>(pubPeriod_msec),
    std::bind(&ZedCamera::callback_pubTemp, this));
}

void ZedCamera::startFusedPcTimer(double fusedPcRate)
{
  if (mFusedPcTimer != nullptr) {
    mFusedPcTimer->cancel();
  }

  std::chrono::milliseconds pubPeriod_msec(
    static_cast<int>(1000.0 / (fusedPcRate)));
  mFusedPcTimer = create_wall_timer(
    std::chrono::duration_cast<std::chrono::milliseconds>(pubPeriod_msec),
    std::bind(&ZedCamera::callback_pubFusedPc, this));
}

void ZedCamera::startPathPubTimer(double pathTimerRate)
{
  if (mPathTimer != nullptr) {
    mPathTimer->cancel();
  }

  DEBUG_PT("Starting path pub. timer");

  if (pathTimerRate > 0) {
    std::chrono::milliseconds pubPeriod_msec(
      static_cast<int>(1000.0 / (pathTimerRate)));
    mPathTimer = create_wall_timer(
      std::chrono::duration_cast<std::chrono::milliseconds>(pubPeriod_msec),
      std::bind(&ZedCamera::callback_pubPaths, this));

    if (mOdomPath.size() == 0 && mPosePath.size() == 0) {
      if (mPathMaxCount != -1) {
        DEBUG_STREAM_PT("Path vectors reserved " << mPathMaxCount << " poses.");
        mOdomPath.reserve(mPathMaxCount);
        mPosePath.reserve(mPathMaxCount);

        DEBUG_STREAM_PT(
          "Path vector sizes: " << mOdomPath.size() << " "
                                << mPosePath.size());
      }
    }
  } else {
    mOdomPath.clear();
    mPosePath.clear();
    mPathTimer->cancel();
    RCLCPP_INFO_STREAM(
      get_logger(), "Path topics not published -> Pub. rate: "
        << pathTimerRate << " Hz");
  }
}

bool ZedCamera::startPosTracking()
{
  if (mDepthDisabled) {
    RCLCPP_WARN(
      get_logger(),
      "Cannot start Positional Tracking if "
      "`depth.depth_mode` is set to `0` [NONE]");
    return false;
  }

  RCLCPP_INFO(get_logger(), "*** Starting Positional Tracking ***");

  RCLCPP_INFO(get_logger(), " * Waiting for valid static transformations...");

  bool transformOk = false;
  double elapsed = 0.0;
  mPosTrackingReady = false;
  mGnssInitGood = false;

  // auto start = std::chrono::high_resolution_clock::now();

  sl_tools::StopWatch stopWatch(get_clock());

  do {
    transformOk =
      setPose(
      mInitialBasePose[0], mInitialBasePose[1], mInitialBasePose[2],
      mInitialBasePose[3], mInitialBasePose[4], mInitialBasePose[5]);

    // elapsed = std::chrono::duration_cast<std::chrono::milliseconds>(
    //   std::chrono::high_resolution_clock::now() - start)
    //   .count();
    elapsed = stopWatch.toc();

    rclcpp::sleep_for(1ms);

    if (elapsed > 10000) {
      RCLCPP_WARN(
        get_logger(),
        " !!! Failed to get static transforms. Is the "
        "'ROBOT STATE PUBLISHER' node correctly "
        "working? ");
      break;
    }
  } while (transformOk == false);

  if (transformOk) {
    DEBUG_STREAM_PT(
      "Time required to get valid static transforms: "
        << elapsed / 1000. << " sec");
  }

  RCLCPP_INFO(
    get_logger(),
    "Initial ZED left camera pose (ZED pos. tracking): ");
  RCLCPP_INFO(
    get_logger(), " * T: [%g,%g,%g]", mInitialPoseSl.getTranslation().x,
    mInitialPoseSl.getTranslation().y, mInitialPoseSl.getTranslation().z);
  RCLCPP_INFO(
    get_logger(), " * Q: [%g,%g,%g,%g]", mInitialPoseSl.getOrientation().ox,
    mInitialPoseSl.getOrientation().oy, mInitialPoseSl.getOrientation().oz,
    mInitialPoseSl.getOrientation().ow);

  if (mAreaMemoryDbPath != "" && !sl_tools::file_exist(mAreaMemoryDbPath)) {
    mAreaMemoryDbPath = "";
    RCLCPP_WARN_STREAM(
      get_logger(),
      "'area_memory_db_path' path doesn't exist or is unreachable: "
        << mAreaMemoryDbPath);
  }

  // Tracking parameters
  sl::PositionalTrackingParameters ptParams;

  mPoseSmoothing = false;  // Always false. Pose Smoothing is to be enabled only
                           // for VR/AR applications

  ptParams.enable_pose_smoothing = mPoseSmoothing;
  ptParams.enable_area_memory = mAreaMemory;
  ptParams.area_file_path = mAreaMemoryDbPath.c_str();
  ptParams.enable_imu_fusion = mImuFusion;
  ptParams.initial_world_transform = mInitialPoseSl;
  ptParams.set_floor_as_origin = mFloorAlignment;
  ptParams.depth_min_range = mPosTrackDepthMinRange;
  ptParams.set_as_static = mSetAsStatic;
  ptParams.set_gravity_as_origin = mSetGravityAsOrigin;
  ptParams.mode = mPosTrkMode;

  sl::ERROR_CODE err = mZed->enablePositionalTracking(ptParams);

  if (err != sl::ERROR_CODE::SUCCESS) {
    mPosTrackingStarted = false;
    RCLCPP_WARN(
      get_logger(), "Pos. Tracking not started: %s",
      sl::toString(err).c_str());
    return false;
  }

  DEBUG_PT("Positional Tracking started");

  // ----> Enable Fusion Positional Tracking if required
  if (mGnssFusionEnabled && err == sl::ERROR_CODE::SUCCESS) {
    mMap2UtmTransfValid = false;

    sl::PositionalTrackingFusionParameters fusion_params;
    fusion_params.enable_GNSS_fusion = mGnssFusionEnabled;

    sl::GNSSCalibrationParameters gnss_par;
    gnss_par.target_yaw_uncertainty = mGnssTargetYawUncertainty;
    gnss_par.enable_translation_uncertainty_target =
      mGnssEnableTranslationUncertaintyTarget;
    gnss_par.target_translation_uncertainty = mGnssTargetTranslationUncertainty;
    gnss_par.enable_reinitialization = mGnssEnableReinitialization;
    gnss_par.gnss_vio_reinit_threshold = mGnssVioReinitThreshold;
    gnss_par.enable_rolling_calibration = mGnssEnableRollingCalibration;
    gnss_par.gnss_antenna_position = mGnssAntennaPose;

    DEBUG_STREAM_GNSS(
      "GNSS antenna pose in ZED SDK coordinate: "
        << mGnssAntennaPose[0] << "," << mGnssAntennaPose[1]
        << "," << mGnssAntennaPose[2]);

    fusion_params.gnss_calibration_parameters = gnss_par;

    sl::FUSION_ERROR_CODE fus_err =
      mFusion.enablePositionalTracking(fusion_params);

    if (fus_err != sl::FUSION_ERROR_CODE::SUCCESS) {
      mPosTrackingStarted = false;
      RCLCPP_WARN(
        get_logger(), "Fusion Pos. Tracking not started: %s",
        sl::toString(fus_err).c_str());
      mZed->disablePositionalTracking();
      return false;
    }
    DEBUG_GNSS("Fusion Positional Tracking started");
  }
  // <---- Enable Fusion Positional Tracking if required

  mPosTrackingStarted = true;

  startPathPubTimer(mPathPubRate);

  return mPosTrackingStarted;
}

bool ZedCamera::start3dMapping()
{
  DEBUG_MAP("start3dMapping");
  if (mDepthDisabled) {
    RCLCPP_WARN(
      get_logger(),
      "Cannot start 3D Mapping if `depth.depth_mode` is set to `0` [NONE]");
    return false;
  }

  if (mSpatialMappingRunning) {
    RCLCPP_WARN(
      get_logger(),
      "Cannot start 3D Mapping. The module is already running!");
    return false;
  }

  bool required = mMappingEnabled;

  if (!required) {
    return false;
  }

  RCLCPP_INFO_STREAM(get_logger(), "*** Starting Spatial Mapping ***");

  sl::SpatialMappingParameters params;
  params.map_type =
    sl::SpatialMappingParameters::SPATIAL_MAP_TYPE::FUSED_POINT_CLOUD;
  params.use_chunk_only = true;

  sl::SpatialMappingParameters spMapPar;

  float lRes = spMapPar.allowed_resolution.first;
  float hRes = spMapPar.allowed_resolution.second;

  if (mMappingRes < lRes) {
    RCLCPP_WARN_STREAM(
      get_logger(),
      "'mapping.resolution' value ("
        << mMappingRes
        << " m) is lower than the allowed resolution "
        "values. Fixed automatically");
    mMappingRes = lRes;
  }
  if (mMappingRes > hRes) {
    RCLCPP_WARN_STREAM(
      get_logger(),
      "'mapping.resolution' value ("
        << mMappingRes
        << " m) is higher than the allowed resolution "
        "values. Fixed automatically");
    mMappingRes = hRes;
  }

  params.resolution_meter = mMappingRes;

  float lRng = spMapPar.allowed_range.first;
  float hRng = spMapPar.allowed_range.second;

  if (mMappingRangeMax < 0) {
    mMappingRangeMax =
      sl::SpatialMappingParameters::getRecommendedRange(mMappingRes, *mZed.get());
    RCLCPP_INFO_STREAM(
      get_logger(), "Mapping: max range set to "
        << mMappingRangeMax
        << " m for a resolution of "
        << mMappingRes << " m");
  } else if (mMappingRangeMax < lRng) {
    RCLCPP_WARN_STREAM(
      get_logger(), "'mapping.max_mapping_range_m' value ("
        << mMappingRangeMax
        << " m) is lower than the allowed "
        "resolution values. Fixed "
        "automatically");
    mMappingRangeMax = lRng;
  } else if (mMappingRangeMax > hRng) {
    RCLCPP_WARN_STREAM(
      get_logger(), "'mapping.max_mapping_range_m' value ("
        << mMappingRangeMax
        << " m) is higher than the allowed "
        "resolution values. Fixed "
        "automatically");
    mMappingRangeMax = hRng;
  }

  params.range_meter = mMappingRangeMax;

  sl::ERROR_CODE err = mZed->enableSpatialMapping(params);

  if (err == sl::ERROR_CODE::SUCCESS) {
    if (mPubFusedCloud == nullptr) {
<<<<<<< HEAD
      mPubFusedCloud = point_cloud_transport::create_publisher(
        this->shared_from_this(), mPointcloudFusedTopic,
        mMappingQos.get_rmw_qos_profile());
      RCLCPP_INFO_STREAM(
        get_logger(), "Advertised on topic " << mPubFusedCloud.getTopic() << " @ " <<
          mFusedPcPubRate << " Hz");
=======
      mPubFusedCloud = create_publisher<sensor_msgs::msg::PointCloud2>(
        mPointcloudFusedTopic, mQos, mPubOpt);
      RCLCPP_INFO_STREAM(
        get_logger(), "Advertised on topic "
          << mPubFusedCloud->get_topic_name()
          << " @ " << mFusedPcPubRate
          << " Hz");
>>>>>>> 6b61f841
    }

    mSpatialMappingRunning = true;

    startFusedPcTimer(mFusedPcPubRate);

    RCLCPP_INFO_STREAM(
      get_logger(),
      " * Resolution: " << params.resolution_meter << " m");
    RCLCPP_INFO_STREAM(
      get_logger(),
      " * Max Mapping Range: " << params.range_meter << " m");
    RCLCPP_INFO_STREAM(
      get_logger(), " * Map point cloud publishing rate: "
        << mFusedPcPubRate << " Hz");

    return true;
  } else {
    mSpatialMappingRunning = false;
    if (mFusedPcTimer) {
      mFusedPcTimer->cancel();
    }

    RCLCPP_WARN(
      get_logger(), "Mapping not activated: %s",
      sl::toString(err).c_str());

    return false;
  }
}

void ZedCamera::stop3dMapping()
{
  if (mFusedPcTimer) {
    mFusedPcTimer->cancel();
  }
  mSpatialMappingRunning = false;
  mMappingEnabled = false;
  mZed->disableSpatialMapping();

  RCLCPP_INFO(get_logger(), "*** Spatial Mapping stopped ***");
}

bool ZedCamera::startObjDetect()
{
  DEBUG_OD("startObjDetect");

  if (!sl_tools::isObjDetAvailable(mCamRealModel)) {
    RCLCPP_ERROR(
      get_logger(),
      "Object detection not started. The camera model does not "
      "support it with the current version "
      "of the "
      "SDK");
    return false;
  }

  if (mDepthDisabled) {
    RCLCPP_WARN(
      get_logger(),
      "Cannot start Object Detection if "
      "`depth.depth_mode` is set to `0` [NONE]");
    return false;
  }

  if (!mObjDetEnabled) {
    return false;
  }

  if (!mCamera2BaseTransfValid || !mSensor2CameraTransfValid ||
    !mSensor2BaseTransfValid)
  {
    DEBUG_OD("Tracking transforms not yet ready, OD starting postponed");
    return false;
  }

  RCLCPP_INFO(get_logger(), "*** Starting Object Detection ***");

  sl::ObjectDetectionParameters od_p;
  od_p.enable_segmentation = false;
  od_p.enable_tracking = mObjDetTracking;
  od_p.detection_model = mObjDetModel;
  od_p.filtering_mode = mObjFilterMode;
  od_p.prediction_timeout_s = mObjDetPredTimeout;
  od_p.allow_reduced_precision_inference = mObjDetReducedPrecision;
  od_p.max_range = mObjDetMaxRange;

  mObjDetInstID = ++mAiInstanceID;
  od_p.instance_module_id = mObjDetInstID;

  mObjDetFilter.clear();
  if (mObjDetPeopleEnable) {
    mObjDetFilter.push_back(sl::OBJECT_CLASS::PERSON);
  }
  if (mObjDetVehiclesEnable) {
    mObjDetFilter.push_back(sl::OBJECT_CLASS::VEHICLE);
  }
  if (mObjDetBagsEnable) {
    mObjDetFilter.push_back(sl::OBJECT_CLASS::BAG);
  }
  if (mObjDetAnimalsEnable) {
    mObjDetFilter.push_back(sl::OBJECT_CLASS::ANIMAL);
  }
  if (mObjDetElectronicsEnable) {
    mObjDetFilter.push_back(sl::OBJECT_CLASS::ELECTRONICS);
  }
  if (mObjDetFruitsEnable) {
    mObjDetFilter.push_back(sl::OBJECT_CLASS::FRUIT_VEGETABLE);
  }
  if (mObjDetSportEnable) {
    mObjDetFilter.push_back(sl::OBJECT_CLASS::SPORT);
  }

  sl::ERROR_CODE objDetError = mZed->enableObjectDetection(od_p);

  if (objDetError != sl::ERROR_CODE::SUCCESS) {
    RCLCPP_ERROR_STREAM(
      get_logger(), "Object detection error: " << sl::toString(objDetError));

    mObjDetRunning = false;
    return false;
  }

  if (!mPubObjDet) {
    mPubObjDet = create_publisher<zed_interfaces::msg::ObjectsStamped>(
      mObjectDetTopic, mQos, mPubOpt);
    RCLCPP_INFO_STREAM(
      get_logger(),
      "Advertised on topic " << mPubObjDet->get_topic_name());
  }

  mObjDetRunning = true;
  return true;
}

void ZedCamera::stopObjDetect()
{
  if (mObjDetRunning) {
    RCLCPP_INFO(get_logger(), "*** Stopping Object Detection ***");
    mObjDetRunning = false;
    mObjDetEnabled = false;
    mZed->disableObjectDetection();

    // ----> Send an empty message to indicate that no more objects are tracked
    // (e.g clean Rviz2)
    objDetMsgPtr objMsg =
      std::make_unique<zed_interfaces::msg::ObjectsStamped>();

    objMsg->header.stamp = mFrameTimestamp;
    objMsg->header.frame_id = mLeftCamFrameId;

    objMsg->objects.clear();

    DEBUG_STREAM_OD(
      "Publishing EMPTY OBJ message "
        << mPubObjDet->get_topic_name());
    mPubObjDet->publish(std::move(objMsg));
    // <---- Send an empty message to indicate that no more objects are tracked
    // (e.g clean Rviz2)
  }
}

bool ZedCamera::startBodyTracking()
{
  DEBUG_BT("startBodyTracking");

  if (!sl_tools::isObjDetAvailable(mCamRealModel)) {
    RCLCPP_ERROR(
      get_logger(),
      "Body Tracking not started. The camera model does not support "
      "it with the current version "
      "of the SDK");
    return false;
  }

  DEBUG_BT("Body Tracking available");

  if (mDepthDisabled) {
    RCLCPP_WARN(
      get_logger(),
      "Cannot start Body Tracking if "
      "`depth.depth_mode` is set to `0` [NONE]");
    return false;
  }

  if (!mBodyTrkEnabled) {
    DEBUG_BT("Body Tracking not enabled -> NOT STARTING");
    return false;
  }

  if (!mCamera2BaseTransfValid || !mSensor2CameraTransfValid ||
    !mSensor2BaseTransfValid)
  {
    DEBUG_OD(
      "Tracking transforms not yet ready, Body Tracking starting postponed");
    return false;
  }

  RCLCPP_INFO(get_logger(), "*** Starting Body Tracking ***");

  sl::BodyTrackingParameters bt_p;
  bt_p.allow_reduced_precision_inference = mBodyTrkReducedPrecision;
  bt_p.body_format = mBodyTrkFmt;
  bt_p.body_selection = mBodyTrkKpSelection;
  bt_p.detection_model = mBodyTrkModel;
  bt_p.enable_body_fitting = mBodyTrkFitting;
  bt_p.enable_segmentation = false;
  bt_p.enable_tracking = mBodyTrkEnableTracking;
  bt_p.max_range = mBodyTrkMaxRange;
  bt_p.prediction_timeout_s = mBodyTrkPredTimeout;

  mBodyTrkInstID = ++mAiInstanceID;
  bt_p.instance_module_id = mBodyTrkInstID;

  sl::ERROR_CODE btError = mZed->enableBodyTracking(bt_p);

  if (btError != sl::ERROR_CODE::SUCCESS) {
    RCLCPP_ERROR_STREAM(
      get_logger(),
      "Body Tracking error: " << sl::toString(btError));

    mBodyTrkRunning = false;
    return false;
  }

  DEBUG_BT("Body Tracking enabled");

  if (!mPubBodyTrk) {
    mPubBodyTrk = create_publisher<zed_interfaces::msg::ObjectsStamped>(
      mBodyTrkTopic, mQos, mPubOpt);
    RCLCPP_INFO_STREAM(
      get_logger(),
      "Advertised on topic " << mPubBodyTrk->get_topic_name());
  }

  DEBUG_BT("Body Tracking publisher created");

  mBodyTrkRunning = true;
  return true;
}

void ZedCamera::stopBodyTracking()
{
  if (mBodyTrkRunning) {
    RCLCPP_INFO(get_logger(), "*** Stopping Body Tracking ***");
    mBodyTrkRunning = false;
    mBodyTrkEnabled = false;
    mZed->disableBodyTracking();

    // ----> Send an empty message to indicate that no more objects are tracked
    // (e.g clean Rviz2)
    objDetMsgPtr objMsg =
      std::make_unique<zed_interfaces::msg::ObjectsStamped>();

    objMsg->header.stamp = mFrameTimestamp;
    objMsg->header.frame_id = mLeftCamFrameId;

    objMsg->objects.clear();

    DEBUG_STREAM_OD(
      "Publishing EMPTY OBJ message "
        << mPubBodyTrk->get_topic_name());
    mPubBodyTrk->publish(std::move(objMsg));
    // <---- Send an empty message to indicate that no more objects are tracked
    // (e.g clean Rviz2)
  }
}

bool ZedCamera::startSvoRecording(std::string & errMsg)
{
  sl::RecordingParameters params;

  params.bitrate = mSvoRecBitrate;
  params.compression_mode = mSvoRecCompr;
  params.target_framerate = mSvoRecFramerate;
  params.transcode_streaming_input = mSvoRecTranscode;
  params.video_filename = mSvoRecFilename.c_str();

  sl::ERROR_CODE err = mZed->enableRecording(params);
  errMsg = sl::toString(err);

  if (err != sl::ERROR_CODE::SUCCESS) {
    RCLCPP_ERROR_STREAM(
      get_logger(),
      "Error starting SVO recording: " << errMsg);
    return false;
  }

  mRecording = true;

  return true;
}

void ZedCamera::stopSvoRecording()
{
  if (mRecording) {
    mRecording = false;
    mZed->disableRecording();
  }
}

void ZedCamera::initTransforms()
{
  // According to REP 105 -> http://www.ros.org/reps/rep-0105.html

  // camera_link <- odom <- map
  //     ^                   |
  //     |                   |
  //     ---------------------

  // ----> Dynamic transforms
  mOdom2BaseTransf.setIdentity();  // broadcasted if `publish_tf` is true
  mMap2OdomTransf.setIdentity();   // broadcasted if `publish_map_tf` is true
  mMap2BaseTransf.setIdentity();   // used internally, but not broadcasted
  mMap2UtmTransf.setIdentity();    // broadcasted if GNSS Fusion is enabled
  // <---- Dynamic transforms
}

bool ZedCamera::getCamera2BaseTransform()
{
  DEBUG_STREAM_PT(
    "Getting static TF from '" << mCameraFrameId.c_str()
                               << "' to '" << mBaseFrameId.c_str()
                               << "'");

  mCamera2BaseTransfValid = false;

  // ----> Static transforms
  // Sensor to Base link
  try {
    // Save the transformation
    geometry_msgs::msg::TransformStamped c2b = mTfBuffer->lookupTransform(
      mCameraFrameId, mBaseFrameId, TIMEZERO_SYS, rclcpp::Duration(1, 0));

    // Get the TF2 transformation
    // tf2::fromMsg(c2b.transform, mCamera2BaseTransf);
    geometry_msgs::msg::Transform in = c2b.transform;
    mCamera2BaseTransf.setOrigin(
      tf2::Vector3(in.translation.x, in.translation.y, in.translation.z));
    // w at the end in the constructor
    mCamera2BaseTransf.setRotation(
      tf2::Quaternion(
        in.rotation.x, in.rotation.y, in.rotation.z, in.rotation.w));

    double roll, pitch, yaw;
    tf2::Matrix3x3(mCamera2BaseTransf.getRotation()).getRPY(roll, pitch, yaw);

    RCLCPP_INFO(
      get_logger(),
      " Static transform Camera Center to Base [%s -> %s]",
      mCameraFrameId.c_str(), mBaseFrameId.c_str());
    RCLCPP_INFO(
      get_logger(), "  * Translation: {%.3f,%.3f,%.3f}",
      mCamera2BaseTransf.getOrigin().x(),
      mCamera2BaseTransf.getOrigin().y(),
      mCamera2BaseTransf.getOrigin().z());
    RCLCPP_INFO(
      get_logger(), "  * Rotation: {%.3f,%.3f,%.3f}", roll * RAD2DEG,
      pitch * RAD2DEG, yaw * RAD2DEG);
  } catch (tf2::TransformException & ex) {
    if (!mCamera2BaseFirstErr) {
      rclcpp::Clock steady_clock(RCL_STEADY_TIME);
      RCLCPP_WARN_THROTTLE(
        get_logger(), steady_clock, 1000.0,
        "Transform error: %s", ex.what());
      RCLCPP_WARN_THROTTLE(
        get_logger(), steady_clock, 1000.0,
        "The tf from '%s' to '%s' is not available.",
        mCameraFrameId.c_str(), mBaseFrameId.c_str());
      RCLCPP_WARN_THROTTLE(
        get_logger(), steady_clock, 1000.0,
        "Note: one of the possible cause of the problem is the absense of an "
        "instance "
        "of the `robot_state_publisher` node publishing the correct static "
        "TF transformations "
        "or a modified URDF not correctly reproducing the ZED "
        "TF chain '%s' -> '%s' -> '%s'",
        mBaseFrameId.c_str(), mCameraFrameId.c_str(), mDepthFrameId.c_str());
      mCamera2BaseFirstErr = false;
    }

    mCamera2BaseTransf.setIdentity();
    return false;
  }
  // <---- Static transforms

  mCamera2BaseTransfValid = true;
  return true;
}

bool ZedCamera::getSens2CameraTransform()
{
  DEBUG_STREAM_PT(
    "Getting static TF from '"
      << mDepthFrameId.c_str() << "' to '" << mCameraFrameId.c_str()
      << "'");

  mSensor2CameraTransfValid = false;

  // ----> Static transforms
  // Sensor to Camera Center
  try {
    // Save the transformation
    geometry_msgs::msg::TransformStamped s2c = mTfBuffer->lookupTransform(
      mDepthFrameId, mCameraFrameId, TIMEZERO_SYS, rclcpp::Duration(1, 0));

    // Get the TF2 transformation
    // tf2::fromMsg(s2c.transform, mSensor2CameraTransf);
    geometry_msgs::msg::Transform in = s2c.transform;
    mSensor2CameraTransf.setOrigin(
      tf2::Vector3(in.translation.x, in.translation.y, in.translation.z));
    // w at the end in the constructor
    mSensor2CameraTransf.setRotation(
      tf2::Quaternion(
        in.rotation.x, in.rotation.y, in.rotation.z, in.rotation.w));

    double roll, pitch, yaw;
    tf2::Matrix3x3(mSensor2CameraTransf.getRotation()).getRPY(roll, pitch, yaw);

    RCLCPP_INFO(
      get_logger(),
      " Static transform ref. CMOS Sensor to Camera Center [%s -> %s]",
      mDepthFrameId.c_str(), mCameraFrameId.c_str());
    RCLCPP_INFO(
      get_logger(), "  * Translation: {%.3f,%.3f,%.3f}",
      mSensor2CameraTransf.getOrigin().x(),
      mSensor2CameraTransf.getOrigin().y(),
      mSensor2CameraTransf.getOrigin().z());
    RCLCPP_INFO(
      get_logger(), "  * Rotation: {%.3f,%.3f,%.3f}", roll * RAD2DEG,
      pitch * RAD2DEG, yaw * RAD2DEG);
  } catch (tf2::TransformException & ex) {
    if (!mSensor2CameraTransfFirstErr) {
      rclcpp::Clock steady_clock(RCL_STEADY_TIME);
      RCLCPP_WARN_THROTTLE(
        get_logger(), steady_clock, 1000.0,
        "Transform error: %s", ex.what());
      RCLCPP_WARN_THROTTLE(
        get_logger(), steady_clock, 1000.0,
        "The tf from '%s' to '%s' is not available.",
        mDepthFrameId.c_str(), mCameraFrameId.c_str());
      RCLCPP_WARN_THROTTLE(
        get_logger(), steady_clock, 1000.0,
        "Note: one of the possible cause of the problem is the absense of an "
        "instance "
        "of the `robot_state_publisher` node publishing the correct static "
        "TF transformations "
        "or a modified URDF not correctly reproducing the ZED "
        "TF chain '%s' -> '%s' -> '%s'",
        mBaseFrameId.c_str(), mCameraFrameId.c_str(), mDepthFrameId.c_str());
      mSensor2CameraTransfFirstErr = false;
    }

    mSensor2CameraTransf.setIdentity();
    return false;
  }
  // <---- Static transforms

  mSensor2CameraTransfValid = true;
  return true;
}

bool ZedCamera::getSens2BaseTransform()
{
  DEBUG_STREAM_PT(
    "Getting static TF from '" << mDepthFrameId.c_str()
                               << "' to '" << mBaseFrameId.c_str()
                               << "'");

  mSensor2BaseTransfValid = false;

  // ----> Static transforms
  // Sensor to Base link
  try {
    // Save the transformation
    geometry_msgs::msg::TransformStamped s2b = mTfBuffer->lookupTransform(
      mDepthFrameId, mBaseFrameId, TIMEZERO_SYS, rclcpp::Duration(1, 0));

    // Get the TF2 transformation
    // tf2::fromMsg(s2b.transform, mSensor2BaseTransf);
    geometry_msgs::msg::Transform in = s2b.transform;
    mSensor2BaseTransf.setOrigin(
      tf2::Vector3(in.translation.x, in.translation.y, in.translation.z));
    // w at the end in the constructor
    mSensor2BaseTransf.setRotation(
      tf2::Quaternion(
        in.rotation.x, in.rotation.y, in.rotation.z, in.rotation.w));

    double roll, pitch, yaw;
    tf2::Matrix3x3(mSensor2BaseTransf.getRotation()).getRPY(roll, pitch, yaw);

    RCLCPP_INFO(
      get_logger(),
      " Static transform ref. CMOS Sensor to Base [%s -> %s]",
      mDepthFrameId.c_str(), mBaseFrameId.c_str());
    RCLCPP_INFO(
      get_logger(), "  * Translation: {%.3f,%.3f,%.3f}",
      mSensor2BaseTransf.getOrigin().x(),
      mSensor2BaseTransf.getOrigin().y(),
      mSensor2BaseTransf.getOrigin().z());
    RCLCPP_INFO(
      get_logger(), "  * Rotation: {%.3f,%.3f,%.3f}", roll * RAD2DEG,
      pitch * RAD2DEG, yaw * RAD2DEG);
  } catch (tf2::TransformException & ex) {
    if (!mSensor2BaseTransfFirstErr) {
      rclcpp::Clock steady_clock(RCL_STEADY_TIME);
      RCLCPP_WARN_THROTTLE(
        get_logger(), steady_clock, 1000.0,
        "Transform error: %s", ex.what());
      RCLCPP_WARN_THROTTLE(
        get_logger(), steady_clock, 1000.0,
        "The tf from '%s' to '%s' is not available.",
        mDepthFrameId.c_str(), mBaseFrameId.c_str());
      RCLCPP_WARN_THROTTLE(
        get_logger(), steady_clock, 1000.0,
        "Note: one of the possible cause of the problem is the absense of an "
        "instance "
        "of the `robot_state_publisher` node publishing the correct static "
        "TF transformations "
        "or a modified URDF not correctly reproducing the ZED "
        "TF chain '%s' -> '%s' -> '%s'",
        mBaseFrameId.c_str(), mCameraFrameId.c_str(), mDepthFrameId.c_str());
      mSensor2BaseTransfFirstErr = false;
    }

    mSensor2BaseTransf.setIdentity();
    return false;
  }

  // <---- Static transforms

  mSensor2BaseTransfValid = true;
  return true;
}

bool ZedCamera::getGnss2BaseTransform()
{
  DEBUG_GNSS(
    "Getting static TF from '%s' to '%s'", mGnssFrameId.c_str(),
    mBaseFrameId.c_str());

  mGnss2BaseTransfValid = false;

  // ----> Static transforms
  // Sensor to Base link
  try {
    // Save the transformation
    geometry_msgs::msg::TransformStamped g2b = mTfBuffer->lookupTransform(
      mGnssFrameId, mBaseFrameId, TIMEZERO_SYS, rclcpp::Duration(1, 0));

    // Get the TF2 transformation
    geometry_msgs::msg::Transform in = g2b.transform;
    mGnss2BaseTransf.setOrigin(
      tf2::Vector3(in.translation.x, in.translation.y, in.translation.z));
    // w at the end in the constructor
    mGnss2BaseTransf.setRotation(
      tf2::Quaternion(
        in.rotation.x, in.rotation.y,
        in.rotation.z, in.rotation.w));

    double roll, pitch, yaw;
    tf2::Matrix3x3(mGnss2BaseTransf.getRotation()).getRPY(roll, pitch, yaw);

    RCLCPP_INFO(
      get_logger(),
      " Static transform GNSS Antenna to Camera Base [%s -> %s]",
      mGnssFrameId.c_str(), mBaseFrameId.c_str());
    RCLCPP_INFO(
      get_logger(), "  * Translation: {%.3f,%.3f,%.3f}",
      mGnss2BaseTransf.getOrigin().x(),
      mGnss2BaseTransf.getOrigin().y(),
      mGnss2BaseTransf.getOrigin().z());
    RCLCPP_INFO(
      get_logger(), "  * Rotation: {%.3f,%.3f,%.3f}", roll * RAD2DEG,
      pitch * RAD2DEG, yaw * RAD2DEG);
  } catch (tf2::TransformException & ex) {
    if (!mGnss2BaseTransfFirstErr) {
      rclcpp::Clock steady_clock(RCL_STEADY_TIME);
      DEBUG_STREAM_THROTTLE_GNSS(1000.0, "Transform error: " << ex.what());
      RCLCPP_WARN_THROTTLE(
        get_logger(), steady_clock, 1000.0,
        "The tf from '%s' to '%s' is not available.",
        mGnssFrameId.c_str(), mBaseFrameId.c_str());
      RCLCPP_WARN_THROTTLE(
        get_logger(), steady_clock, 1000.0,
        "Note: one of the possible cause of the problem is the absense of an "
        "instance "
        "of the `robot_state_publisher` node publishing the correct static "
        "TF transformations "
        "or a modified URDF not correctly reproducing the "
        "TF chain '%s' -> '%s'",
        mBaseFrameId.c_str(), mGnssFrameId.c_str());
      mGnss2BaseTransfFirstErr = false;
    }

    mGnss2BaseTransf.setIdentity();
    return false;
  }
  // <---- Static transforms

  mGnss2BaseTransfValid = true;
  return true;
}

bool ZedCamera::setPose(
  float xt, float yt, float zt, float rr, float pr,
  float yr)
{
  initTransforms();

  if (!mSensor2BaseTransfValid) {
    getSens2BaseTransform();
  }

  if (!mSensor2CameraTransfValid) {
    getSens2CameraTransform();
  }

  if (!mCamera2BaseTransfValid) {
    getCamera2BaseTransform();
  }

  // Apply Base to sensor transform
  tf2::Transform initPose;
  tf2::Vector3 origin(xt, yt, zt);
  initPose.setOrigin(origin);
  tf2::Quaternion quat;
  quat.setRPY(rr, pr, yr);
  initPose.setRotation(quat);

  initPose = initPose * mSensor2BaseTransf.inverse();

  // SL pose
  sl::float3 t_vec;
  t_vec[0] = initPose.getOrigin().x();
  t_vec[1] = initPose.getOrigin().y();
  t_vec[2] = initPose.getOrigin().z();

  sl::float4 q_vec;
  q_vec[0] = initPose.getRotation().x();
  q_vec[1] = initPose.getRotation().y();
  q_vec[2] = initPose.getRotation().z();
  q_vec[3] = initPose.getRotation().w();

  sl::Translation trasl(t_vec);
  sl::Orientation orient(q_vec);
  mInitialPoseSl.setTranslation(trasl);
  mInitialPoseSl.setOrientation(orient);

  return mSensor2BaseTransfValid & mSensor2CameraTransfValid &
         mCamera2BaseTransfValid;
}

void ZedCamera::publishImuFrameAndTopic()
{
  sl::Orientation sl_rot = mSlCamImuTransf.getOrientation();
  sl::Translation sl_tr = mSlCamImuTransf.getTranslation();

  transfMsgPtr cameraImuTransfMgs =
    std::make_unique<geometry_msgs::msg::TransformStamped>();

  cameraImuTransfMgs->header.stamp = get_clock()->now();

  cameraImuTransfMgs->header.frame_id = mLeftCamFrameId;
  cameraImuTransfMgs->child_frame_id = mImuFrameId;

  cameraImuTransfMgs->transform.rotation.x = sl_rot.ox;
  cameraImuTransfMgs->transform.rotation.y = sl_rot.oy;
  cameraImuTransfMgs->transform.rotation.z = sl_rot.oz;
  cameraImuTransfMgs->transform.rotation.w = sl_rot.ow;

  cameraImuTransfMgs->transform.translation.x = sl_tr.x;
  cameraImuTransfMgs->transform.translation.y = sl_tr.y;
  cameraImuTransfMgs->transform.translation.z = sl_tr.z;

  mPubCamImuTransf->publish(std::move(cameraImuTransfMgs));

  // Publish IMU TF as static TF
  if (!mPublishImuTF) {
    return;
  }

  // ----> Publish TF
  // RCLCPP_INFO(get_logger(), "Broadcasting Camera-IMU TF ");

  geometry_msgs::msg::TransformStamped transformStamped;

  transformStamped.header.stamp =
    get_clock()->now() + rclcpp::Duration(0, mTfOffset * 1e9);

  transformStamped.header.frame_id = mLeftCamFrameId;
  transformStamped.child_frame_id = mImuFrameId;

  transformStamped.transform.rotation.x = sl_rot.ox;
  transformStamped.transform.rotation.y = sl_rot.oy;
  transformStamped.transform.rotation.z = sl_rot.oz;
  transformStamped.transform.rotation.w = sl_rot.ow;

  transformStamped.transform.translation.x = sl_tr.x;
  transformStamped.transform.translation.y = sl_tr.y;
  transformStamped.transform.translation.z = sl_tr.z;

  mTfBroadcaster->sendTransform(transformStamped);
  // <---- Publish TF

  // IMU TF publishing diagnostic
  double elapsed_sec = mImuTfFreqTimer.toc();
  mPubImuTF_sec->addValue(elapsed_sec);
  mImuTfFreqTimer.tic();
}

void ZedCamera::threadFunc_zedGrab()
{
  DEBUG_STREAM_COMM("Grab thread started");

  // ----> Advanced thread settings
  DEBUG_STREAM_ADV("Grab thread settings");
  if (mDebugAdvanced) {
    int policy;
    sched_param par;
    if (pthread_getschedparam(pthread_self(), &policy, &par)) {
      RCLCPP_WARN_STREAM(
        get_logger(), " ! Failed to get thread policy! - "
          << std::strerror(errno));
    } else {
      DEBUG_STREAM_ADV(
        " * Default GRAB thread (#"
          << pthread_self() << ") settings - Policy: "
          << sl_tools::threadSched2Str(policy).c_str()
          << " - Priority: " << par.sched_priority);
    }
  }

  if (mThreadSchedPolicy == "SCHED_OTHER") {
    sched_param par;
    par.sched_priority = 0;
    if (pthread_setschedparam(pthread_self(), SCHED_OTHER, &par)) {
      RCLCPP_WARN_STREAM(
        get_logger(), " ! Failed to set thread params! - "
          << std::strerror(errno));
    }
  } else if (mThreadSchedPolicy == "SCHED_BATCH") {
    sched_param par;
    par.sched_priority = 0;
    if (pthread_setschedparam(pthread_self(), SCHED_BATCH, &par)) {
      RCLCPP_WARN_STREAM(
        get_logger(), " ! Failed to set thread params! - "
          << std::strerror(errno));
    }
  } else if (mThreadSchedPolicy == "SCHED_FIFO") {
    sched_param par;
    par.sched_priority = mThreadPrioGrab;
    if (pthread_setschedparam(pthread_self(), SCHED_FIFO, &par)) {
      RCLCPP_WARN_STREAM(
        get_logger(), " ! Failed to set thread params! - "
          << std::strerror(errno));
    }
  } else if (mThreadSchedPolicy == "SCHED_RR") {
    sched_param par;
    par.sched_priority = mThreadPrioGrab;
    if (pthread_setschedparam(pthread_self(), SCHED_RR, &par)) {
      RCLCPP_WARN_STREAM(
        get_logger(), " ! Failed to set thread params! - "
          << std::strerror(errno));
    }
  } else {
    RCLCPP_WARN_STREAM(
      get_logger(), " ! Failed to set thread params! - Policy not supported");
  }

  if (mDebugAdvanced) {
    int policy;
    sched_param par;
    if (pthread_getschedparam(pthread_self(), &policy, &par)) {
      RCLCPP_WARN_STREAM(
        get_logger(), " ! Failed to get thread policy! - "
          << std::strerror(errno));
    } else {
      DEBUG_STREAM_ADV(
        " * New GRAB thread (#"
          << pthread_self() << ") settings - Policy: "
          << sl_tools::threadSched2Str(policy).c_str()
          << " - Priority: " << par.sched_priority);
    }
  }
  // <---- Advanced thread settings

  mFrameCount = 0;

  // ----> Grab Runtime parameters
  mRunParams.enable_depth = false;
  mRunParams.measure3D_reference_frame = sl::REFERENCE_FRAME::CAMERA;
  mRunParams.remove_saturated_areas = mRemoveSatAreas;
  // <---- Grab Runtime parameters

  // Infinite grab thread
  while (1) {
    if (mUseSimTime && !mClockAvailable) {
      rclcpp::Clock steady_clock(RCL_STEADY_TIME);
      RCLCPP_WARN_THROTTLE(
        get_logger(), steady_clock, 5000.0,
        "Waiting for a valid simulation time on the '/clock' topic...");
      continue;
    }

    sl_tools::StopWatch grabElabTimer(get_clock());

    // ----> Interruption check
    if (!rclcpp::ok()) {
      DEBUG_STREAM_COMM("Ctrl+C received: stopping grab thread");
      break;
    }

    if (mThreadStop) {
      DEBUG_STREAM_COMM("Grab thread stopped");
      break;
    }
    // <---- Interruption check

    // ----> Apply depth settings
    applyDepthSettings();
    // <---- Apply depth settings

    // ----> Apply video dynamic parameters
    if (!mSimMode && !mSvoMode) {
      applyVideoSettings();
    }
    // <---- Apply video dynamic parameters

    // ----> Check for Positional Tracking requirement
    if (isPosTrackingRequired() && !mPosTrackingStarted) {
      static int pt_err_count = 0;
      if (!startPosTracking()) {
        if (++pt_err_count >= 3) {
          RCLCPP_FATAL(
            get_logger(),
            "It's not possible to enable the required Positional "
            "Tracking module.");
          exit(EXIT_FAILURE);
        }
      } else {
        pt_err_count = 0;
      }
    }

    if (mGnssFusionEnabled && !mGnssFixValid) {
      rclcpp::Clock steady_clock(RCL_STEADY_TIME);
      RCLCPP_WARN_THROTTLE(
        get_logger(), steady_clock, 5000.0,
        " * Waiting for the first valid GNSS fix...");
    }
    // ----> Check for Positional Tracking requirement

    if (!mDepthDisabled) {
      // ----> Check for Spatial Mapping requirement

      mMappingMutex.lock();
      bool required = mMappingEnabled;

      if (required && !mSpatialMappingRunning) {
        start3dMapping();
      }
      mMappingMutex.unlock();

      // <---- Check for Spatial Mapping requirement

      // ----> Check for Object Detection requirement
      mObjDetMutex.lock();
      if (mObjDetEnabled && !mObjDetRunning) {
        startObjDetect();
        if (!sl_tools::isObjDetAvailable(mCamRealModel)) {
          mObjDetEnabled = false;
        }
      }
      mObjDetMutex.unlock();

      // ----> Check for Object Detection requirement

      // ----> Check for Body Tracking requirement
      mBodyTrkMutex.lock();
      if (mBodyTrkEnabled && !mBodyTrkRunning) {
        startBodyTracking();
        if (!sl_tools::isObjDetAvailable(mCamRealModel)) {
          mBodyTrkEnabled = false;
        }
      }
      mBodyTrkMutex.unlock();
      // ----> Check for Object Detection requirement
    }

    // ----> Grab freq calculation
    double elapsed_sec = mGrabFreqTimer.toc();
    mGrabPeriodMean_sec->addValue(elapsed_sec);
    mGrabFreqTimer.tic();

    // RCLCPP_INFO_STREAM(get_logger(), "Grab period: "
    // << mGrabPeriodMean_sec->getAvg() / 1e6
    // << " Freq: " << 1e6 / mGrabPeriodMean_usec->getAvg());
    // <---- Grab freq calculation

    if (!mSvoPause) {
      // Start processing timer for diagnostic
      grabElabTimer.tic();

      // ZED grab
      mGrabStatus = mZed->grab(mRunParams);

      // ----> Grab errors?
      // Note: disconnection are automatically handled by the ZED SDK
      if (mGrabStatus != sl::ERROR_CODE::SUCCESS) {
        if (mSvoMode && mGrabStatus == sl::ERROR_CODE::END_OF_SVOFILE_REACHED) {
          // ----> Check SVO status
          if (mSvoLoop) {
            mZed->setSVOPosition(0);
            RCLCPP_WARN(
              get_logger(),
              "SVO reached the end and it has been restarted.");
            rclcpp::sleep_for(
              std::chrono::microseconds(
                static_cast<int>(mGrabPeriodMean_sec->getAvg() * 1e6)));
            continue;
          } else {
            RCLCPP_WARN(
              get_logger(),
              "SVO reached the end. The node has been stopped.");
            break;
          }
          // <---- Check SVO status
        } else if (mGrabStatus == sl::ERROR_CODE::CAMERA_REBOOTING) {
          RCLCPP_ERROR_STREAM(
            get_logger(),
            "Connection issue detected: "
              << sl::toString(mGrabStatus).c_str());
          rclcpp::sleep_for(1000ms);
          continue;
        } else {
          RCLCPP_ERROR_STREAM(
            get_logger(),
            "Critical camera error: " << sl::toString(mGrabStatus).c_str()
                                      << ". Node stopped.");
          break;
        }
      }
      // <---- Grab errors?

      mFrameCount++;

      if (mGnssFusionEnabled) {
        // Process Fusion data
        mFusionStatus = mFusion.process();
        // ----> Fusion errors?
        if (mFusionStatus != sl::FUSION_ERROR_CODE::SUCCESS &&
          mFusionStatus != sl::FUSION_ERROR_CODE::NO_NEW_DATA_AVAILABLE)
        {
          RCLCPP_ERROR_STREAM(
            get_logger(),
            "Fusion error: " << sl::toString(mFusionStatus).c_str());
        }
        // <---- Fusion errors?
      }

      // ----> Timestamp
      if (mSvoMode) {
        mFrameTimestamp = sl_tools::slTime2Ros(
          mZed->getTimestamp(sl::TIME_REFERENCE::CURRENT));
      } else if (mSimMode) {
        if (mUseSimTime) {
          mFrameTimestamp = get_clock()->now();
        } else {
          mFrameTimestamp = sl_tools::slTime2Ros(
            mZed->getTimestamp(sl::TIME_REFERENCE::IMAGE));
        }
      } else {
        mFrameTimestamp =
          sl_tools::slTime2Ros(mZed->getTimestamp(sl::TIME_REFERENCE::IMAGE));
      }
      // <---- Timestamp

      if (mStreamingServerRequired && !mStreamingServerRunning) {
        DEBUG_STR("Streaming server required, but not running");
        startStreamingServer();
      }

      if (!mSimMode) {
        if (mGnssFusionEnabled && mGnssFixNew) {
          mGnssFixNew = false;

          rclcpp::Time real_frame_ts = sl_tools::slTime2Ros(
            mZed->getTimestamp(sl::TIME_REFERENCE::IMAGE));
          DEBUG_STREAM_GNSS(
            "GNSS synced frame ts: "
              << real_frame_ts.nanoseconds() << " nsec");
          float dT_sec = (static_cast<float>(real_frame_ts.nanoseconds()) -
            static_cast<float>(mGnssTimestamp.nanoseconds())) /
            1e9;
          DEBUG_STREAM_GNSS(
            "DeltaT: "
              << dT_sec << " sec [" << std::fixed << std::setprecision(9)
              << static_cast<float>(real_frame_ts.nanoseconds()) / 1e9 << "-"
              << static_cast<float>(mGnssTimestamp.nanoseconds()) / 1e9 << "]");

          if (dT_sec < 0.0) {
            RCLCPP_WARN_STREAM(
              get_logger(),
              "GNSS sensor and ZED Timestamps are not good. dT = " << dT_sec
                                                                   << " sec");
          }
        }
      }

      // ----> Check recording status
      mRecMutex.lock();
      if (mRecording) {
        mRecStatus = mZed->getRecordingStatus();

        if (!mRecStatus.status) {
          rclcpp::Clock steady_clock(RCL_STEADY_TIME);
          RCLCPP_ERROR_THROTTLE(
            get_logger(), steady_clock, 1000.0,
            "Error saving frame to SVO");
        }
      }
      mRecMutex.unlock();
      // <---- Check recording status
    }

    // ----> Retrieve Image/Depth data if someone has subscribed to
    // Retrieve data if there are subscriber to topics
    if (areVideoDepthSubscribed()) {
      DEBUG_STREAM_VD("Retrieving video/depth data");
      retrieveVideoDepth();

      rclcpp::Time pub_ts;
      publishVideoDepth(pub_ts);

      if (!sl_tools::isZED(mCamRealModel) && mVdPublishing &&
        pub_ts != TIMEZERO_ROS)
      {
        if (mSensCameraSync || mSvoMode || mSimMode) {
          publishSensorsData(pub_ts);
        }
      }

      mVdPublishing = true;
    } else {
      mVdPublishing = false;
    }
    // <---- Retrieve Image/Depth data if someone has subscribed to

    if (!mDepthDisabled) {
      // ----> Retrieve the point cloud if someone has subscribed to

      size_t cloudSubnumber = 0;
      try {
        //cloudSubnumber = count_subscribers(mPubCloud->get_topic_name());
        cloudSubnumber = mPubCloud.getNumSubscribers();
      } catch (...) {
        rcutils_reset_error();
        DEBUG_STREAM_PC(
          "threadFunc_zedGrab: Exception while counting point cloud "
          "subscribers");
        continue;
      }

      if (cloudSubnumber > 0) {
        // Run the point cloud conversion asynchronously to avoid slowing down
        // all the program
        // Retrieve raw pointCloud data if latest Pointcloud is ready
        std::unique_lock<std::mutex> pc_lock(mPcMutex, std::defer_lock);

        if (pc_lock.try_lock()) {
          DEBUG_STREAM_PC("Retrieving point cloud");
          mZed->retrieveMeasure(
            mMatCloud, sl::MEASURE::XYZBGRA, sl::MEM::CPU,
            mMatResol);

          // Signal Pointcloud thread that a new pointcloud is ready
          mPcDataReadyCondVar.notify_one();
          mPcDataReady = true;
          mPcPublishing = true;
        }
      } else {
        mPcPublishing = false;
      }
      // <---- Retrieve the point cloud if someone has subscribed to

      // ----> Localization processing
      if (mPosTrackingStarted) {
        if (!mSvoPause) {
          DEBUG_PT("================================================================");
          DEBUG_PT("***** processOdometry *****");
          processOdometry();
          DEBUG_PT("***** processPose *****");
          processPose();
          if (mGnssFusionEnabled) {
            if (mSvoMode) {
              DEBUG_PT("***** processSvoGnssData *****");
              processSvoGnssData();
            }
            DEBUG_PT("***** processGeoPose *****");
            processGeoPose();
          }
        }

        // Publish `odom` and `map` TFs at the grab frequency
        // RCLCPP_INFO(get_logger(), "Publishing TF -> threadFunc_zedGrab");
        DEBUG_PT("***** publishTFs *****");
        publishTFs(mFrameTimestamp);
      }
      // <---- Localization processing

      mObjDetMutex.lock();
      if (mObjDetRunning) {
        processDetectedObjects(mFrameTimestamp);
      }
      mObjDetMutex.unlock();

      mBodyTrkMutex.lock();
      if (mBodyTrkRunning) {
        processBodies(mFrameTimestamp);
      }
      mBodyTrkMutex.unlock();

      // ----> Region of interest
      processRtRoi(mFrameTimestamp);
      // <---- Region of interest
    }

    // Diagnostic statistics update
    double mean_elab_sec = mElabPeriodMean_sec->addValue(grabElabTimer.toc());
  }

  DEBUG_STREAM_COMM("Grab thread finished");
}

rclcpp::Time ZedCamera::publishSensorsData(rclcpp::Time t)
{
  // ----> Subscribers count
  DEBUG_STREAM_SENS("Sensors callback: counting subscribers");

  size_t imu_SubNumber = 0;
  size_t imu_RawSubNumber = 0;
  size_t imu_TempSubNumber = 0;
  size_t imu_MagSubNumber = 0;
  size_t pressSubNumber = 0;

  try {
    imu_SubNumber = count_subscribers(mPubImu->get_topic_name());
    imu_RawSubNumber = count_subscribers(mPubImuRaw->get_topic_name());
    imu_MagSubNumber = 0;
    pressSubNumber = 0;

    if (sl_tools::isZED2OrZED2i(mCamRealModel)) {
      imu_MagSubNumber = count_subscribers(mPubImuMag->get_topic_name());
      pressSubNumber = count_subscribers(mPubPressure->get_topic_name());
    }
  } catch (...) {
    rcutils_reset_error();
    DEBUG_STREAM_SENS("pubSensorsData: Exception while counting subscribers");
    return TIMEZERO_ROS;
  }
  // <---- Subscribers count

  // ----> Grab data and setup timestamps
  DEBUG_STREAM_ONCE_SENS("Sensors callback: Grab data and setup timestamps");
  rclcpp::Time ts_imu;
  rclcpp::Time ts_baro;
  rclcpp::Time ts_mag;

  rclcpp::Time now = get_clock()->now();

  sl::SensorsData sens_data;

  if (mSvoMode || mSensCameraSync || mSimMode) {
    sl::ERROR_CODE err =
      mZed->getSensorsData(sens_data, sl::TIME_REFERENCE::IMAGE);
    if (err != sl::ERROR_CODE::SUCCESS) {
      RCLCPP_WARN_STREAM(
        get_logger(), "sl::getSensorsData error: "
          << sl::toString(err).c_str());
      return TIMEZERO_ROS;
    }
  } else {
    sl::ERROR_CODE err =
      mZed->getSensorsData(sens_data, sl::TIME_REFERENCE::CURRENT);
    if (err != sl::ERROR_CODE::SUCCESS) {
      RCLCPP_WARN_STREAM(
        get_logger(), "sl::getSensorsData error: "
          << sl::toString(err).c_str());
      return TIMEZERO_ROS;
    }
  }

  if (mSensCameraSync) {
    ts_imu = t;
    ts_baro = t;
    ts_mag = t;
  } else if (mSimMode) {
    if (mUseSimTime) {
      ts_imu = get_clock()->now();
    } else {
      ts_imu = sl_tools::slTime2Ros(sens_data.imu.timestamp);
    }
    ts_baro = ts_imu;
    ts_mag = ts_imu;
  } else {
    ts_imu = sl_tools::slTime2Ros(sens_data.imu.timestamp);
    ts_baro = sl_tools::slTime2Ros(sens_data.barometer.timestamp);
    ts_mag = sl_tools::slTime2Ros(sens_data.magnetometer.timestamp);
  }
  // <---- Grab data and setup timestamps

  // ----> Check for duplicated data
  bool new_imu_data = ts_imu != mLastTs_imu;
  double dT = ts_imu.seconds() - mLastTs_imu.seconds();

  bool new_baro_data = ts_baro != mLastTs_baro;
  mLastTs_baro = ts_baro;
  bool new_mag_data = ts_mag != mLastTs_mag;
  mLastTs_mag = ts_mag;

  if (!new_imu_data && !new_baro_data && !new_mag_data) {
    DEBUG_STREAM_SENS("No new sensors data");
    return TIMEZERO_ROS;
  }

  if (mSimMode) {
    new_baro_data = false;
    new_mag_data = false;
  }
  // <---- Check for duplicated data

  mLastTs_imu = ts_imu;

  DEBUG_STREAM_SENS(
    "SENSOR LAST PERIOD: " << dT << " sec @" << 1. / dT
                           << " Hz");

  // ----> Sensors freq for diagnostic
  if (new_imu_data) {
    double mean = mImuPeriodMean_sec->addValue(mImuFreqTimer.toc());
    mImuFreqTimer.tic();

    DEBUG_STREAM_SENS("IMU MEAN freq: " << 1. / mean);
  }

  if (new_baro_data) {
    double mean = mBaroPeriodMean_sec->addValue(mBaroFreqTimer.toc());
    mBaroFreqTimer.tic();
    DEBUG_STREAM_SENS("Barometer freq: " << 1. / mean);
  }

  if (new_mag_data) {
    double mean = mMagPeriodMean_sec->addValue(mMagFreqTimer.toc());
    mMagFreqTimer.tic();

    DEBUG_STREAM_SENS("Magnetometer freq: " << 1. / mean);
  }
  // <---- Sensors freq for diagnostic

  // ----> Sensors data publishing
  if (new_imu_data) {
    publishImuFrameAndTopic();

    if (imu_SubNumber > 0) {
      mImuPublishing = true;

      imuMsgPtr imuMsg = std::make_unique<sensor_msgs::msg::Imu>();

      imuMsg->header.stamp = ts_imu;
      imuMsg->header.frame_id = mImuFrameId;

      imuMsg->orientation.x = sens_data.imu.pose.getOrientation()[0];
      imuMsg->orientation.y = sens_data.imu.pose.getOrientation()[1];
      imuMsg->orientation.z = sens_data.imu.pose.getOrientation()[2];
      imuMsg->orientation.w = sens_data.imu.pose.getOrientation()[3];

      imuMsg->angular_velocity.x = sens_data.imu.angular_velocity[0] * DEG2RAD;
      imuMsg->angular_velocity.y = sens_data.imu.angular_velocity[1] * DEG2RAD;
      imuMsg->angular_velocity.z = sens_data.imu.angular_velocity[2] * DEG2RAD;

      imuMsg->linear_acceleration.x = sens_data.imu.linear_acceleration[0];
      imuMsg->linear_acceleration.y = sens_data.imu.linear_acceleration[1];
      imuMsg->linear_acceleration.z = sens_data.imu.linear_acceleration[2];

      // ----> Covariances copy
      // Note: memcpy not allowed because ROS2 uses double and ZED SDK uses
      // float
      for (int i = 0; i < 3; ++i) {
        int r = 0;

        if (i == 0) {
          r = 0;
        } else if (i == 1) {
          r = 1;
        } else {
          r = 2;
        }

        imuMsg->orientation_covariance[i * 3 + 0] =
          sens_data.imu.pose_covariance.r[r * 3 + 0] * DEG2RAD * DEG2RAD;
        imuMsg->orientation_covariance[i * 3 + 1] =
          sens_data.imu.pose_covariance.r[r * 3 + 1] * DEG2RAD * DEG2RAD;
        imuMsg->orientation_covariance[i * 3 + 2] =
          sens_data.imu.pose_covariance.r[r * 3 + 2] * DEG2RAD * DEG2RAD;

        imuMsg->linear_acceleration_covariance[i * 3 + 0] =
          sens_data.imu.linear_acceleration_covariance.r[r * 3 + 0];
        imuMsg->linear_acceleration_covariance[i * 3 + 1] =
          sens_data.imu.linear_acceleration_covariance.r[r * 3 + 1];
        imuMsg->linear_acceleration_covariance[i * 3 + 2] =
          sens_data.imu.linear_acceleration_covariance.r[r * 3 + 2];

        imuMsg->angular_velocity_covariance[i * 3 + 0] =
          sens_data.imu.angular_velocity_covariance.r[r * 3 + 0] * DEG2RAD *
          DEG2RAD;
        imuMsg->angular_velocity_covariance[i * 3 + 1] =
          sens_data.imu.angular_velocity_covariance.r[r * 3 + 1] * DEG2RAD *
          DEG2RAD;
        imuMsg->angular_velocity_covariance[i * 3 + 2] =
          sens_data.imu.angular_velocity_covariance.r[r * 3 + 2] * DEG2RAD *
          DEG2RAD;
      }
      // <---- Covariances copy

      DEBUG_STREAM_SENS("Publishing IMU message");
      mPubImu->publish(std::move(imuMsg));
    } else {
      mImuPublishing = false;
    }

    if (imu_RawSubNumber > 0) {
      mImuPublishing = true;

      imuMsgPtr imuRawMsg = std::make_unique<sensor_msgs::msg::Imu>();

      imuRawMsg->header.stamp = ts_imu;
      imuRawMsg->header.frame_id = mImuFrameId;

      imuRawMsg->angular_velocity.x =
        sens_data.imu.angular_velocity[0] * DEG2RAD;
      imuRawMsg->angular_velocity.y =
        sens_data.imu.angular_velocity[1] * DEG2RAD;
      imuRawMsg->angular_velocity.z =
        sens_data.imu.angular_velocity[2] * DEG2RAD;

      imuRawMsg->linear_acceleration.x = sens_data.imu.linear_acceleration[0];
      imuRawMsg->linear_acceleration.y = sens_data.imu.linear_acceleration[1];
      imuRawMsg->linear_acceleration.z = sens_data.imu.linear_acceleration[2];

      // ----> Covariances copy
      // Note: memcpy not allowed because ROS2 uses double and ZED SDK uses
      // float
      for (int i = 0; i < 3; ++i) {
        int r = 0;

        if (i == 0) {
          r = 0;
        } else if (i == 1) {
          r = 1;
        } else {
          r = 2;
        }

        imuRawMsg->linear_acceleration_covariance[i * 3 + 0] =
          sens_data.imu.linear_acceleration_covariance.r[r * 3 + 0];
        imuRawMsg->linear_acceleration_covariance[i * 3 + 1] =
          sens_data.imu.linear_acceleration_covariance.r[r * 3 + 1];
        imuRawMsg->linear_acceleration_covariance[i * 3 + 2] =
          sens_data.imu.linear_acceleration_covariance.r[r * 3 + 2];

        imuRawMsg->angular_velocity_covariance[i * 3 + 0] =
          sens_data.imu.angular_velocity_covariance.r[r * 3 + 0] * DEG2RAD *
          DEG2RAD;
        imuRawMsg->angular_velocity_covariance[i * 3 + 1] =
          sens_data.imu.angular_velocity_covariance.r[r * 3 + 1] * DEG2RAD *
          DEG2RAD;
        imuRawMsg->angular_velocity_covariance[i * 3 + 2] =
          sens_data.imu.angular_velocity_covariance.r[r * 3 + 2] * DEG2RAD *
          DEG2RAD;
      }
      // <---- Covariances copy

      DEBUG_STREAM_SENS("Publishing IMU RAW message");
      mPubImuRaw->publish(std::move(imuRawMsg));
    }
  }

  if (sens_data.barometer.is_available && new_baro_data) {
    if (pressSubNumber > 0) {
      mBaroPublishing = true;

      pressMsgPtr pressMsg =
        std::make_unique<sensor_msgs::msg::FluidPressure>();

      pressMsg->header.stamp = ts_baro;
      pressMsg->header.frame_id = mBaroFrameId;
      pressMsg->fluid_pressure =
        sens_data.barometer.pressure;    // Pascals -> see
      // https://github.com/ros2/common_interfaces/blob/humble/sensor_msgs/msg/FluidPressure.msg
      pressMsg->variance = 1.0585e-2;

      DEBUG_STREAM_SENS("Publishing PRESS message");
      mPubPressure->publish(std::move(pressMsg));
    } else {
      mBaroPublishing = false;
    }
  }

  if (sens_data.magnetometer.is_available && new_mag_data) {
    if (imu_MagSubNumber > 0) {
      mMagPublishing = true;

      magMsgPtr magMsg = std::make_unique<sensor_msgs::msg::MagneticField>();

      magMsg->header.stamp = ts_mag;
      magMsg->header.frame_id = mMagFrameId;
      magMsg->magnetic_field.x =
        sens_data.magnetometer.magnetic_field_calibrated.x * 1e-6;    // Tesla
      magMsg->magnetic_field.y =
        sens_data.magnetometer.magnetic_field_calibrated.y * 1e-6;    // Tesla
      magMsg->magnetic_field.z =
        sens_data.magnetometer.magnetic_field_calibrated.z * 1e-6;    // Tesla
      magMsg->magnetic_field_covariance[0] = 0.039e-6;
      magMsg->magnetic_field_covariance[1] = 0.0f;
      magMsg->magnetic_field_covariance[2] = 0.0f;
      magMsg->magnetic_field_covariance[3] = 0.0f;
      magMsg->magnetic_field_covariance[4] = 0.037e-6;
      magMsg->magnetic_field_covariance[5] = 0.0f;
      magMsg->magnetic_field_covariance[6] = 0.0f;
      magMsg->magnetic_field_covariance[7] = 0.0f;
      magMsg->magnetic_field_covariance[8] = 0.047e-6;

      DEBUG_STREAM_SENS("Publishing MAG message");
      mPubImuMag->publish(std::move(magMsg));
    } else {
      mMagPublishing = false;
    }
  }
  // <---- Sensors data publishing

  return ts_imu;
}

void ZedCamera::publishTFs(rclcpp::Time t)
{
  // DEBUG_STREAM_PT("publishTFs");

  // RCLCPP_INFO_STREAM(get_logger(), "publishTFs - t type:" <<
  // t.get_clock_type());

  if (!mPosTrackingReady) {
    return;
  }

  if (t == TIMEZERO_ROS) {
    DEBUG_STREAM_PT("Time zero: not publishing TFs");
    return;
  }

  // Publish pose tf only if enabled
  if (mDepthMode != sl::DEPTH_MODE::NONE && mPublishTF) {
    publishOdomTF(t);  // publish the base Frame in odometry frame

    if (mPublishMapTF) {
      publishPoseTF(t);  // publish the odometry Frame in map frame
    }
  }
}

void ZedCamera::publishOdomTF(rclcpp::Time t)
{
  // DEBUG_STREAM_PT("publishOdomTF");

  // ----> Avoid duplicated TF publishing
  if (t == mLastTs_odom) {
    return;
  }
  mLastTs_odom = t;
  // <---- Avoid duplicated TF publishing

  if (!mSensor2BaseTransfValid) {
    getSens2BaseTransform();
  }

  if (!mSensor2CameraTransfValid) {
    getSens2CameraTransform();
  }

  if (!mCamera2BaseTransfValid) {
    getCamera2BaseTransform();
  }

  geometry_msgs::msg::TransformStamped transformStamped;

  transformStamped.header.stamp = t + rclcpp::Duration(0, mTfOffset * 1e9);

  // RCLCPP_INFO_STREAM(get_logger(), "Odom TS: " <<
  // transformStamped.header.stamp);

  transformStamped.header.frame_id = mOdomFrameId;
  transformStamped.child_frame_id = mBaseFrameId;
  // conversion from Tranform to message
  tf2::Vector3 translation = mOdom2BaseTransf.getOrigin();
  tf2::Quaternion quat = mOdom2BaseTransf.getRotation();
  transformStamped.transform.translation.x = translation.x();
  transformStamped.transform.translation.y = translation.y();
  transformStamped.transform.translation.z = translation.z();
  transformStamped.transform.rotation.x = quat.x();
  transformStamped.transform.rotation.y = quat.y();
  transformStamped.transform.rotation.z = quat.z();
  transformStamped.transform.rotation.w = quat.w();

  // Publish transformation
  mTfBroadcaster->sendTransform(transformStamped);

  // Odom TF publishing diagnostic
  double elapsed_sec = mOdomFreqTimer.toc();
  mPubOdomTF_sec->addValue(elapsed_sec);
  mOdomFreqTimer.tic();
}

void ZedCamera::publishPoseTF(rclcpp::Time t)
{
  // DEBUG_STREAM_PT("publishPoseTF");

  // ----> Avoid duplicated TF publishing
  if (t == mLastTs_pose) {
    return;
  }
  mLastTs_pose = t;
  // <---- Avoid duplicated TF publishing

  if (!mSensor2BaseTransfValid) {
    getSens2BaseTransform();
  }

  if (!mSensor2CameraTransfValid) {
    getSens2CameraTransform();
  }

  if (!mCamera2BaseTransfValid) {
    getCamera2BaseTransform();
  }

  geometry_msgs::msg::TransformStamped transformStamped;

  transformStamped.header.stamp = t + rclcpp::Duration(0, mTfOffset * 1e9);
  transformStamped.header.frame_id = mMapFrameId;
  transformStamped.child_frame_id = mOdomFrameId;
  // conversion from Tranform to message
  tf2::Vector3 translation = mMap2OdomTransf.getOrigin();
  tf2::Quaternion quat = mMap2OdomTransf.getRotation();
  transformStamped.transform.translation.x = translation.x();
  transformStamped.transform.translation.y = translation.y();
  transformStamped.transform.translation.z = translation.z();
  transformStamped.transform.rotation.x = quat.x();
  transformStamped.transform.rotation.y = quat.y();
  transformStamped.transform.rotation.z = quat.z();
  transformStamped.transform.rotation.w = quat.w();

  // Publish transformation
  mTfBroadcaster->sendTransform(transformStamped);

  // Pose TF publishing diagnostic
  double elapsed_sec = mPoseFreqTimer.toc();
  mPubPoseTF_sec->addValue(elapsed_sec);
  mPoseFreqTimer.tic();
}

void ZedCamera::threadFunc_pointcloudElab()
{
  DEBUG_STREAM_PC("Point Cloud thread started");

  // ----> Advanced thread settings
  DEBUG_STREAM_ADV("Point Cloud thread settings");
  if (mDebugAdvanced) {
    int policy;
    sched_param par;
    if (pthread_getschedparam(pthread_self(), &policy, &par)) {
      RCLCPP_WARN_STREAM(
        get_logger(), " ! Failed to get thread policy! - "
          << std::strerror(errno));
    } else {
      DEBUG_STREAM_ADV(
        " * Default Point Cloud thread (#"
          << pthread_self() << ") settings - Policy: "
          << sl_tools::threadSched2Str(policy).c_str()
          << " - Priority: " << par.sched_priority);
    }
  }

  if (mThreadSchedPolicy == "SCHED_OTHER") {
    sched_param par;
    par.sched_priority = 0;
    if (pthread_setschedparam(pthread_self(), SCHED_OTHER, &par)) {
      RCLCPP_WARN_STREAM(
        get_logger(), " ! Failed to set thread params! - "
          << std::strerror(errno));
    }
  } else if (mThreadSchedPolicy == "SCHED_BATCH") {
    sched_param par;
    par.sched_priority = 0;
    if (pthread_setschedparam(pthread_self(), SCHED_BATCH, &par)) {
      RCLCPP_WARN_STREAM(
        get_logger(), " ! Failed to set thread params! - "
          << std::strerror(errno));
    }
  } else if (mThreadSchedPolicy == "SCHED_FIFO") {
    sched_param par;
    par.sched_priority = mThreadPrioPointCloud;
    if (pthread_setschedparam(pthread_self(), SCHED_FIFO, &par)) {
      RCLCPP_WARN_STREAM(
        get_logger(), " ! Failed to set thread params! - "
          << std::strerror(errno));
    }
  } else if (mThreadSchedPolicy == "SCHED_RR") {
    sched_param par;
    par.sched_priority = mThreadPrioPointCloud;
    if (pthread_setschedparam(pthread_self(), SCHED_RR, &par)) {
      RCLCPP_WARN_STREAM(
        get_logger(), " ! Failed to set thread params! - "
          << std::strerror(errno));
    }
  } else {
    RCLCPP_WARN_STREAM(
      get_logger(), " ! Failed to set thread params! - Policy not supported");
  }

  if (mDebugAdvanced) {
    int policy;
    sched_param par;
    if (pthread_getschedparam(pthread_self(), &policy, &par)) {
      RCLCPP_WARN_STREAM(
        get_logger(), " ! Failed to get thread policy! - "
          << std::strerror(errno));
    } else {
      DEBUG_STREAM_ADV(
        " * New Point Cloud thread (#"
          << pthread_self() << ") settings - Policy: "
          << sl_tools::threadSched2Str(policy).c_str()
          << " - Priority: " << par.sched_priority);
    }
  }
  // <---- Advanced thread settings

  mPcDataReady = false;

  std::unique_lock<std::mutex> lock(mPcMutex);

  while (1) {
    if (!rclcpp::ok()) {
      DEBUG_STREAM_PC("Ctrl+C received: stopping point cloud thread");
      break;
    }

    // DEBUG_STREAM_PC( "pointcloudThreadFunc -> mPcDataReady value:
    // %s", mPcDataReady ? "TRUE" : "FALSE");

    while (!mPcDataReady) {  // loop to avoid spurious wakeups
      if (mPcDataReadyCondVar.wait_for(lock, std::chrono::milliseconds(500)) ==
        std::cv_status::timeout)
      {
        // Check thread stopping
        if (!rclcpp::ok()) {
          DEBUG_STREAM_PC("Ctrl+C received: stopping point cloud thread");
          mThreadStop = true;
          break;
        }
        if (mThreadStop) {
          DEBUG_STREAM_PC(
            "threadFunc_pointcloudElab (2): Point Cloud thread stopped");
          break;
        } else {
          // DEBUG_STREAM_PC( "pointcloudThreadFunc -> WAIT FOR CLOUD
          // DATA");
          continue;
        }
      }
    }

    if (mThreadStop) {
      DEBUG_STREAM_PC(
        "threadFunc_pointcloudElab (1): Point Cloud thread stopped");
      break;
    }

    publishPointCloud();

    // ----> Check publishing frequency
    double pc_period_usec = 1e6 / mPcPubRate;

    double elapsed_usec = mPcPubFreqTimer.toc() * 1e6;

    DEBUG_STREAM_PC("threadFunc_pointcloudElab: elapsed_usec " << elapsed_usec);

    if (elapsed_usec < pc_period_usec) {
      int wait_usec = static_cast<int>(pc_period_usec - elapsed_usec);
      +rclcpp::sleep_for(std::chrono::microseconds(wait_usec));
      DEBUG_STREAM_PC("threadFunc_pointcloudElab: wait_usec " << wait_usec);
    }

    mPcPubFreqTimer.tic();
    // <---- Check publishing frequency

    mPcDataReady = false;
    // DEBUG_STREAM_PC( "pointcloudThreadFunc -> mPcDataReady FALSE")
  }

  DEBUG_STREAM_PC("Pointcloud thread finished");
}

void ZedCamera::threadFunc_pubSensorsData()
{
  DEBUG_STREAM_SENS("Sensors thread started");

  // ----> Advanced thread settings
  DEBUG_STREAM_ADV("Sensors thread settings");
  if (mDebugAdvanced) {
    int policy;
    sched_param par;
    if (pthread_getschedparam(pthread_self(), &policy, &par)) {
      RCLCPP_WARN_STREAM(
        get_logger(), " ! Failed to get thread policy! - "
          << std::strerror(errno));
    } else {
      DEBUG_STREAM_ADV(
        " * Default Sensors thread (#"
          << pthread_self() << ") settings - Policy: "
          << sl_tools::threadSched2Str(policy).c_str()
          << " - Priority: " << par.sched_priority);
    }
  }

  if (mThreadSchedPolicy == "SCHED_OTHER") {
    sched_param par;
    par.sched_priority = 0;
    if (pthread_setschedparam(pthread_self(), SCHED_OTHER, &par)) {
      RCLCPP_WARN_STREAM(
        get_logger(), " ! Failed to set thread params! - "
          << std::strerror(errno));
    }
  } else if (mThreadSchedPolicy == "SCHED_BATCH") {
    sched_param par;
    par.sched_priority = 0;
    if (pthread_setschedparam(pthread_self(), SCHED_BATCH, &par)) {
      RCLCPP_WARN_STREAM(
        get_logger(), " ! Failed to set thread params! - "
          << std::strerror(errno));
    }
  } else if (mThreadSchedPolicy == "SCHED_FIFO") {
    sched_param par;
    par.sched_priority = mThreadPrioSens;
    if (pthread_setschedparam(pthread_self(), SCHED_FIFO, &par)) {
      RCLCPP_WARN_STREAM(
        get_logger(), " ! Failed to set thread params! - "
          << std::strerror(errno));
    }
  } else if (mThreadSchedPolicy == "SCHED_RR") {
    sched_param par;
    par.sched_priority = mThreadPrioSens;
    if (pthread_setschedparam(pthread_self(), SCHED_RR, &par)) {
      RCLCPP_WARN_STREAM(
        get_logger(), " ! Failed to set thread params! - "
          << std::strerror(errno));
    }
  } else {
    RCLCPP_WARN_STREAM(
      get_logger(), " ! Failed to set thread params! - Policy not supported");
  }

  if (mDebugAdvanced) {
    int policy;
    sched_param par;
    if (pthread_getschedparam(pthread_self(), &policy, &par)) {
      RCLCPP_WARN_STREAM(
        get_logger(), " ! Failed to get thread policy! - "
          << std::strerror(errno));
    } else {
      DEBUG_STREAM_ADV(
        " * New Sensors thread (#"
          << pthread_self() << ") settings - Policy: "
          << sl_tools::threadSched2Str(policy).c_str()
          << " - Priority: " << par.sched_priority);
    }
  }
  // <---- Advanced thread settings

  while (1) {
    if (!rclcpp::ok()) {
      DEBUG_STREAM_SENS("Ctrl+C received: stopping sensors thread");
      mThreadStop = true;
      break;
    }
    if (mThreadStop) {
      DEBUG_STREAM_SENS(
        "threadFunc_pubSensorsData (2): Sensors thread stopped");
      break;
    }

    // std::lock_guard<std::mutex> lock(mCloseZedMutex);
    if (!mZed->isOpened()) {
      DEBUG_STREAM_SENS("threadFunc_pubSensorsData: the camera is not open");
      continue;
    }

    // RCLCPP_INFO_STREAM(get_logger(),
    // "threadFunc_pubSensorsData: Publishing Camera-IMU transform ");
    // publishImuFrameAndTopic();
    rclcpp::Time sens_ts = publishSensorsData();

    // RCLCPP_INFO_STREAM(get_logger(), "threadFunc_pubSensorsData - sens_ts
    // type:"
    // << sens_ts.get_clock_type());

    // Publish TF at the same frequency of IMU data, so they are always
    // synchronized
    /*if (sens_ts != TIMEZERO_ROS)
    {
      RCLCPP_INFO(get_logger(), "Publishing TF -> threadFunc_pubSensorsData");
      publishTFs(sens_ts);
    }*/

    // ----> Check publishing frequency
    double sens_period_usec = 1e6 / mSensPubRate;

    double elapsed_usec = mSensPubFreqTimer.toc() * 1e6;

    if (elapsed_usec < sens_period_usec) {
      rclcpp::sleep_for(
        std::chrono::microseconds(
          static_cast<int>(sens_period_usec - elapsed_usec)));
    }

    mSensPubFreqTimer.tic();
    // <---- Check publishing frequency
  }

  DEBUG_STREAM_SENS("Sensors thread finished");
}

bool ZedCamera::areVideoDepthSubscribed()
{
  mRgbSubnumber = 0;
  mRgbRawSubnumber = 0;
  mRgbGraySubnumber = 0;
  mRgbGrayRawSubnumber = 0;
  mLeftSubnumber = 0;
  mLeftRawSubnumber = 0;
  mLeftGraySubnumber = 0;
  mLeftGrayRawSubnumber = 0;
  mRightSubnumber = 0;
  mRightRawSubnumber = 0;
  mRightGraySubnumber = 0;
  mRightGrayRawSubnumber = 0;
  mStereoSubnumber = 0;
  mStereoRawSubnumber = 0;
  mDepthSubnumber = 0;
  mConfMapSubnumber = 0;
  mDisparitySubnumber = 0;
  mDepthInfoSubnumber = 0;

  try {
    mRgbSubnumber = mPubRgb.getNumSubscribers();
    mRgbRawSubnumber = mPubRawRgb.getNumSubscribers();
    mRgbGraySubnumber = mPubRgbGray.getNumSubscribers();
    mRgbGrayRawSubnumber = mPubRawRgbGray.getNumSubscribers();
    mLeftSubnumber = mPubLeft.getNumSubscribers();
    mLeftRawSubnumber = mPubRawLeft.getNumSubscribers();
    mLeftGraySubnumber = mPubLeftGray.getNumSubscribers();
    mLeftGrayRawSubnumber = mPubRawLeftGray.getNumSubscribers();
    mRightSubnumber = mPubRight.getNumSubscribers();
    mRightRawSubnumber = mPubRawRight.getNumSubscribers();
    mRightGraySubnumber = mPubRightGray.getNumSubscribers();
    mRightGrayRawSubnumber = mPubRawRightGray.getNumSubscribers();
    mStereoSubnumber = mPubStereo.getNumSubscribers();
    mStereoRawSubnumber = mPubRawStereo.getNumSubscribers();

    if (!mDepthDisabled) {
      mDepthSubnumber = mPubDepth.getNumSubscribers();
      mDepthInfoSubnumber = count_subscribers(mPubDepthInfo->get_topic_name());
      mConfMapSubnumber = count_subscribers(mPubConfMap->get_topic_name());
      mDisparitySubnumber = count_subscribers(mPubDisparity->get_topic_name());
    }
  } catch (...) {
    rcutils_reset_error();
    DEBUG_STREAM_VD("publishImages: Exception while counting subscribers");
    return 0;
  }

  return (mRgbSubnumber + mRgbRawSubnumber + mRgbGraySubnumber +
         mRgbGrayRawSubnumber + mLeftSubnumber + mLeftRawSubnumber +
         mLeftGraySubnumber + mLeftGrayRawSubnumber + mRightSubnumber +
         mRightRawSubnumber + mRightGraySubnumber + mRightGrayRawSubnumber +
         mStereoSubnumber + mStereoRawSubnumber + mDepthSubnumber +
         mConfMapSubnumber + mDisparitySubnumber + mDepthInfoSubnumber) > 0;
}

void ZedCamera::retrieveVideoDepth()
{
  mRgbSubscribed = false;
  bool retrieved = false;

  // ----> Retrieve all required data
  DEBUG_STREAM_VD("Retrieving Video Data");
  if (mRgbSubnumber + mLeftSubnumber + mStereoSubnumber > 0) {
    retrieved |=
      sl::ERROR_CODE::SUCCESS ==
      mZed->retrieveImage(mMatLeft, sl::VIEW::LEFT, sl::MEM::CPU, mMatResol);
    mSdkGrabTS = mMatLeft.timestamp;
    mRgbSubscribed = true;
  }
  if (mRgbRawSubnumber + mLeftRawSubnumber + mStereoRawSubnumber > 0) {
    retrieved |= sl::ERROR_CODE::SUCCESS ==
      mZed->retrieveImage(
      mMatLeftRaw, sl::VIEW::LEFT_UNRECTIFIED,
      sl::MEM::CPU, mMatResol);
    mSdkGrabTS = mMatLeftRaw.timestamp;
  }
  if (mRightSubnumber + mStereoSubnumber > 0) {
    retrieved |=
      sl::ERROR_CODE::SUCCESS ==
      mZed->retrieveImage(mMatRight, sl::VIEW::RIGHT, sl::MEM::CPU, mMatResol);
    mSdkGrabTS = mMatRight.timestamp;
  }
  if (mRightRawSubnumber + mStereoRawSubnumber > 0) {
    retrieved |= sl::ERROR_CODE::SUCCESS ==
      mZed->retrieveImage(
      mMatRightRaw, sl::VIEW::RIGHT_UNRECTIFIED,
      sl::MEM::CPU, mMatResol);
    mSdkGrabTS = mMatRightRaw.timestamp;
  }
  if (mRgbGraySubnumber + mLeftGraySubnumber > 0) {
    retrieved |= sl::ERROR_CODE::SUCCESS ==
      mZed->retrieveImage(
      mMatLeftGray, sl::VIEW::LEFT_GRAY,
      sl::MEM::CPU, mMatResol);
    mSdkGrabTS = mMatLeftGray.timestamp;
  }
  if (mRgbGrayRawSubnumber + mLeftGrayRawSubnumber > 0) {
    retrieved |=
      sl::ERROR_CODE::SUCCESS ==
      mZed->retrieveImage(
      mMatLeftRawGray, sl::VIEW::LEFT_UNRECTIFIED_GRAY,
      sl::MEM::CPU, mMatResol);
    mSdkGrabTS = mMatLeftRawGray.timestamp;
  }
  if (mRightGraySubnumber > 0) {
    retrieved |= sl::ERROR_CODE::SUCCESS ==
      mZed->retrieveImage(
      mMatRightGray, sl::VIEW::RIGHT_GRAY,
      sl::MEM::CPU, mMatResol);
    mSdkGrabTS = mMatRightGray.timestamp;
  }
  if (mRightGrayRawSubnumber > 0) {
    retrieved |=
      sl::ERROR_CODE::SUCCESS ==
      mZed->retrieveImage(
      mMatRightRawGray, sl::VIEW::RIGHT_UNRECTIFIED_GRAY,
      sl::MEM::CPU, mMatResol);
    mSdkGrabTS = mMatRightRawGray.timestamp;
  }
  if (retrieved) {
    DEBUG_STREAM_VD("Video Data retrieved");
  }

  retrieved = false;
  DEBUG_STREAM_VD("Retrieving Depth Data");
  if (mDepthSubnumber > 0 || mDepthInfoSubnumber > 0) {
    DEBUG_STREAM_VD("Retrieving Depth");
    retrieved |= sl::ERROR_CODE::SUCCESS ==
      mZed->retrieveMeasure(
      mMatDepth, sl::MEASURE::DEPTH,
      sl::MEM::CPU, mMatResol);
    mSdkGrabTS = mMatDepth.timestamp;
  }
  if (mDisparitySubnumber > 0) {
    DEBUG_STREAM_VD("Retrieving Disparity");
    retrieved |= sl::ERROR_CODE::SUCCESS ==
      mZed->retrieveMeasure(
      mMatDisp, sl::MEASURE::DISPARITY,
      sl::MEM::CPU, mMatResol);
    mSdkGrabTS = mMatDisp.timestamp;
  }
  if (mConfMapSubnumber > 0) {
    DEBUG_STREAM_VD("Retrieving Confidence");
    retrieved |= sl::ERROR_CODE::SUCCESS ==
      mZed->retrieveMeasure(
      mMatConf, sl::MEASURE::CONFIDENCE,
      sl::MEM::CPU, mMatResol);
    mSdkGrabTS = mMatConf.timestamp;
  }
  if (mDepthInfoSubnumber > 0) {
    retrieved |= sl::ERROR_CODE::SUCCESS ==
      mZed->getCurrentMinMaxDepth(mMinDepth, mMaxDepth);
    mSdkGrabTS = mMatConf.timestamp;
  }
  if (retrieved) {
    DEBUG_STREAM_VD("Depth Data retrieved");
  }
  // <---- Retrieve all required data
}

void ZedCamera::publishVideoDepth(rclcpp::Time & out_pub_ts)
{
  DEBUG_VD("*** Publish Video and Depth topics *** ");
  sl_tools::StopWatch vdElabTimer(get_clock());

  // ----> Check RGB/Depth sync
  sl::Timestamp ts_rgb = 0;
  sl::Timestamp ts_depth = 0;

  if (mRgbSubscribed && (mDepthSubnumber > 0 || mDepthInfoSubnumber > 0)) {
    ts_rgb = mMatLeft.timestamp;
    ts_depth = mMatDepth.timestamp;

    if (mRgbSubscribed &&
      (ts_rgb.data_ns != 0 && (ts_depth.data_ns != ts_rgb.data_ns)))
    {
      RCLCPP_WARN_STREAM(
        get_logger(),
        "!!!!! DEPTH/RGB ASYNC !!!!! - Delta: "
          << 1e-9 * static_cast<double>(ts_depth - ts_rgb)
          << " sec");
      RCLCPP_WARN(
        get_logger(),
        "NOTE: this should never happen, please contact the node "
        "maintainer in case you get this warning.");
    }
  }
  // <---- Check RGB/Depth sync

  // Start processing timer for diagnostic
  vdElabTimer.tic();

  // ----> Check if a grab has been done before publishing the same images
  if (mSdkGrabTS.data_ns == mLastTs_grab.data_ns) {
    out_pub_ts = TIMEZERO_ROS;
    // Data not updated by a grab calling in the grab thread
    DEBUG_STREAM_VD("publishVideoDepth: ignoring not update data");
    return;
  }

  if (mLastTs_grab.data_ns != 0) {
    double period_sec =
      static_cast<double>(mSdkGrabTS.data_ns - mLastTs_grab.data_ns) / 1e9;
    DEBUG_STREAM_VD(
      "VIDEO/DEPTH PUB LAST PERIOD: "
        << period_sec << " sec @" << 1. / period_sec << " Hz");

    mVideoDepthPeriodMean_sec->addValue(period_sec);
    DEBUG_STREAM_VD(
      "VIDEO/DEPTH PUB MEAN PERIOD: "
        << mVideoDepthPeriodMean_sec->getAvg() << " sec @"
        << 1. / mVideoDepthPeriodMean_sec->getAvg() << " Hz");
  }
  mLastTs_grab = mSdkGrabTS;
  // <---- Check if a grab has been done before publishing the same images

  rclcpp::Time timeStamp;
  if (mSvoMode) {
    timeStamp = mFrameTimestamp;
  } else if (mSimMode) {
    if (mUseSimTime) {
      timeStamp = get_clock()->now();
    } else {
      timeStamp =
        sl_tools::slTime2Ros(mZed->getTimestamp(sl::TIME_REFERENCE::IMAGE));
    }
  } else {
    timeStamp = sl_tools::slTime2Ros(mSdkGrabTS, get_clock()->get_clock_type());
  }

  out_pub_ts = timeStamp;

  // ----> Publish the left=rgb image if someone has subscribed to
  if (mLeftSubnumber > 0) {
    DEBUG_STREAM_VD("mLeftSubnumber: " << mLeftSubnumber);
    publishImageWithInfo(
      mMatLeft, mPubLeft, mLeftCamInfoMsg,
      mLeftCamOptFrameId, out_pub_ts);
  }

  if (mRgbSubnumber > 0) {
    DEBUG_STREAM_VD("mRgbSubnumber: " << mRgbSubnumber);
    publishImageWithInfo(
      mMatLeft, mPubRgb, mRgbCamInfoMsg, mDepthOptFrameId,
      out_pub_ts);
  }
  // <---- Publish the left=rgb image if someone has subscribed to

  // ----> Publish the left_raw=rgb_raw image if someone has subscribed to
  if (mLeftRawSubnumber > 0) {
    DEBUG_STREAM_VD("mLeftRawSubnumber: " << mLeftRawSubnumber);
    publishImageWithInfo(
      mMatLeftRaw, mPubRawLeft, mLeftCamInfoRawMsg,
      mLeftCamOptFrameId, out_pub_ts);
  }
  if (mRgbRawSubnumber > 0) {
    DEBUG_STREAM_VD("mRgbRawSubnumber: " << mRgbRawSubnumber);
    publishImageWithInfo(
      mMatLeftRaw, mPubRawRgb, mRgbCamInfoRawMsg,
      mDepthOptFrameId, out_pub_ts);
  }
  // <---- Publish the left_raw=rgb_raw image if someone has subscribed to

  // ----> Publish the left_gray=rgb_gray image if someone has subscribed to
  if (mLeftGraySubnumber > 0) {
    DEBUG_STREAM_VD("mLeftGraySubnumber: " << mLeftGraySubnumber);
    publishImageWithInfo(
      mMatLeftGray, mPubLeftGray, mLeftCamInfoMsg,
      mLeftCamOptFrameId, out_pub_ts);
  }
  if (mRgbGraySubnumber > 0) {
    DEBUG_STREAM_VD("mRgbGraySubnumber: " << mRgbGraySubnumber);
    publishImageWithInfo(
      mMatLeftGray, mPubRgbGray, mRgbCamInfoMsg,
      mDepthOptFrameId, out_pub_ts);
  }
  // <---- Publish the left_raw=rgb_raw image if someone has subscribed to

  // ----> Publish the left_raw_gray=rgb_raw_gray image if someone has
  // subscribed to
  if (mLeftGrayRawSubnumber > 0) {
    DEBUG_STREAM_VD("mLeftGrayRawSubnumber: " << mLeftGrayRawSubnumber);
    publishImageWithInfo(
      mMatLeftRawGray, mPubRawLeftGray, mLeftCamInfoRawMsg,
      mLeftCamOptFrameId, out_pub_ts);
  }
  if (mRgbGrayRawSubnumber > 0) {
    DEBUG_STREAM_VD("mRgbGrayRawSubnumber: " << mRgbGrayRawSubnumber);
    publishImageWithInfo(
      mMatLeftRawGray, mPubRawRgbGray, mRgbCamInfoRawMsg,
      mDepthOptFrameId, out_pub_ts);
  }
  // ----> Publish the left_raw_gray=rgb_raw_gray image if someone has
  // subscribed to

  // ----> Publish the right image if someone has subscribed to
  if (mRightSubnumber > 0) {
    DEBUG_STREAM_VD("mRightSubnumber: " << mRightSubnumber);
    publishImageWithInfo(
      mMatRight, mPubRight, mRightCamInfoMsg,
      mRightCamOptFrameId, out_pub_ts);
  }
  // <---- Publish the right image if someone has subscribed to

  // ----> Publish the right raw image if someone has subscribed to
  if (mRightRawSubnumber > 0) {
    DEBUG_STREAM_VD("mRightRawSubnumber: " << mRightRawSubnumber);
    publishImageWithInfo(
      mMatRightRaw, mPubRawRight, mRightCamInfoRawMsg,
      mRightCamOptFrameId, out_pub_ts);
  }
  // <---- Publish the right raw image if someone has subscribed to

  // ----> Publish the right gray image if someone has subscribed to
  if (mRightGraySubnumber > 0) {
    DEBUG_STREAM_VD("mRightGraySubnumber: " << mRightGraySubnumber);
    publishImageWithInfo(
      mMatRightGray, mPubRightGray, mRightCamInfoMsg,
      mRightCamOptFrameId, out_pub_ts);
  }
  // <---- Publish the right gray image if someone has subscribed to

  // ----> Publish the right raw gray image if someone has subscribed to
  if (mRightGrayRawSubnumber > 0) {
    DEBUG_STREAM_VD("mRightGrayRawSubnumber: " << mRightGrayRawSubnumber);
    publishImageWithInfo(
      mMatRightRawGray, mPubRawRightGray,
      mRightCamInfoRawMsg, mRightCamOptFrameId, out_pub_ts);
  }
  // <---- Publish the right raw gray image if someone has subscribed to

  // ----> Publish the side-by-side image if someone has subscribed to
  if (mStereoSubnumber > 0) {
    DEBUG_STREAM_VD("mStereoSubnumber: " << mStereoSubnumber);
    auto combined = sl_tools::imagesToROSmsg(
      mMatLeft, mMatRight,
      mCameraFrameId, out_pub_ts);
    DEBUG_STREAM_VD("Publishing SIDE-BY-SIDE message");
    mPubStereo.publish(std::move(combined));
  }
  // <---- Publish the side-by-side image if someone has subscribed to

  // ----> Publish the side-by-side image if someone has subscribed to
  if (mStereoRawSubnumber > 0) {
    DEBUG_STREAM_VD("mStereoRawSubnumber: " << mStereoRawSubnumber);
    auto combined = sl_tools::imagesToROSmsg(
      mMatLeftRaw, mMatRightRaw,
      mCameraFrameId, out_pub_ts);
    DEBUG_STREAM_VD("Publishing SIDE-BY-SIDE RAW message");
    mPubRawStereo.publish(std::move(combined));
  }
  // <---- Publish the side-by-side image if someone has subscribed to

  // ---->  Publish the depth image if someone has subscribed to
  if (mDepthSubnumber > 0) {
    publishDepthMapWithInfo(mMatDepth, out_pub_ts);
  }
  // <----  Publish the depth image if someone has subscribed to

  // ---->  Publish the confidence image and map if someone has subscribed to
  if (mConfMapSubnumber > 0) {
    DEBUG_STREAM_VD("Publishing CONF MAP message");
    mPubConfMap->publish(
      *sl_tools::imageToROSmsg(mMatConf, mDepthOptFrameId, out_pub_ts));
  }
  // <----  Publish the confidence image and map if someone has subscribed to

  // ----> Publish the disparity image if someone has subscribed to
  if (mDisparitySubnumber > 0) {
    publishDisparity(mMatDisp, out_pub_ts);
  }
  // <---- Publish the disparity image if someone has subscribed to

  // ----> Publish the depth info if someone has subscribed to
  if (mDepthInfoSubnumber > 0) {
    depthInfoMsgPtr depthInfoMsg =
      std::make_unique<zed_interfaces::msg::DepthInfoStamped>();
    depthInfoMsg->header.stamp = timeStamp;
    depthInfoMsg->header.frame_id = mDepthOptFrameId;
    depthInfoMsg->min_depth = mMinDepth;
    depthInfoMsg->max_depth = mMaxDepth;

    DEBUG_STREAM_VD("Publishing DEPTH INFO message");
    mPubDepthInfo->publish(std::move(depthInfoMsg));
  }
  // <---- Publish the depth info if someone has subscribed to

  // Diagnostic statistic
  mVideoDepthElabMean_sec->addValue(vdElabTimer.toc());

  // ----> Check publishing frequency
  double vd_period_usec = 1e6 / mPubFrameRate;

  double elapsed_usec = mVdPubFreqTimer.toc() * 1e6;

  if (elapsed_usec < vd_period_usec) {
    rclcpp::sleep_for(
      std::chrono::microseconds(
        static_cast<int>(vd_period_usec - elapsed_usec)));
  }

  mVdPubFreqTimer.tic();
  // <---- Check publishing frequency

  DEBUG_VD("*** Video and Depth topics published *** ");
}

void ZedCamera::publishImageWithInfo(
  sl::Mat & img,
  image_transport::CameraPublisher & pubImg,
  camInfoMsgPtr & camInfoMsg,
  std::string imgFrameId, rclcpp::Time t)
{
  auto image = sl_tools::imageToROSmsg(img, imgFrameId, t);
  camInfoMsg->header.stamp = t;
  DEBUG_STREAM_VD("Publishing IMAGE message: " << t.nanoseconds() << " nsec");
  pubImg.publish(std::move(image), camInfoMsg);
}

void ZedCamera::processOdometry()
{
  rclcpp::Clock steady_clock(RCL_STEADY_TIME);

  if (!mSensor2BaseTransfValid) {
    getSens2BaseTransform();
  }

  if (!mSensor2CameraTransfValid) {
    getSens2CameraTransform();
  }

  if (!mCamera2BaseTransfValid) {
    getCamera2BaseTransform();
  }

  sl::Pose deltaOdom;

  mPosTrackingStatus = mZed->getPositionalTrackingStatus();

  if (mResetOdomFromSrv || (mResetOdomWhenLoopClosure &&
    mPosTrackingStatus.spatial_memory_status ==
    sl::SPATIAL_MEMORY_STATUS::LOOP_CLOSED))
  {
    if (mPosTrackingStatus.spatial_memory_status ==
      sl::SPATIAL_MEMORY_STATUS::LOOP_CLOSED)
    {
      RCLCPP_INFO_STREAM(
        get_logger(),
        "*** Odometry reset for LOOP CLOSURE event ***");
    }

    // Propagate Odom transform in time
    mOdom2BaseTransf.setIdentity();
    mOdomPath.clear();

    mResetOdomFromSrv = false;
  } else {
    if (!mGnssFusionEnabled) {
      mZed->getPosition(deltaOdom, sl::REFERENCE_FRAME::CAMERA);
    } else {
      mFusion.getPosition(
        deltaOdom, sl::REFERENCE_FRAME::CAMERA /*,mCamUuid*/,
        sl::CameraIdentifier(), sl::POSITION_TYPE::FUSION);
    }

    DEBUG_STREAM_PT(
      "MAP -> Odometry Status: "
        << sl::toString(mPosTrackingStatus.odometry_status).c_str());

    DEBUG_PT(
      "delta ODOM %s- [%s]:\n%s", mDebugGnss ? "(`sl::Fusion`) " : "",
      sl::toString(mPosTrackingStatus.odometry_status).c_str(),
      deltaOdom.pose_data.getInfos().c_str());

    if (mDebugGnss) {
      sl::Pose camera_delta_odom;
      auto status =
        mZed->getPosition(camera_delta_odom, sl::REFERENCE_FRAME::CAMERA);

      DEBUG_PT(
        "delta ODOM (`sl::Camera`) [%s]:\n%s",
        sl::toString(status).c_str(),
        camera_delta_odom.pose_data.getInfos().c_str());
    }

    if (mPosTrackingStatus.odometry_status == sl::ODOMETRY_STATUS::OK) {
      sl::Translation translation = deltaOdom.getTranslation();
      sl::Orientation quat = deltaOdom.getOrientation();

      // Transform ZED delta odom pose in TF2 Transformation
      tf2::Transform deltaOdomTf;
      deltaOdomTf.setOrigin(
        tf2::Vector3(translation(0), translation(1), translation(2)));
      // w at the end in the constructor
      deltaOdomTf.setRotation(
        tf2::Quaternion(quat(0), quat(1), quat(2), quat(3)));

      // delta odom from sensor to base frame
      tf2::Transform deltaOdomTf_base =
        mSensor2BaseTransf.inverse() * deltaOdomTf * mSensor2BaseTransf;

      // Propagate Odom transform in time
      mOdom2BaseTransf = mOdom2BaseTransf * deltaOdomTf_base;

      if (mTwoDMode) {
        tf2::Vector3 tr_2d = mOdom2BaseTransf.getOrigin();
        tr_2d.setZ(mFixedZValue);
        mOdom2BaseTransf.setOrigin(tr_2d);

        double roll, pitch, yaw;
        tf2::Matrix3x3(mOdom2BaseTransf.getRotation()).getRPY(roll, pitch, yaw);

        tf2::Quaternion quat_2d;
        quat_2d.setRPY(0.0, 0.0, yaw);

        mOdom2BaseTransf.setRotation(quat_2d);
      }
      mPosTrackingReady = true;
    } else if (mFloorAlignment) {
      DEBUG_STREAM_THROTTLE_PT(
        5000.0,
        "Odometry will be published as soon as the floor as "
        "been detected for the first time");
    }
  }

  if (mDebugPosTracking) {
    double roll, pitch, yaw;
    tf2::Matrix3x3(mOdom2BaseTransf.getRotation()).getRPY(roll, pitch, yaw);

    DEBUG_PT(
      "+++ Odometry [%s -> %s] - {%.3f,%.3f,%.3f} {%.3f,%.3f,%.3f}",
      mOdomFrameId.c_str(), mBaseFrameId.c_str(),
      mOdom2BaseTransf.getOrigin().x(), mOdom2BaseTransf.getOrigin().y(),
      mOdom2BaseTransf.getOrigin().z(), roll * RAD2DEG, pitch * RAD2DEG,
      yaw * RAD2DEG);
  }

  // Publish odometry message
  publishOdom(mOdom2BaseTransf, deltaOdom, mFrameTimestamp);
}

void ZedCamera::publishOdom(
  tf2::Transform & odom2baseTransf, sl::Pose & slPose,
  rclcpp::Time t)
{
  size_t odomSub = 0;

  try {
    odomSub = count_subscribers(mOdomTopic);  // mPubOdom subscribers
  } catch (...) {
    rcutils_reset_error();
    DEBUG_STREAM_PT("publishPose: Exception while counting subscribers");
    return;
  }

  if (odomSub) {
    odomMsgPtr odomMsg = std::make_unique<nav_msgs::msg::Odometry>();

    odomMsg->header.stamp = t;
    odomMsg->header.frame_id = mOdomFrameId;  // frame
    odomMsg->child_frame_id = mBaseFrameId;   // camera_frame

    // Add all value in odometry message
    odomMsg->pose.pose.position.x = odom2baseTransf.getOrigin().x();
    odomMsg->pose.pose.position.y = odom2baseTransf.getOrigin().y();
    odomMsg->pose.pose.position.z = odom2baseTransf.getOrigin().z();
    odomMsg->pose.pose.orientation.x = odom2baseTransf.getRotation().x();
    odomMsg->pose.pose.orientation.y = odom2baseTransf.getRotation().y();
    odomMsg->pose.pose.orientation.z = odom2baseTransf.getRotation().z();
    odomMsg->pose.pose.orientation.w = odom2baseTransf.getRotation().w();

    // Odometry pose covariance
    for (size_t i = 0; i < odomMsg->pose.covariance.size(); i++) {
      odomMsg->pose.covariance[i] =
        static_cast<double>(slPose.pose_covariance[i]);

      if (mTwoDMode) {
        if (i == 14 || i == 21 || i == 28) {
          odomMsg->pose.covariance[i] = 1e-9;  // Very low covariance if 2D mode
        } else if ((i >= 2 && i <= 4) || (i >= 8 && i <= 10) ||
          (i >= 12 && i <= 13) || (i >= 15 && i <= 16) ||
          (i >= 18 && i <= 20) || (i == 22) || (i >= 24 && i <= 27))
        {
          odomMsg->pose.covariance[i] = 0.0;
        }
      }
    }

    // Publish odometry message
    DEBUG_STREAM_PT("Publishing ODOM message");
    mPubOdom->publish(std::move(odomMsg));
  }
}

void ZedCamera::processPose()
{
  if (!mSensor2BaseTransfValid) {
    getSens2BaseTransform();
  }

  if (!mSensor2CameraTransfValid) {
    getSens2CameraTransform();
  }

  if (!mCamera2BaseTransfValid) {
    getCamera2BaseTransform();
  }

  if (!mGnssFusionEnabled && mFusionStatus != sl::FUSION_ERROR_CODE::SUCCESS) {
    mZed->getPosition(mLastZedPose, sl::REFERENCE_FRAME::WORLD);
  } else {
    mFusion.getPosition(
      mLastZedPose, sl::REFERENCE_FRAME::WORLD /*,mCamUuid*/,
      sl::CameraIdentifier(), sl::POSITION_TYPE::FUSION);
  }

  publishPoseStatus();
  publishGnssPoseStatus();

  sl::Translation translation = mLastZedPose.getTranslation();
  sl::Orientation quat = mLastZedPose.getOrientation();

  if (quat.sum() == 0) {
    return;
  }

  DEBUG_STREAM_PT(
    "MAP -> Tracking Status: "
      << sl::toString(mPosTrackingStatus.spatial_memory_status).c_str());

  DEBUG_PT(
    "Sensor POSE %s- [%s -> %s]:\n%s}",
    mDebugGnss ? "(`sl::Fusion`) " : "", mLeftCamFrameId.c_str(),
    mMapFrameId.c_str(), mLastZedPose.pose_data.getInfos().c_str());

  if (mDebugGnss) {
    sl::Pose camera_pose;
    mZed->getPosition(camera_pose, sl::REFERENCE_FRAME::WORLD);

    DEBUG_PT(
      "Sensor POSE (`sl::Camera`) [%s -> %s]:\n%s",
      mLeftCamFrameId.c_str(), mMapFrameId.c_str(),
      camera_pose.pose_data.getInfos().c_str());
  }

  if (mPosTrackingStatus.odometry_status == sl::ODOMETRY_STATUS::OK) {
    double roll, pitch, yaw;
    tf2::Matrix3x3(tf2::Quaternion(quat.ox, quat.oy, quat.oz, quat.ow))
    .getRPY(roll, pitch, yaw);

    tf2::Transform map_to_sens_transf;
    map_to_sens_transf.setOrigin(
      tf2::Vector3(translation(0), translation(1), translation(2)));
    map_to_sens_transf.setRotation(
      tf2::Quaternion(quat(0), quat(1), quat(2), quat(3)));

    mMap2BaseTransf =
      map_to_sens_transf * mSensor2BaseTransf;    // Base position in map frame

    if (mTwoDMode) {
      tf2::Vector3 tr_2d = mMap2BaseTransf.getOrigin();
      tr_2d.setZ(mFixedZValue);
      mMap2BaseTransf.setOrigin(tr_2d);

      tf2::Matrix3x3(mMap2BaseTransf.getRotation()).getRPY(roll, pitch, yaw);

      tf2::Quaternion quat_2d;
      quat_2d.setRPY(0.0, 0.0, yaw);

      mMap2BaseTransf.setRotation(quat_2d);
    }

    // double roll, pitch, yaw;
    tf2::Matrix3x3(mMap2BaseTransf.getRotation()).getRPY(roll, pitch, yaw);

    DEBUG_PT(
      "*** Base POSE [%s -> %s] - {%.3f,%.3f,%.3f} {%.3f,%.3f,%.3f}",
      mMapFrameId.c_str(), mBaseFrameId.c_str(),
      mMap2BaseTransf.getOrigin().x(), mMap2BaseTransf.getOrigin().y(),
      mMap2BaseTransf.getOrigin().z(), roll * RAD2DEG, pitch * RAD2DEG,
      yaw * RAD2DEG);

    // Transformation from map to odometry frame
    mMap2OdomTransf = mMap2BaseTransf * mOdom2BaseTransf.inverse();

    tf2::Matrix3x3(mMap2OdomTransf.getRotation()).getRPY(roll, pitch, yaw);

    DEBUG_PT(
      "+++ Diff [%s -> %s] - {%.3f,%.3f,%.3f} {%.3f,%.3f,%.3f}",
      mMapFrameId.c_str(), mOdomFrameId.c_str(),
      mMap2OdomTransf.getOrigin().x(), mMap2OdomTransf.getOrigin().y(),
      mMap2OdomTransf.getOrigin().z(), roll * RAD2DEG, pitch * RAD2DEG,
      yaw * RAD2DEG);


    // Publish Pose message
    publishPose();
    mPosTrackingReady = true;
  }
}

void ZedCamera::publishPoseStatus()
{
  size_t statusSub = 0;

  try {
    statusSub =
      count_subscribers(mPoseStatusTopic);    // mPubPoseStatus subscribers
  } catch (...) {
    rcutils_reset_error();
    DEBUG_STREAM_PT("publishPose: Exception while counting subscribers");
    return;
  }

  if (statusSub > 0) {
    poseStatusMsgPtr msg =
      std::make_unique<zed_interfaces::msg::PosTrackStatus>();
    msg->odometry_status = static_cast<uint8_t>(mPosTrackingStatus.odometry_status);
    msg->spatial_memory_status = static_cast<uint8_t>(mPosTrackingStatus.spatial_memory_status);

    mPubPoseStatus->publish(std::move(msg));
  }
}

void ZedCamera::publishGnssPoseStatus()
{
  size_t statusSub = 0;

  try {
    statusSub = count_subscribers(
      mGnssPoseStatusTopic);    // mPubGnssPoseStatus subscribers
  } catch (...) {
    rcutils_reset_error();
    DEBUG_STREAM_PT("publishPose: Exception while counting subscribers");
    return;
  }

  if (statusSub > 0) {
    gnssFusionStatusMsgPtr msg = std::make_unique<zed_interfaces::msg::GnssFusionStatus>();

    msg->gnss_fusion_status = static_cast<uint8_t>(mFusedPosTrackingStatus.gnss_fusion_status);

    mPubGnssPoseStatus->publish(std::move(msg));
  }
}

void ZedCamera::publishGeoPoseStatus()
{
  size_t statusSub = 0;

  try {
    statusSub = count_subscribers(
      mGeoPoseStatusTopic);    // mPubGnssPoseStatus subscribers
  } catch (...) {
    rcutils_reset_error();
    DEBUG_STREAM_PT("publishPose: Exception while counting subscribers");
    return;
  }

  if (statusSub > 0) {
    gnssFusionStatusMsgPtr msg =
      std::make_unique<zed_interfaces::msg::GnssFusionStatus>();

    msg->gnss_fusion_status =
      static_cast<uint8_t>(mFusedPosTrackingStatus.gnss_fusion_status);

    mPubGeoPoseStatus->publish(std::move(msg));
  }
}

void ZedCamera::publishPose()
{
  size_t poseSub = 0;
  size_t poseCovSub = 0;

  try {
    poseSub = count_subscribers(mPoseTopic);        // mPubPose subscribers
    poseCovSub = count_subscribers(mPoseCovTopic);   // mPubPoseCov subscribers
  } catch (...) {
    rcutils_reset_error();
    DEBUG_STREAM_PT("publishPose: Exception while counting subscribers");
    return;
  }

  tf2::Transform base_pose;
  base_pose.setIdentity();

  base_pose = mMap2BaseTransf;

  std_msgs::msg::Header header;
  header.stamp = mFrameTimestamp;
  header.frame_id = mMapFrameId;   // frame

  geometry_msgs::msg::Pose pose;

  // Add all value in Pose message
  pose.position.x = mMap2BaseTransf.getOrigin().x();
  pose.position.y = mMap2BaseTransf.getOrigin().y();
  pose.position.z = mMap2BaseTransf.getOrigin().z();
  pose.orientation.x = mMap2BaseTransf.getRotation().x();
  pose.orientation.y = mMap2BaseTransf.getRotation().y();
  pose.orientation.z = mMap2BaseTransf.getRotation().z();
  pose.orientation.w = mMap2BaseTransf.getRotation().w();

  if (poseSub > 0) {
    poseMsgPtr poseNoCov = std::make_unique<geometry_msgs::msg::PoseStamped>();

    poseNoCov->header = header;
    poseNoCov->pose = pose;

    // Publish pose stamped message
    DEBUG_STREAM_PT("Publishing POSE NO COV message");
    mPubPose->publish(std::move(poseNoCov));
  }

  if (mPublishPoseCov) {
    if (poseCovSub > 0) {
      poseCovMsgPtr poseCov =
        std::make_unique<geometry_msgs::msg::PoseWithCovarianceStamped>();

      poseCov->header = header;
      poseCov->pose.pose = pose;

      // Odometry pose covariance if available

      for (size_t i = 0; i < poseCov->pose.covariance.size(); i++) {
        poseCov->pose.covariance[i] =
          static_cast<double>(mLastZedPose.pose_covariance[i]);

        if (mTwoDMode) {
          if ((i >= 2 && i <= 4) || (i >= 8 && i <= 10) ||
            (i >= 12 && i <= 29) || (i >= 32 && i <= 34))
          {
            poseCov->pose.covariance[i] =
              1e-9;    // Very low covariance if 2D mode
          }
        }
      }

      // Publish pose with covariance stamped message
      DEBUG_STREAM_PT("Publishing POSE COV message");
      mPubPoseCov->publish(std::move(poseCov));
    }
  }
}

void ZedCamera::processGeoPose()
{
  if (!mGnssMsgReceived) {
    return;
  }

  if (!mGnssFusionEnabled) {
    return;
  }

  if (!mGnss2BaseTransfValid) {
    getGnss2BaseTransform();
  }

  // Update GeoPose
  mFusion.getGeoPose(mLastGeoPose);

  // ----> Update GeoPose status
  mFusedPosTrackingStatus = mFusion.getFusedPositionalTrackingStatus();
  publishGeoPoseStatus();

  if (mFusedPosTrackingStatus.gnss_fusion_status !=
    sl::GNSS_FUSION_STATUS::OK)
  {
    RCLCPP_INFO_STREAM(
      get_logger(),
      "GNSS fusion status: " << sl::toString(
        mFusedPosTrackingStatus.gnss_fusion_status));
    mGnssInitGood = false;
  }
  // <---- Update GeoPose status

  // ----> Setup Lat/Long
  double altitude = mLastGeoPose.latlng_coordinates.getAltitude();
  if (mGnssZeroAltitude) {
    altitude = 0.0;
  }
  mLastLatLongPose.setCoordinates(
    mLastGeoPose.latlng_coordinates.getLatitude(),
    mLastGeoPose.latlng_coordinates.getLongitude(), altitude, true);

  mLastHeading = mLastGeoPose.heading;
  // <---- Setup Lat/Long

  // Get ECEF
  sl::GeoConverter::latlng2ecef(mLastLatLongPose, mLastEcefPose);

  // Get UTM
  sl::GeoConverter::latlng2utm(mLastLatLongPose, mLastUtmPose);

  DEBUG_GNSS("Good GNSS localization:");
  DEBUG_GNSS(
    " * ECEF: %.6f m, %.6f m, %.6f m", mLastEcefPose.x,
    mLastEcefPose.y, mLastEcefPose.z);
  DEBUG_GNSS(
    " * Lat. Long.: %.6f°, %.6f°,%.3f m", mLastLatLongPose.getLatitude(false),
    mLastLatLongPose.getLongitude(false), mLastLatLongPose.getAltitude());
  DEBUG_GNSS(" * Heading: %.3f°", mLastHeading * RAD2DEG);
  DEBUG_GNSS(
    " * UTM: %.5f m, %.5f m, %.5f°, %s", mLastUtmPose.easting,
    mLastUtmPose.northing, mLastUtmPose.gamma,
    mLastUtmPose.UTMZone.c_str());

  // If calibration is not good me must update the `utm -> map` transform
  if (!mGnssInitGood) {
    mInitEcefPose = mLastEcefPose;
    mInitUtmPose = mLastUtmPose;
    mInitLatLongPose = mLastLatLongPose;
    mInitHeading = mLastHeading;

    if (mFusedPosTrackingStatus.gnss_fusion_status == sl::GNSS_FUSION_STATUS::OK) {
      mGnssInitGood = true;
    } else {
      mGnssInitGood = false;
    }

    RCLCPP_INFO(get_logger(), "GNSS reference localization initialized");

    // ----> Create (static) transform UTM to MAP
    // Add only Heading to pose
    tf2::Quaternion pose_quat_yaw;
    pose_quat_yaw.setRPY(0.0, 0.0, mLastHeading);
    mLastHeadingQuat = pose_quat_yaw;

    // Set UTM transform
    // Get position from ZED SDK UTM pose
    mMap2UtmTransf.setOrigin(
      tf2::Vector3(
        mLastUtmPose.easting, mLastUtmPose.northing,
        mLastGeoPose.latlng_coordinates.getAltitude()));
    mMap2UtmTransf.setRotation(pose_quat_yaw);
    // ----> Create (static) transform UTM to MAP

    mMap2UtmTransfValid = true;

    if (!mUtmAsParent) {
      tf2::Transform map2utmInverse = mMap2UtmTransf.inverse();

      double roll, pitch, yaw;
      tf2::Matrix3x3(map2utmInverse.getRotation()).getRPY(roll, pitch, yaw);

      RCLCPP_INFO(
        get_logger(), " Static transform UTM to MAP [%s -> %s]",
        mUtmFrameId.c_str(), mMapFrameId.c_str());
      RCLCPP_INFO(
        get_logger(), "  * Translation: {%.3f,%.3f,%.3f}",
        map2utmInverse.getOrigin().x(),
        map2utmInverse.getOrigin().y(),
        map2utmInverse.getOrigin().z());
      RCLCPP_INFO(
        get_logger(), "  * Rotation: {%.3f,%.3f,%.3f}",
        roll * RAD2DEG, pitch * RAD2DEG, yaw * RAD2DEG);
    } else {
      double roll, pitch, yaw;
      tf2::Matrix3x3(mMap2UtmTransf.getRotation()).getRPY(roll, pitch, yaw);

      RCLCPP_INFO(
        get_logger(), " Static transform MAP to UTM [%s -> %s]",
        mMapFrameId.c_str(), mUtmFrameId.c_str());
      RCLCPP_INFO(
        get_logger(), "  * Translation: {%.3f,%.3f,%.3f}",
        mMap2UtmTransf.getOrigin().x(),
        mMap2UtmTransf.getOrigin().y(),
        mMap2UtmTransf.getOrigin().z());
      RCLCPP_INFO(
        get_logger(), "  * Rotation: {%.3f,%.3f,%.3f}",
        roll * RAD2DEG, pitch * RAD2DEG, yaw * RAD2DEG);
    }
  }

  if (mMap2UtmTransfValid && mPublishUtmTf) {
    // Publish the transform
    // Note: we cannot use a static TF publisher because IPC is enabled
    geometry_msgs::msg::TransformStamped transformStamped;

    transformStamped.header.stamp =
      mFrameTimestamp + rclcpp::Duration(0, mTfOffset * 1e9);
    transformStamped.header.frame_id = mUtmAsParent ? mUtmFrameId : mMapFrameId;
    transformStamped.child_frame_id = mUtmAsParent ? mMapFrameId : mUtmFrameId;

    // conversion from Transform to message
    transformStamped.transform = mUtmAsParent ?
      (tf2::toMsg(mMap2UtmTransf)) :
      (tf2::toMsg(mMap2UtmTransf.inverse()));

    mTfBroadcaster->sendTransform(transformStamped);
  }

  publishGnssPose();
}

void ZedCamera::publishGnssPose()
{
  DEBUG_GNSS("*** publishGnssPose ***");

  size_t gnssSub = 0;
  size_t geoPoseSub = 0;
  size_t fusedFixSub = 0;
  size_t originFixSub = 0;

  try {
    gnssSub = count_subscribers(mGnssPoseTopic);
    geoPoseSub = count_subscribers(mGeoPoseTopic);
    fusedFixSub = count_subscribers(mFusedFixTopic);
    originFixSub = count_subscribers(mOriginFixTopic);
  } catch (...) {
    rcutils_reset_error();
    DEBUG_GNSS("publishGnssPose: Exception while counting subscribers");
    return;
  }

  if (gnssSub > 0) {
    odomMsgPtr msg = std::make_unique<nav_msgs::msg::Odometry>();

    msg->header.stamp = mFrameTimestamp;
    msg->header.frame_id = mMapFrameId;
    msg->child_frame_id = mBaseFrameId;

    // Add all value in odometry message
    msg->pose.pose.position.x = mMap2BaseTransf.getOrigin().x();
    msg->pose.pose.position.y = mMap2BaseTransf.getOrigin().y();
    msg->pose.pose.position.z = mMap2BaseTransf.getOrigin().z();
    msg->pose.pose.orientation.x = mMap2BaseTransf.getRotation().x();
    msg->pose.pose.orientation.y = mMap2BaseTransf.getRotation().y();
    msg->pose.pose.orientation.z = mMap2BaseTransf.getRotation().z();
    msg->pose.pose.orientation.w = mMap2BaseTransf.getRotation().w();

    // Odometry pose covariance
    for (size_t i = 0; i < msg->pose.covariance.size(); i++) {
      msg->pose.covariance[i] =
        static_cast<double>(mLastZedPose.pose_covariance[i]);

      if (mTwoDMode) {
        if (i == 14 || i == 21 || i == 28) {
          msg->pose.covariance[i] = 1e-9;   // Very low covariance if 2D mode
        } else if ((i >= 2 && i <= 4) || (i >= 8 && i <= 10) ||
          (i >= 12 && i <= 13) || (i >= 15 && i <= 16) ||
          (i >= 18 && i <= 20) || (i == 22) || (i >= 24 && i <= 27))
        {
          msg->pose.covariance[i] = 0.0;
        }
      }
    }

    // Publish gnss message
    // DEBUG_GNSS("Publishing GNSS pose message");
    mPubGnssPose->publish(std::move(msg));
  }

  if (geoPoseSub > 0) {
    geoPoseMsgPtr msg =
      std::make_unique<geographic_msgs::msg::GeoPoseStamped>();

    msg->header.stamp = mFrameTimestamp;
    msg->header.frame_id = mMapFrameId;

    // Latest Lat Long data
    msg->pose.position.latitude = mLastLatLongPose.getLatitude(false);
    msg->pose.position.longitude = mLastLatLongPose.getLongitude(false);
    msg->pose.position.altitude = mLastLatLongPose.getAltitude();

    // Latest Heading Quaternion
    msg->pose.orientation.x = mLastHeadingQuat.getX();
    msg->pose.orientation.y = mLastHeadingQuat.getY();
    msg->pose.orientation.z = mLastHeadingQuat.getZ();
    msg->pose.orientation.w = mLastHeadingQuat.getW();

    // Publish gnss message
    // DEBUG_GNSS("Publishing GeoPose message");
    mPubGeoPose->publish(std::move(msg));
  }

  if (fusedFixSub > 0) {
    navsatMsgPtr msg = std::make_unique<sensor_msgs::msg::NavSatFix>();

    msg->header.stamp = mFrameTimestamp;
    msg->header.frame_id = mMapFrameId;

    msg->status.status = sensor_msgs::msg::NavSatStatus::STATUS_SBAS_FIX;
    msg->status.service = mGnssService;
    msg->latitude = mLastLatLongPose.getLatitude(false);
    msg->longitude = mLastLatLongPose.getLongitude(false);
    msg->altitude = mLastLatLongPose.getAltitude();

    // ----> Covariance
    msg->position_covariance_type =
      sensor_msgs::msg::NavSatFix::COVARIANCE_TYPE_KNOWN;
    for (size_t i = 0; i < msg->position_covariance.size(); i++) {
      msg->position_covariance[i] =
        static_cast<double>(mLastZedPose.pose_covariance[i]);

      if (mTwoDMode) {
        if (i == 14 || i == 21 || i == 28) {
          msg->position_covariance[i] = 1e-9;   // Very low covariance if 2D mode
        } else if ((i >= 2 && i <= 4) || (i >= 8 && i <= 10) ||
          (i >= 12 && i <= 13) || (i >= 15 && i <= 16) ||
          (i >= 18 && i <= 20) || (i == 22) || (i >= 24 && i <= 27))
        {
          msg->position_covariance[i] = 0.0;
        }
      }
    }
    // <---- Covariance

    // Publish Fused Fix message
    // DEBUG_GNSS("Publishing Fused Fix message");
    mPubFusedFix->publish(std::move(msg));
  }

  if (originFixSub > 0) {
    navsatMsgPtr msg = std::make_unique<sensor_msgs::msg::NavSatFix>();

    msg->header.stamp = mFrameTimestamp;
    msg->header.frame_id = mGnssOriginFrameId;

    msg->status.status = sensor_msgs::msg::NavSatStatus::STATUS_SBAS_FIX;
    msg->status.service = mGnssService;
    msg->latitude = mInitLatLongPose.getLatitude(false);
    msg->longitude = mInitLatLongPose.getLongitude(false);
    msg->altitude = mInitLatLongPose.getAltitude();

    // ----> Covariance
    msg->position_covariance_type =
      sensor_msgs::msg::NavSatFix::COVARIANCE_TYPE_UNKNOWN;
    for (size_t i = 0; i < msg->position_covariance.size(); i++) {
      msg->position_covariance[i] = -1.0;
    }
    // <---- Covariance

    // Publish Fused Fix message
    // DEBUG_GNSS("Publishing Fused Fix message");
    mPubOriginFix->publish(std::move(msg));
  }
}

void ZedCamera::processDetectedObjects(rclcpp::Time t)
{
  size_t objdet_sub_count = 0;

  try {
    objdet_sub_count = count_subscribers(mPubObjDet->get_topic_name());
  } catch (...) {
    rcutils_reset_error();
    DEBUG_STREAM_OD(
      "processDetectedObjects: Exception while counting subscribers");
    return;
  }

  if (objdet_sub_count < 1) {
    mObjDetSubscribed = false;
    return;
  }

  sl_tools::StopWatch odElabTimer(get_clock());

  mObjDetSubscribed = true;

  sl::ObjectDetectionRuntimeParameters objectTracker_parameters_rt;

  // ----> Process realtime dynamic parameters
  objectTracker_parameters_rt.detection_confidence_threshold =
    mObjDetConfidence;
  mObjDetFilter.clear();
  if (mObjDetPeopleEnable) {
    mObjDetFilter.push_back(sl::OBJECT_CLASS::PERSON);
  }
  if (mObjDetVehiclesEnable) {
    mObjDetFilter.push_back(sl::OBJECT_CLASS::VEHICLE);
  }
  if (mObjDetBagsEnable) {
    mObjDetFilter.push_back(sl::OBJECT_CLASS::BAG);
  }
  if (mObjDetAnimalsEnable) {
    mObjDetFilter.push_back(sl::OBJECT_CLASS::ANIMAL);
  }
  if (mObjDetElectronicsEnable) {
    mObjDetFilter.push_back(sl::OBJECT_CLASS::ELECTRONICS);
  }
  if (mObjDetFruitsEnable) {
    mObjDetFilter.push_back(sl::OBJECT_CLASS::FRUIT_VEGETABLE);
  }
  if (mObjDetSportEnable) {
    mObjDetFilter.push_back(sl::OBJECT_CLASS::SPORT);
  }
  objectTracker_parameters_rt.object_class_filter = mObjDetFilter;
  // <---- Process realtime dynamic parameters

  sl::Objects objects;

  sl::ERROR_CODE objDetRes = mZed->retrieveObjects(
    objects, objectTracker_parameters_rt, mObjDetInstID);

  if (objDetRes != sl::ERROR_CODE::SUCCESS) {
    RCLCPP_WARN_STREAM(
      get_logger(),
      "Object Detection error: " << sl::toString(objDetRes));
    return;
  }

  if (!objects.is_new) {    // Async object detection. Update data only if new
    // detection is available
    return;
  }

  // DEBUG_STREAM_OD( "Detected " << objects.object_list.size()
  // << " objects");

  size_t objCount = objects.object_list.size();

  objDetMsgPtr objMsg =
    std::make_unique<zed_interfaces::msg::ObjectsStamped>();

  objMsg->header.stamp = t;
  objMsg->header.frame_id = mLeftCamFrameId;

  objMsg->objects.resize(objCount);

  size_t idx = 0;
  for (auto data : objects.object_list) {
    objMsg->objects[idx].label = sl::toString(data.label).c_str();
    objMsg->objects[idx].sublabel = sl::toString(data.sublabel).c_str();
    objMsg->objects[idx].label_id = data.id;
    objMsg->objects[idx].confidence = data.confidence;

    memcpy(
      &(objMsg->objects[idx].position[0]), &(data.position[0]),
      3 * sizeof(float));
    memcpy(
      &(objMsg->objects[idx].position_covariance[0]),
      &(data.position_covariance[0]), 6 * sizeof(float));
    memcpy(
      &(objMsg->objects[idx].velocity[0]), &(data.velocity[0]),
      3 * sizeof(float));

    objMsg->objects[idx].tracking_available = mObjDetTracking;
    objMsg->objects[idx].tracking_state =
      static_cast<int8_t>(data.tracking_state);
    objMsg->objects[idx].action_state =
      static_cast<int8_t>(data.action_state);

    if (data.bounding_box_2d.size() == 4) {
      memcpy(
        &(objMsg->objects[idx].bounding_box_2d.corners[0]),
        &(data.bounding_box_2d[0]), 8 * sizeof(unsigned int));
    }
    if (data.bounding_box.size() == 8) {
      memcpy(
        &(objMsg->objects[idx].bounding_box_3d.corners[0]),
        &(data.bounding_box[0]), 24 * sizeof(float));
    }

    memcpy(
      &(objMsg->objects[idx].dimensions_3d[0]), &(data.dimensions[0]),
      3 * sizeof(float));

    if (data.head_bounding_box_2d.size() == 4) {
      memcpy(
        &(objMsg->objects[idx].head_bounding_box_2d.corners[0]),
        &(data.head_bounding_box_2d[0]), 8 * sizeof(unsigned int));
    }
    if (data.head_bounding_box.size() == 8) {
      memcpy(
        &(objMsg->objects[idx].head_bounding_box_3d.corners[0]),
        &(data.head_bounding_box[0]), 24 * sizeof(float));
    }

    memcpy(
      &(objMsg->objects[idx].head_position[0]), &(data.head_position[0]),
      3 * sizeof(float));

    objMsg->objects[idx].skeleton_available = false;
    // at the end of the loop
    idx++;
  }

  // DEBUG_STREAM_OD("Publishing OBJ DET message");
  mPubObjDet->publish(std::move(objMsg));

  // ----> Diagnostic information update
  mObjDetElabMean_sec->addValue(odElabTimer.toc());
  mObjDetPeriodMean_sec->addValue(mOdFreqTimer.toc());
  mOdFreqTimer.tic();
  // <---- Diagnostic information update
}

void ZedCamera::processBodies(rclcpp::Time t)
{
  // DEBUG_BT("processBodies");

  size_t bt_sub_count = 0;

  try {
    bt_sub_count = count_subscribers(mPubBodyTrk->get_topic_name());
  } catch (...) {
    rcutils_reset_error();
    DEBUG_STREAM_OD("processBodies: Exception while counting subscribers");
    return;
  }

  if (bt_sub_count < 1) {
    mBodyTrkSubscribed = false;
    return;
  }

  sl_tools::StopWatch btElabTimer(get_clock());

  mBodyTrkSubscribed = true;

  // ----> Process realtime dynamic parameters
  sl::BodyTrackingRuntimeParameters bt_params_rt;
  bt_params_rt.detection_confidence_threshold = mBodyTrkConfThresh;
  bt_params_rt.minimum_keypoints_threshold = mBodyTrkMinKp;
  // <---- Process realtime dynamic parameters

  sl::Bodies bodies;
  sl::ERROR_CODE btRes =
    mZed->retrieveBodies(bodies, bt_params_rt, mBodyTrkInstID);

  if (btRes != sl::ERROR_CODE::SUCCESS) {
    RCLCPP_WARN_STREAM(
      get_logger(),
      "Body Tracking error: " << sl::toString(btRes));
    return;
  }

  if (!bodies.is_new) {    // Async body tracking. Update data only if new
    // detection is available
    DEBUG_BT("No new bodies detected");
    return;
  }

  size_t bodyCount = bodies.body_list.size();

  DEBUG_STREAM_BT("Detected " << bodyCount << " bodies");

  objDetMsgPtr bodyMsg =
    std::make_unique<zed_interfaces::msg::ObjectsStamped>();

  bodyMsg->header.stamp = t;
  bodyMsg->header.frame_id = mLeftCamFrameId;

  bodyMsg->objects.resize(bodyCount);

  size_t idx = 0;
  for (auto body : bodies.body_list) {
    std::string label = "Body_";
    label += std::to_string(body.id);
    DEBUG_STREAM_BT("Processing body: " << label);
    bodyMsg->objects[idx].label = sl::String(label.c_str());
    bodyMsg->objects[idx].sublabel = "";
    bodyMsg->objects[idx].label_id = body.id;
    bodyMsg->objects[idx].confidence = body.confidence;
    DEBUG_BT(" - Info OK");

    memcpy(
      &(bodyMsg->objects[idx].position[0]), &(body.position[0]),
      3 * sizeof(float));
    memcpy(
      &(bodyMsg->objects[idx].position_covariance[0]),
      &(body.position_covariance[0]), 6 * sizeof(float));
    memcpy(
      &(bodyMsg->objects[idx].velocity[0]), &(body.velocity[0]),
      3 * sizeof(float));
    DEBUG_BT(" - Pos/Cov/Speed OK");

    bodyMsg->objects[idx].tracking_available = mBodyTrkEnableTracking;
    bodyMsg->objects[idx].tracking_state =
      static_cast<int8_t>(body.tracking_state);
    bodyMsg->objects[idx].action_state =
      static_cast<int8_t>(body.action_state);
    DEBUG_BT(" - Status OK");

    if (body.bounding_box_2d.size() == 4) {
      memcpy(
        &(bodyMsg->objects[idx].bounding_box_2d.corners[0]),
        &(body.bounding_box_2d[0]), 8 * sizeof(unsigned int));
    }
    DEBUG_BT(" - BBox 2D OK");
    if (body.bounding_box.size() == 8) {
      memcpy(
        &(bodyMsg->objects[idx].bounding_box_3d.corners[0]),
        &(body.bounding_box[0]), 24 * sizeof(float));
    }
    DEBUG_BT(" - BBox 3D OK");

    memcpy(
      &(bodyMsg->objects[idx].dimensions_3d[0]), &(body.dimensions[0]),
      3 * sizeof(float));
    DEBUG_BT(" - Dims OK");

    bodyMsg->objects[idx].body_format = static_cast<uint8_t>(mBodyTrkFmt);

    if (body.head_bounding_box_2d.size() == 4) {
      memcpy(
        &(bodyMsg->objects[idx].head_bounding_box_2d.corners[0]),
        &(body.head_bounding_box_2d[0]), 8 * sizeof(unsigned int));
    }
    if (body.head_bounding_box.size() == 8) {
      memcpy(
        &(bodyMsg->objects[idx].head_bounding_box_3d.corners[0]),
        &(body.head_bounding_box[0]), 24 * sizeof(float));
    }

    memcpy(
      &(bodyMsg->objects[idx].head_position[0]),
      &(body.head_position[0]), 3 * sizeof(float));

    bodyMsg->objects[idx].skeleton_available = true;

    uint8_t kp_size = body.keypoint_2d.size();
    DEBUG_STREAM_BT(" * Skeleton KP: " << static_cast<int>(kp_size));
    if (kp_size <= 70) {
      memcpy(
        &(bodyMsg->objects[idx].skeleton_2d.keypoints[0]),
        &(body.keypoint_2d[0]), 2 * kp_size * sizeof(float));

      memcpy(
        &(bodyMsg->objects[idx].skeleton_3d.keypoints[0]),
        &(body.keypoint[0]), 3 * kp_size * sizeof(float));
    }

    // ----------------------------------
    // at the end of the loop

    // TODO(Walter) Add support for
    // body.global_root_orientation;
    // body.local_orientation_per_joint;
    // body.local_orientation_per_joint;

    idx++;
  }

  DEBUG_STREAM_OD("Publishing BODY TRK message");
  mPubBodyTrk->publish(std::move(bodyMsg));

  // ----> Diagnostic information update
  mBodyTrkElabMean_sec->addValue(btElabTimer.toc());
  mBodyTrkPeriodMean_sec->addValue(mBtFreqTimer.toc());
  mBtFreqTimer.tic();
  // <---- Diagnostic information update
}

bool ZedCamera::isDepthRequired()
{
  // DEBUG_STREAM_VD( "isDepthRequired called");

  if (mDepthDisabled) {
    return false;
  }

  size_t tot_sub = 0;

  try {
    size_t depthSub = 0;
    size_t confMapSub = 0;
    size_t dispSub = 0;
    size_t pcSub = 0;
    size_t depthInfoSub = 0;
    depthSub = mPubDepth.getNumSubscribers();
    confMapSub = count_subscribers(mPubConfMap->get_topic_name());
    dispSub = count_subscribers(mPubDisparity->get_topic_name());
    //pcSub = count_subscribers(mPubCloud->get_topic_name());
    pcSub = mPubCloud.getNumSubscribers();
    depthInfoSub = count_subscribers(mPubDepthInfo->get_topic_name());

    tot_sub = depthSub + confMapSub + dispSub + pcSub + depthInfoSub;
  } catch (...) {
    rcutils_reset_error();
    DEBUG_STREAM_VD("isDepthRequired: Exception while counting subscribers");
    return false;
  }

  return tot_sub > 0 || isPosTrackingRequired();
}

void ZedCamera::applyDepthSettings()
{
  if (isDepthRequired()) {
    std::lock_guard<std::mutex> lock(mDynParMutex);
    mRunParams.confidence_threshold =
      mDepthConf;      // Update depth confidence if changed
    mRunParams.texture_confidence_threshold =
      mDepthTextConf;      // Update depth texture confidence if changed
    mRunParams.remove_saturated_areas = mRemoveSatAreas;

    DEBUG_STREAM_COMM("Depth extraction enabled");
    mRunParams.enable_depth = true;
  } else {
    DEBUG_STREAM_COMM("Depth extraction disabled");
    mRunParams.enable_depth = false;
  }
}

void ZedCamera::applyVideoSettings()
{
  sl::ERROR_CODE err;
  sl::VIDEO_SETTINGS setting;

  if (!mSvoMode && mFrameCount % 10 == 0) {
    std::lock_guard<std::mutex> lock(mDynParMutex);

    if (mTriggerAutoExpGain) {
      setting = sl::VIDEO_SETTINGS::AEC_AGC;
      err = mZed->setCameraSettings(setting, (mCamAutoExpGain ? 1 : 0));
      if (err != sl::ERROR_CODE::SUCCESS) {
        RCLCPP_WARN_STREAM(
          get_logger(), "Error setting AEC_AGC: "
            << sl::toString(err).c_str());
      } else {
        mTriggerAutoExpGain = false;
        DEBUG_STREAM_CTRL(
          "New setting for " << sl::toString(setting).c_str()
                             << ": "
                             << (mCamAutoExpGain ? 1 : 0));
      }
    }

    if (!mCamAutoExpGain) {
      int value;
      err = mZed->getCameraSettings(sl::VIDEO_SETTINGS::EXPOSURE, value);
      if (err == sl::ERROR_CODE::SUCCESS && value != mCamExposure) {
        mZed->setCameraSettings(sl::VIDEO_SETTINGS::EXPOSURE, mCamExposure);
      }

      if (err != sl::ERROR_CODE::SUCCESS) {
        RCLCPP_WARN_STREAM(
          get_logger(), "Error setting "
            << sl::toString(setting).c_str()
            << ": "
            << sl::toString(err).c_str());
      }

      err = mZed->getCameraSettings(sl::VIDEO_SETTINGS::GAIN, value);
      if (err == sl::ERROR_CODE::SUCCESS && value != mCamGain) {
        err = mZed->setCameraSettings(sl::VIDEO_SETTINGS::GAIN, mCamGain);
      }

      if (err != sl::ERROR_CODE::SUCCESS) {
        RCLCPP_WARN_STREAM(
          get_logger(), "Error setting "
            << sl::toString(setting).c_str()
            << ": "
            << sl::toString(err).c_str());
      }
    }

    if (mTriggerAutoWB) {
      setting = sl::VIDEO_SETTINGS::WHITEBALANCE_AUTO;
      err = mZed->setCameraSettings(setting, (mCamAutoWB ? 1 : 0));
      if (err != sl::ERROR_CODE::SUCCESS) {
        RCLCPP_WARN_STREAM(
          get_logger(), "Error setting "
            << sl::toString(setting).c_str()
            << ": "
            << sl::toString(err).c_str());
      } else {
        mTriggerAutoWB = false;
        DEBUG_STREAM_CTRL(
          "New setting for " << sl::toString(setting).c_str()
                             << ": " << (mCamAutoWB ? 1 : 0));
      }
    }

    if (!mCamAutoWB) {
      int value;
      setting = sl::VIDEO_SETTINGS::WHITEBALANCE_TEMPERATURE;
      err = mZed->getCameraSettings(setting, value);
      if (err == sl::ERROR_CODE::SUCCESS && value != mCamWBTemp) {
        err = mZed->setCameraSettings(setting, mCamWBTemp);
      }

      if (err != sl::ERROR_CODE::SUCCESS) {
        RCLCPP_WARN_STREAM(
          get_logger(), "Error setting "
            << sl::toString(setting).c_str()
            << ": "
            << sl::toString(err).c_str());
      }
    }

    // ----> BRIGHTNESS, CONTRAST, HUE controls not available for ZED X and
    // ZED X Mini
    if (!sl_tools::isZEDX(mCamRealModel)) {
      int value;
      setting = sl::VIDEO_SETTINGS::BRIGHTNESS;
      err = mZed->getCameraSettings(setting, value);
      if (err == sl::ERROR_CODE::SUCCESS && value != mCamBrightness) {
        mZed->setCameraSettings(setting, mCamBrightness);
      }

      if (err != sl::ERROR_CODE::SUCCESS) {
        RCLCPP_WARN_STREAM(
          get_logger(), "Error setting "
            << sl::toString(setting).c_str()
            << ": "
            << sl::toString(err).c_str());
      }

      setting = sl::VIDEO_SETTINGS::CONTRAST;
      err = mZed->getCameraSettings(setting, value);
      if (err == sl::ERROR_CODE::SUCCESS && value != mCamContrast) {
        err = mZed->setCameraSettings(setting, mCamContrast);
      }

      if (err != sl::ERROR_CODE::SUCCESS) {
        RCLCPP_WARN_STREAM(
          get_logger(), "Error setting "
            << sl::toString(setting).c_str()
            << ": "
            << sl::toString(err).c_str());
      }

      setting = sl::VIDEO_SETTINGS::HUE;
      err = mZed->getCameraSettings(setting, value);
      if (err == sl::ERROR_CODE::SUCCESS && value != mCamHue) {
        mZed->setCameraSettings(setting, mCamHue);
      }

      if (err != sl::ERROR_CODE::SUCCESS) {
        RCLCPP_WARN_STREAM(
          get_logger(), "Error setting "
            << sl::toString(setting).c_str()
            << ": "
            << sl::toString(err).c_str());
      }
    }
    // <---- BRIGHTNESS, CONTRAST, HUE controls not available for ZED X and
    // ZED X Mini

    setting = sl::VIDEO_SETTINGS::SATURATION;
    int value;
    err = mZed->getCameraSettings(setting, value);
    if (err == sl::ERROR_CODE::SUCCESS && value != mCamSaturation) {
      mZed->setCameraSettings(setting, mCamSaturation);
    }

    if (err != sl::ERROR_CODE::SUCCESS) {
      RCLCPP_WARN_STREAM(
        get_logger(), "Error setting "
          << sl::toString(setting).c_str()
          << ": "
          << sl::toString(err).c_str());
    }

    setting = sl::VIDEO_SETTINGS::SHARPNESS;
    err = mZed->getCameraSettings(setting, value);
    if (err == sl::ERROR_CODE::SUCCESS && value != mCamSharpness) {
      mZed->setCameraSettings(setting, mCamSharpness);
    }

    if (err != sl::ERROR_CODE::SUCCESS) {
      RCLCPP_WARN_STREAM(
        get_logger(), "Error setting "
          << sl::toString(setting).c_str()
          << ": "
          << sl::toString(err).c_str());
    }

    setting = sl::VIDEO_SETTINGS::GAMMA;
    err = mZed->getCameraSettings(setting, value);
    if (err == sl::ERROR_CODE::SUCCESS && value != mCamGamma) {
      err = mZed->setCameraSettings(setting, mCamGamma);
    }

    if (err != sl::ERROR_CODE::SUCCESS) {
      RCLCPP_WARN_STREAM(
        get_logger(), "Error setting "
          << sl::toString(setting).c_str()
          << ": "
          << sl::toString(err).c_str());
    }

    if (sl_tools::isZEDX(mCamRealModel)) {
      if (!mCamAutoExpGain) {
        setting = sl::VIDEO_SETTINGS::EXPOSURE_TIME;
        err = mZed->getCameraSettings(setting, value);
        if (err == sl::ERROR_CODE::SUCCESS && value != mGmslExpTime) {
          err = mZed->setCameraSettings(setting, mGmslExpTime);
          DEBUG_STREAM_CTRL(
            "New setting for "
              << sl::toString(setting).c_str() << ": "
              << mGmslExpTime << " [Old " << value << "]");
        }

        if (err != sl::ERROR_CODE::SUCCESS) {
          RCLCPP_WARN_STREAM(
            get_logger(),
            "Error setting " << sl::toString(setting).c_str()
                             << ": "
                             << sl::toString(err).c_str());
        }
      }

      // TODO(Walter) Enable when fixed in the SDK
      // err = mZed->getCameraSettings(
      //   sl::VIDEO_SETTINGS::AUTO_EXPOSURE_TIME_RANGE, value_min,
      //   value_max);
      // if (err == sl::ERROR_CODE::SUCCESS &&
      //   (value_min != mGmslAutoExpTimeRangeMin || value_max !=
      //   mGmslAutoExpTimeRangeMax))
      // {
      //   err = mZed->setCameraSettings(
      //     sl::VIDEO_SETTINGS::AUTO_EXPOSURE_TIME_RANGE,
      //     mGmslAutoExpTimeRangeMin, mGmslAutoExpTimeRangeMax);
      // } else if (err != sl::ERROR_CODE::SUCCESS) {
      //   RCLCPP_WARN_STREAM(
      //     get_logger(),
      //     "Error setting AUTO_EXPOSURE_TIME_RANGE: " <<
      //     sl::toString(err).c_str() );
      // }

      if (!mStreamMode) {
        setting = sl::VIDEO_SETTINGS::EXPOSURE_COMPENSATION;
        err = mZed->getCameraSettings(setting, value);
        if (err == sl::ERROR_CODE::SUCCESS && value != mGmslExposureComp) {
          err = mZed->setCameraSettings(setting, mGmslExposureComp);
          DEBUG_STREAM_CTRL(
            "New setting for " << sl::toString(setting).c_str()
                               << ": " << mGmslExposureComp
                               << " [Old " << value << "]");
        }

        if (err != sl::ERROR_CODE::SUCCESS) {
          RCLCPP_WARN_STREAM(
            get_logger(), "Error setting "
              << sl::toString(setting).c_str()
              << ": "
              << sl::toString(err).c_str());
        }
      }

      setting = sl::VIDEO_SETTINGS::ANALOG_GAIN;
      if (!mCamAutoExpGain) {
        err = mZed->getCameraSettings(setting, value);
        if (err == sl::ERROR_CODE::SUCCESS && value != mGmslAnalogGain) {
          err = mZed->setCameraSettings(setting, mGmslAnalogGain);
          DEBUG_STREAM_CTRL(
            "New setting for "
              << sl::toString(setting).c_str() << ": "
              << mGmslAnalogGain << " [Old " << value << "]");
        }

        if (err != sl::ERROR_CODE::SUCCESS) {
          RCLCPP_WARN_STREAM(
            get_logger(),
            "Error setting " << sl::toString(setting).c_str()
                             << ": "
                             << sl::toString(err).c_str());
        }

        // TODO(Walter) Enable when fixed in the SDK
        // err =
        //   mZed->getCameraSettings(sl::VIDEO_SETTINGS::AUTO_ANALOG_GAIN_RANGE,
        //   value_min, value_max);
        // if (err == sl::ERROR_CODE::SUCCESS &&
        //   (value_min != mGmslAnalogGainRangeMin || value_max !=
        //   mGmslAnalogGainRangeMax))
        // {
        //   err = mZed->setCameraSettings(
        //     sl::VIDEO_SETTINGS::AUTO_ANALOG_GAIN_RANGE,
        //     mGmslAnalogGainRangeMin, mGmslAnalogGainRangeMax);
        // } else if (err != sl::ERROR_CODE::SUCCESS) {
        //   RCLCPP_WARN_STREAM(
        //     get_logger(),
        //     "Error setting AUTO_ANALOG_GAIN_RANGE: " <<
        //     sl::toString(err).c_str() );
        // }

        setting = sl::VIDEO_SETTINGS::DIGITAL_GAIN;
        err = mZed->getCameraSettings(setting, value);
        if (err == sl::ERROR_CODE::SUCCESS && value != mGmslDigitalGain) {
          err = mZed->setCameraSettings(setting, mGmslDigitalGain);
          DEBUG_STREAM_CTRL(
            "New setting for "
              << sl::toString(setting).c_str() << ": "
              << mGmslDigitalGain << " [Old " << value << "]");
        }

        if (err != sl::ERROR_CODE::SUCCESS) {
          RCLCPP_WARN_STREAM(
            get_logger(),
            "Error setting " << sl::toString(setting).c_str()
                             << ": "
                             << sl::toString(err).c_str());
        }
      }

      // TODO(Walter) Enable when fixed in the SDK
      // err =
      //   mZed->getCameraSettings(sl::VIDEO_SETTINGS::AUTO_DIGITAL_GAIN_RANGE,
      //   value_min, value_max);
      // if (err == sl::ERROR_CODE::SUCCESS &&
      //   (value_min != mGmslAutoDigitalGainRangeMin || value_max !=
      //   mGmslAutoDigitalGainRangeMax))
      // {
      //   err = mZed->setCameraSettings(
      //     sl::VIDEO_SETTINGS::AUTO_DIGITAL_GAIN_RANGE,
      //     mGmslAutoDigitalGainRangeMin, mGmslAnalogGainRangeMax);
      // } else if (err != sl::ERROR_CODE::SUCCESS) {
      //   RCLCPP_WARN_STREAM(
      //     get_logger(),
      //     "Error setting AUTO_DIGITAL_GAIN_RANGE: " <<
      //     sl::toString(err).c_str() );
      // }

      if (!mStreamMode) {
        setting = sl::VIDEO_SETTINGS::DENOISING;
        err = mZed->getCameraSettings(setting, value);
        if (err == sl::ERROR_CODE::SUCCESS && value != mGmslDenoising) {
          err = mZed->setCameraSettings(setting, mGmslDenoising);
          DEBUG_STREAM_CTRL(
            "New setting for " << sl::toString(setting).c_str()
                               << ": " << mGmslDenoising
                               << " [Old " << value << "]");
        }

        if (err != sl::ERROR_CODE::SUCCESS) {
          RCLCPP_WARN_STREAM(
            get_logger(), "Error setting "
              << sl::toString(setting).c_str()
              << ": "
              << sl::toString(err).c_str());
        }
      }
    }
  }
}

bool ZedCamera::isPosTrackingRequired()
{
  if (mDepthDisabled) {
    DEBUG_ONCE_PT("POS. TRACKING not required: Depth disabled.");
    return false;
  }

  if (mPosTrackingEnabled) {
    DEBUG_ONCE_PT("POS. TRACKING required: enabled by param.");
    return true;
  }

  if (mPublishTF) {
    DEBUG_ONCE_PT("POS. TRACKING required: enabled by TF param.");
    return true;
  }

  if (mDepthStabilization > 0) {
    DEBUG_ONCE_PT(
      "POS. TRACKING required: enabled by depth stabilization param.");
    return true;
  }

  if (mMappingEnabled || mObjDetEnabled) {
    DEBUG_ONCE_PT(
      "POS. TRACKING required: enabled by mapping or object detection.");
    return true;
  }

  size_t topics_sub = 0;
  try {
    topics_sub = count_subscribers(mPubPose->get_topic_name()) +
      count_subscribers(mPubPoseCov->get_topic_name()) +
      count_subscribers(mPubPosePath->get_topic_name()) +
      count_subscribers(mPubOdom->get_topic_name()) +
      count_subscribers(mPubOdomPath->get_topic_name());
  } catch (...) {
    rcutils_reset_error();
    RCLCPP_WARN(
      get_logger(),
      "isPosTrackingRequired: Exception while counting subscribers");
    return false;
  }

  if (topics_sub > 0) {
    DEBUG_ONCE_PT("POS. TRACKING required: topic subscribed.");
    return true;
  }

  DEBUG_ONCE_PT("POS. TRACKING not required.");
  return false;
}

void ZedCamera::publishDepthMapWithInfo(sl::Mat & depth, rclcpp::Time t)
{
  mDepthCamInfoMsg->header.stamp = t;

  if (!mOpenniDepthMode) {
    auto depth_img = sl_tools::imageToROSmsg(depth, mDepthOptFrameId, t);
    DEBUG_STREAM_VD(
      "Publishing DEPTH message: " << t.nanoseconds()
                                   << " nsec");
    mPubDepth.publish(std::move(depth_img), mDepthCamInfoMsg);
    return;
  }

  // OPENNI CONVERSION (meter -> millimeters - float32 -> uint16)
  std::unique_ptr<sensor_msgs::msg::Image> openniDepthMsg =
    std::make_unique<sensor_msgs::msg::Image>();

  openniDepthMsg->header.stamp = t;
  openniDepthMsg->header.frame_id = mDepthOptFrameId;
  openniDepthMsg->height = depth.getHeight();
  openniDepthMsg->width = depth.getWidth();

  int num = 1;    // for endianness detection
  openniDepthMsg->is_bigendian = !(*reinterpret_cast<char *>(&num) == 1);

  openniDepthMsg->step = openniDepthMsg->width * sizeof(uint16_t);
  openniDepthMsg->encoding = sensor_msgs::image_encodings::MONO16;

  size_t size = openniDepthMsg->step * openniDepthMsg->height;
  openniDepthMsg->data.resize(size);

  uint16_t * data = reinterpret_cast<uint16_t *>(&openniDepthMsg->data[0]);

  int dataSize = openniDepthMsg->width * openniDepthMsg->height;
  sl::float1 * depthDataPtr = depth.getPtr<sl::float1>();

  for (int i = 0; i < dataSize; i++) {
    *(data++) = static_cast<uint16_t>(
      std::round(*(depthDataPtr++) * 1000));      // in mm, rounded
  }

  DEBUG_STREAM_VD("Publishing OPENNI DEPTH message");
  mPubDepth.publish(std::move(openniDepthMsg), mDepthCamInfoMsg);
}

void ZedCamera::publishDisparity(sl::Mat disparity, rclcpp::Time t)
{
  sl::CameraInformation zedParam = mZed->getCameraInformation(mMatResol);

  std::unique_ptr<sensor_msgs::msg::Image> disparity_image =
    sl_tools::imageToROSmsg(disparity, mDepthOptFrameId, t);

  dispMsgPtr disparityMsg =
    std::make_unique<stereo_msgs::msg::DisparityImage>();
  disparityMsg->image = *disparity_image.get();
  disparityMsg->header = disparityMsg->image.header;
  disparityMsg->f =
    zedParam.camera_configuration.calibration_parameters.left_cam.fx;
  disparityMsg->t = zedParam.camera_configuration.calibration_parameters
    .getCameraBaseline();
  disparityMsg->min_disparity =
    disparityMsg->f * disparityMsg->t /
    mZed->getInitParameters().depth_minimum_distance;
  disparityMsg->max_disparity =
    disparityMsg->f * disparityMsg->t /
    mZed->getInitParameters().depth_maximum_distance;

  DEBUG_STREAM_VD("Publishing DISPARITY message");
  mPubDisparity->publish(std::move(disparityMsg));
}

void ZedCamera::publishPointCloud()
{
  sl_tools::StopWatch pcElabTimer(get_clock());

  pointcloudMsgPtr pcMsg = std::make_unique<sensor_msgs::msg::PointCloud2>();

  // Initialize Point Cloud message
  // https://github.com/ros/common_msgs/blob/jade-devel/sensor_msgs/include/sensor_msgs/point_cloud2_iterator.h

  int width = mMatResol.width;
  int height = mMatResol.height;

  int ptsCount = width * height;

  if (mSvoMode) {
    // pcMsg->header.stamp =
    // sl_tools::slTime2Ros(mZed->getTimestamp(sl::TIME_REFERENCE::CURRENT));
    pcMsg->header.stamp = mFrameTimestamp;
  } else if (mSimMode) {
    if (mUseSimTime) {
      pcMsg->header.stamp = mFrameTimestamp;
    } else {
      pcMsg->header.stamp = sl_tools::slTime2Ros(mMatCloud.timestamp);
    }
  } else {
    pcMsg->header.stamp = sl_tools::slTime2Ros(mMatCloud.timestamp);
  }

  // ---> Check that `pcMsg->header.stamp` is not the same of the latest
  // published pointcloud Avoid to publish the same old data
  if (mLastTs_pc == pcMsg->header.stamp) {
    // Data not updated by a grab calling in the grab thread
    DEBUG_STREAM_PC("publishPointCloud: ignoring not update data");
    return;
  }
  mLastTs_pc = pcMsg->header.stamp;
  // <--- Check that `pcMsg->header.stamp` is not the same of the latest
  // published pointcloud

  if (pcMsg->width != width || pcMsg->height != height) {
    pcMsg->header.frame_id =
      mPointCloudFrameId;      // Set the header values of the ROS message

    pcMsg->is_bigendian = false;
    pcMsg->is_dense = false;

    pcMsg->width = width;
    pcMsg->height = height;

    sensor_msgs::PointCloud2Modifier modifier(*(pcMsg.get()));
    modifier.setPointCloud2Fields(
      4, "x", 1, sensor_msgs::msg::PointField::FLOAT32, "y", 1,
      sensor_msgs::msg::PointField::FLOAT32, "z", 1,
      sensor_msgs::msg::PointField::FLOAT32, "rgb", 1,
      sensor_msgs::msg::PointField::FLOAT32);
  }

  sl::Vector4<float> * cpu_cloud = mMatCloud.getPtr<sl::float4>();

  // Data copy
  float * ptCloudPtr = reinterpret_cast<float *>(&pcMsg->data[0]);
  memcpy(
    ptCloudPtr, reinterpret_cast<float *>(cpu_cloud),
    ptsCount * 4 * sizeof(float));

  // Pointcloud publishing
  DEBUG_STREAM_PC("Publishing POINT CLOUD message");
  mPubCloud.publish(std::move(pcMsg));

  // Publish freq calculation
  double mean = mPcPeriodMean_sec->addValue(mPcFreqTimer.toc());
  mPcFreqTimer.tic();

  // Point cloud elaboration time
  mPcProcMean_sec->addValue(pcElabTimer.toc());
  DEBUG_STREAM_PC("Point cloud freq: " << 1. / mean);
}

void ZedCamera::callback_pubTemp()
{
  DEBUG_STREAM_ONCE_SENS("Temperatures callback called");

  if (sl_tools::isZED(mCamRealModel) || sl_tools::isZEDM(mCamRealModel)) {
    DEBUG_SENS(
      "callback_pubTemp: the callback should never be called for the ZED "
      "or "
      "ZEDM camera models!");
    return;
  }

  // ----> Always update temperature values for diagnostic
  sl::SensorsData sens_data;
  sl::ERROR_CODE err =
    mZed->getSensorsData(sens_data, sl::TIME_REFERENCE::CURRENT);
  if (err != sl::ERROR_CODE::SUCCESS) {
    DEBUG_STREAM_SENS(
      "[callback_pubTemp] sl::getSensorsData error: "
        << sl::toString(err).c_str());
    return;
  }

  if (sl_tools::isZED2OrZED2i(mCamRealModel)) {
    sens_data.temperature.get(
      sl::SensorsData::TemperatureData::SENSOR_LOCATION::ONBOARD_LEFT,
      mTempLeft);
    sens_data.temperature.get(
      sl::SensorsData::TemperatureData::SENSOR_LOCATION::ONBOARD_RIGHT,
      mTempRight);
  } else {
    mTempLeft = NOT_VALID_TEMP;
    mTempRight = NOT_VALID_TEMP;
  }

  sens_data.temperature.get(
    sl::SensorsData::TemperatureData::SENSOR_LOCATION::IMU, mTempImu);
  // <---- Always update temperature values for diagnostic

  // ----> Subscribers count
  size_t tempLeftSubNumber = 0;
  size_t tempRightSubNumber = 0;
  size_t tempImuSubNumber = 0;

  try {
    tempLeftSubNumber = 0;
    tempRightSubNumber = 0;
    tempImuSubNumber = 0;

    if (sl_tools::isZED2OrZED2i(mCamRealModel)) {
      tempLeftSubNumber = count_subscribers(mPubTempL->get_topic_name());
      tempRightSubNumber = count_subscribers(mPubTempR->get_topic_name());
    }
    tempImuSubNumber = count_subscribers(mPubImuTemp->get_topic_name());
  } catch (...) {
    rcutils_reset_error();
    DEBUG_STREAM_SENS(
      "callback_pubTemp: Exception while counting subscribers");
    return;
  }
  // <---- Subscribers count

  rclcpp::Time now = get_clock()->now();

  if (tempLeftSubNumber > 0) {
    tempMsgPtr leftTempMsg =
      std::make_unique<sensor_msgs::msg::Temperature>();

    leftTempMsg->header.stamp = now;

    leftTempMsg->header.frame_id = mTempLeftFrameId;
    leftTempMsg->temperature = static_cast<double>(mTempLeft);
    leftTempMsg->variance = 0.0;

    mPubTempL->publish(std::move(leftTempMsg));
  }

  if (tempRightSubNumber > 0) {
    tempMsgPtr rightTempMsg =
      std::make_unique<sensor_msgs::msg::Temperature>();

    rightTempMsg->header.stamp = now;

    rightTempMsg->header.frame_id = mTempRightFrameId;
    rightTempMsg->temperature = static_cast<double>(mTempRight);
    rightTempMsg->variance = 0.0;

    DEBUG_STREAM_SENS("Publishing RIGHT TEMP message");
    mPubTempR->publish(std::move(rightTempMsg));
  }

  if (tempImuSubNumber > 0) {
    tempMsgPtr imuTempMsg = std::make_unique<sensor_msgs::msg::Temperature>();

    imuTempMsg->header.stamp = now;

    imuTempMsg->header.frame_id = mImuFrameId;
    imuTempMsg->temperature = static_cast<double>(mTempImu);
    imuTempMsg->variance = 0.0;

    DEBUG_SENS("Publishing IMU TEMP message");
    mPubImuTemp->publish(std::move(imuTempMsg));
  }
}

void ZedCamera::callback_pubFusedPc()
{
  DEBUG_STREAM_ONCE_MAP("Mapping callback called");

  pointcloudMsgPtr pointcloudFusedMsg =
    std::make_unique<sensor_msgs::msg::PointCloud2>();

  uint32_t fusedCloudSubnumber = 0;
  try {
    //fusedCloudSubnumber = count_subscribers(mPubFusedCloud->get_topic_name());
    fusedCloudSubnumber = mPubFusedCloud.getNumSubscribers();
  } catch (...) {
    rcutils_reset_error();
    DEBUG_STREAM_MAP("pubFusedPc: Exception while counting subscribers");
    return;
  }

  if (fusedCloudSubnumber == 0) {
    return;
  }

  if (!mZed->isOpened()) {
    return;
  }

  mZed->requestSpatialMapAsync();

  while (mZed->getSpatialMapRequestStatusAsync() == sl::ERROR_CODE::FAILURE) {
    // Mesh is still generating
    rclcpp::sleep_for(1ms);
  }

  sl::ERROR_CODE res = mZed->retrieveSpatialMapAsync(mFusedPC);

  if (res != sl::ERROR_CODE::SUCCESS) {
    RCLCPP_WARN_STREAM(
      get_logger(), "Fused point cloud not extracted: "
        << sl::toString(res).c_str());
    return;
  }

  size_t ptsCount = mFusedPC.getNumberOfPoints();
  bool resized = false;

  if (pointcloudFusedMsg->width != ptsCount ||
    pointcloudFusedMsg->height != 1)
  {
    // Initialize Point Cloud message
    // https://github.com/ros/common_msgs/blob/jade-devel/sensor_msgs/include/sensor_msgs/point_cloud2_iterator.h
    pointcloudFusedMsg->header.frame_id =
      mMapFrameId;      // Set the header values of the ROS message
    pointcloudFusedMsg->is_bigendian = false;
    pointcloudFusedMsg->is_dense = false;
    pointcloudFusedMsg->width = ptsCount;
    pointcloudFusedMsg->height = 1;

    sensor_msgs::PointCloud2Modifier modifier(*pointcloudFusedMsg);
    modifier.setPointCloud2Fields(
      4, "x", 1, sensor_msgs::msg::PointField::FLOAT32, "y", 1,
      sensor_msgs::msg::PointField::FLOAT32, "z", 1,
      sensor_msgs::msg::PointField::FLOAT32, "rgb", 1,
      sensor_msgs::msg::PointField::FLOAT32);

    resized = true;
  }

  float * ptCloudPtr = reinterpret_cast<float *>(&pointcloudFusedMsg->data[0]);
  int updated = 0;

  for (size_t c = 0; c < mFusedPC.chunks.size(); c++) {
    if (mFusedPC.chunks[c].has_been_updated || resized) {
      updated++;
      size_t chunkSize = mFusedPC.chunks[c].vertices.size();

      if (chunkSize > 0) {
        float * cloud_pts =
          reinterpret_cast<float *>(mFusedPC.chunks[c].vertices.data());
        memcpy(ptCloudPtr, cloud_pts, 4 * chunkSize * sizeof(float));
        ptCloudPtr += 4 * chunkSize;
        if (mSvoMode) {
          pointcloudFusedMsg->header.stamp = mFrameTimestamp;
        } else if (mSimMode) {
          if (mUseSimTime) {
            pointcloudFusedMsg->header.stamp = mFrameTimestamp;
          } else {
            pointcloudFusedMsg->header.stamp =
              sl_tools::slTime2Ros(mFusedPC.chunks[c].timestamp);
          }
        } else {
          pointcloudFusedMsg->header.stamp =
            sl_tools::slTime2Ros(mFusedPC.chunks[c].timestamp);
        }
      }
    }
  }

  rclcpp::Time ros_ts = get_clock()->now();

  if (mPrevTs_pc != TIMEZERO_ROS) {
    mPubFusedCloudPeriodMean_sec->addValue((ros_ts - mPrevTs_pc).seconds());
  }
  mPrevTs_pc = ros_ts;

  // Pointcloud publishing
  DEBUG_STREAM_MAP("Publishing FUSED POINT CLOUD message");
  mPubFusedCloud.publish(std::move(pointcloudFusedMsg));
}

void ZedCamera::callback_pubPaths()
{
  uint32_t mapPathSub = 0;
  uint32_t odomPathSub = 0;
  uint32_t utmPathSub = 0;

  try {
    mapPathSub = count_subscribers(mPosePathTopic);
    odomPathSub = count_subscribers(mOdomPathTopic);
  } catch (...) {
    rcutils_reset_error();
    DEBUG_STREAM_PT("pubPaths: Exception while counting subscribers");
    return;
  }

  geometry_msgs::msg::PoseStamped odomPose;
  geometry_msgs::msg::PoseStamped mapPose;
  geometry_msgs::msg::PoseStamped utmPose;

  odomPose.header.stamp =
    mFrameTimestamp + rclcpp::Duration(0, mTfOffset * 1e9);
  odomPose.header.frame_id = mMapFrameId;    // map_frame
  odomPose.pose.position.x = mOdom2BaseTransf.getOrigin().x();
  odomPose.pose.position.y = mOdom2BaseTransf.getOrigin().y();
  odomPose.pose.position.z = mOdom2BaseTransf.getOrigin().z();
  odomPose.pose.orientation.x = mOdom2BaseTransf.getRotation().x();
  odomPose.pose.orientation.y = mOdom2BaseTransf.getRotation().y();
  odomPose.pose.orientation.z = mOdom2BaseTransf.getRotation().z();
  odomPose.pose.orientation.w = mOdom2BaseTransf.getRotation().w();

  mapPose.header.stamp =
    mFrameTimestamp + rclcpp::Duration(0, mTfOffset * 1e9);
  mapPose.header.frame_id = mMapFrameId;    // map_frame
  mapPose.pose.position.x = mMap2BaseTransf.getOrigin().x();
  mapPose.pose.position.y = mMap2BaseTransf.getOrigin().y();
  mapPose.pose.position.z = mMap2BaseTransf.getOrigin().z();
  mapPose.pose.orientation.x = mMap2BaseTransf.getRotation().x();
  mapPose.pose.orientation.y = mMap2BaseTransf.getRotation().y();
  mapPose.pose.orientation.z = mMap2BaseTransf.getRotation().z();
  mapPose.pose.orientation.w = mMap2BaseTransf.getRotation().w();

  if (mGnssFusionEnabled) {
    utmPose.header.stamp =
      mFrameTimestamp + rclcpp::Duration(0, mTfOffset * 1e9);
    utmPose.header.frame_id = mMapFrameId;    // mUtmFrameId;  // map_frame
    utmPose.pose.position.x = mMap2UtmTransf.getOrigin().x();
    utmPose.pose.position.y = mMap2UtmTransf.getOrigin().y();
    utmPose.pose.position.z = mMap2UtmTransf.getOrigin().z();
    utmPose.pose.orientation.x = mMap2UtmTransf.getRotation().x();
    utmPose.pose.orientation.y = mMap2UtmTransf.getRotation().y();
    utmPose.pose.orientation.z = mMap2UtmTransf.getRotation().z();
    utmPose.pose.orientation.w = mMap2UtmTransf.getRotation().w();
  }

  // Circular vector
  if (mPathMaxCount != -1) {
    if (mOdomPath.size() == mPathMaxCount) {
      DEBUG_STREAM_PT("Path vectors full: rotating ");
      std::rotate(mOdomPath.begin(), mOdomPath.begin() + 1, mOdomPath.end());
      std::rotate(mPosePath.begin(), mPosePath.begin() + 1, mPosePath.end());

      mPosePath[mPathMaxCount - 1] = mapPose;
      mOdomPath[mPathMaxCount - 1] = odomPose;
    } else {
      // DEBUG_STREAM_PT( "Path vectors adding last available poses");
      mPosePath.push_back(mapPose);
      mOdomPath.push_back(odomPose);
    }
  } else {
    // DEBUG_STREAM_PT( "No limit path vectors, adding last available
    // poses");
    mPosePath.push_back(mapPose);
    mOdomPath.push_back(odomPose);
  }

  if (mapPathSub > 0) {
    pathMsgPtr mapPathMsg = std::make_unique<nav_msgs::msg::Path>();
    mapPathMsg->header.frame_id = mMapFrameId;
    mapPathMsg->header.stamp = mFrameTimestamp;
    mapPathMsg->poses = mPosePath;

    DEBUG_STREAM_PT("Publishing MAP PATH message");
    mPubPosePath->publish(std::move(mapPathMsg));
  }

  if (odomPathSub > 0) {
    pathMsgPtr odomPathMsg = std::make_unique<nav_msgs::msg::Path>();
    odomPathMsg->header.frame_id = mOdomFrameId;
    odomPathMsg->header.stamp = mFrameTimestamp;
    odomPathMsg->poses = mOdomPath;

    DEBUG_STREAM_PT("Publishing ODOM PATH message");
    mPubOdomPath->publish(std::move(odomPathMsg));
  }
}

void ZedCamera::callback_resetOdometry(
  const std::shared_ptr<rmw_request_id_t> request_header,
  const std::shared_ptr<std_srvs::srv::Trigger_Request> req,
  std::shared_ptr<std_srvs::srv::Trigger_Response> res)
{
  (void)request_header;
  (void)req;

  RCLCPP_INFO(get_logger(), "** Reset Odometry service called **");
  mResetOdomFromSrv = true;
  res->message = "Odometry reset OK";
  res->success = true;
}

void ZedCamera::callback_resetPosTracking(
  const std::shared_ptr<rmw_request_id_t> request_header,
  const std::shared_ptr<std_srvs::srv::Trigger_Request> req,
  std::shared_ptr<std_srvs::srv::Trigger_Response> res)
{
  (void)request_header;
  (void)req;

  RCLCPP_INFO(get_logger(), "** Reset Pos. Tracking service called **");

  if (!mPosTrackingStarted) {
    RCLCPP_WARN(get_logger(), "Pos. Tracking was not started");
    res->message = "Positional tracking not active";
    res->success = false;
    return;
  }

  mResetOdomFromSrv = true;
  mOdomPath.clear();
  mPosePath.clear();

  // Restart tracking
  startPosTracking();

  res->message = "Positional tracking reset OK";
  res->success = true;
}

void ZedCamera::callback_setPose(
  const std::shared_ptr<rmw_request_id_t> request_header,
  const std::shared_ptr<zed_interfaces::srv::SetPose_Request> req,
  std::shared_ptr<zed_interfaces::srv::SetPose_Response> res)
{
  (void)request_header;

  RCLCPP_INFO(get_logger(), "** Set Pose service called **");

  if (mGnssFusionEnabled) {
    RCLCPP_WARN(
      get_logger(),
      "Service call not valid: GNSS fusion is enabled.");
    res->message = "GNSS fusion is enabled";
    res->success = false;
    return;
  }

  RCLCPP_INFO_STREAM(
    get_logger(),
    "New pose: [" << req->pos[0] << "," << req->pos[1] << ","
                  << req->pos[2] << ", " << req->orient[0]
                  << "," << req->orient[1] << ","
                  << req->orient[2] << "]");

  if (!mPosTrackingStarted) {
    RCLCPP_WARN(get_logger(), "Pos. Tracking was not active");
    res->message = "Positional tracking not active";
    res->success = false;
    return;
  }

  mInitialBasePose[0] = req->pos[0];
  mInitialBasePose[1] = req->pos[1];
  mInitialBasePose[2] = req->pos[2];

  mInitialBasePose[3] = req->orient[0];
  mInitialBasePose[4] = req->orient[1];
  mInitialBasePose[5] = req->orient[2];

  mResetOdomFromSrv = true;
  mOdomPath.clear();
  mPosePath.clear();

  // Restart tracking
  startPosTracking();

  res->message = "Positional Tracking new pose OK";
  res->success = true;
}

void ZedCamera::callback_enableObjDet(
  const std::shared_ptr<rmw_request_id_t> request_header,
  const std::shared_ptr<std_srvs::srv::SetBool_Request> req,
  std::shared_ptr<std_srvs::srv::SetBool_Response> res)
{
  (void)request_header;

  RCLCPP_INFO(get_logger(), "** Enable Object Detection service called **");

  std::lock_guard<std::mutex> lock(mObjDetMutex);

  if (sl_tools::isZED(mCamRealModel)) {
    RCLCPP_WARN(get_logger(), "Object Detection not available for ZED");
    res->message = "Object Detection not available for ZED";
    res->success = false;
    return;
  }

  if (req->data) {
    RCLCPP_INFO(get_logger(), "Starting Object Detection");
    // Start
    if (mObjDetEnabled && mObjDetRunning) {
      RCLCPP_WARN(get_logger(), "Object Detection is already running");
      res->message = "Object Detection is already running";
      res->success = false;
      return;
    }

    mObjDetEnabled = true;

    if (startObjDetect()) {
      res->message = "Object Detection started";
      res->success = true;
      return;
    } else {
      res->message =
        "Error occurred starting Object Detection. Read the log for more info";
      res->success = false;
      return;
    }
  } else {
    RCLCPP_INFO(get_logger(), "Stopping Object Detection");
    // Stop
    if (!mObjDetEnabled || !mObjDetRunning) {
      RCLCPP_WARN(get_logger(), "Object Detection was not running");
      res->message = "Object Detection was not running";
      res->success = false;
      return;
    }

    stopObjDetect();

    res->message = "Object Detection stopped";
    res->success = true;
    return;
  }
}

void ZedCamera::callback_enableBodyTrk(
  const std::shared_ptr<rmw_request_id_t> request_header,
  const std::shared_ptr<std_srvs::srv::SetBool_Request> req,
  std::shared_ptr<std_srvs::srv::SetBool_Response> res)
{
  (void)request_header;

  RCLCPP_INFO(get_logger(), "** Enable Body Tracking service called **");

  std::lock_guard<std::mutex> lock(mBodyTrkMutex);

  if (sl_tools::isZED(mCamRealModel)) {
    RCLCPP_WARN(get_logger(), "Body Tracking not available for ZED");
    res->message = "Body Tracking  not available for ZED";
    res->success = false;
    return;
  }

  if (req->data) {
    RCLCPP_INFO(get_logger(), "Starting Body Tracking");
    // Start
    if (mBodyTrkEnabled && mBodyTrkRunning) {
      RCLCPP_WARN(get_logger(), "Body Tracking is already running");
      res->message = "Body Tracking  is already running";
      res->success = false;
      return;
    }

    mBodyTrkEnabled = true;

    if (startBodyTracking()) {
      res->message = "Body Tracking started";
      res->success = true;
      return;
    } else {
      res->message =
        "Error occurred starting Body Tracking. Read the log for more info";
      res->success = false;
      return;
    }
  } else {
    RCLCPP_INFO(get_logger(), "Stopping Body Tracking");
    // Stop
    if (!mBodyTrkEnabled || !mBodyTrkRunning) {
      RCLCPP_WARN(get_logger(), "Body Tracking was not running");
      res->message = "Body Tracking was not running";
      res->success = false;
      return;
    }

    stopBodyTracking();

    res->message = "Body Tracking stopped";
    res->success = true;
    return;
  }
}

void ZedCamera::callback_enableMapping(
  const std::shared_ptr<rmw_request_id_t> request_header,
  const std::shared_ptr<std_srvs::srv::SetBool_Request> req,
  std::shared_ptr<std_srvs::srv::SetBool_Response> res)
{
  (void)request_header;

  RCLCPP_INFO(get_logger(), "** Enable Spatial Mapping service called **");

  std::lock_guard<std::mutex> lock(mMappingMutex);

  if (req->data) {
    RCLCPP_INFO(get_logger(), "Starting Spatial Mapping");
    // Start
    if (mMappingEnabled && mSpatialMappingRunning) {
      RCLCPP_WARN(get_logger(), "Spatial Mapping is already running");
      res->message = "Spatial Mapping is already running";
      res->success = false;
      return;
    }

    mMappingEnabled = true;

    if (start3dMapping()) {
      res->message = "Spatial Mapping started";
      res->success = true;
      return;
    } else {
      res->message =
        "Error occurred starting Spatial Mapping. Read the log for more info";
      res->success = false;
      return;
    }
  } else {
    RCLCPP_INFO(get_logger(), "Stopping Spatial Mapping");
    // Stop
    if (!mMappingEnabled || !mSpatialMappingRunning) {
      RCLCPP_WARN(get_logger(), "Spatial Mapping was not running");
      res->message = "Spatial Mapping was not running";
      res->success = false;
      return;
    }

    stop3dMapping();

    res->message = "Spatial Mapping stopped";
    res->success = true;
    return;
  }
}

void ZedCamera::callback_enableStreaming(
  const std::shared_ptr<rmw_request_id_t> request_header,
  const std::shared_ptr<std_srvs::srv::SetBool_Request> req,
  std::shared_ptr<std_srvs::srv::SetBool_Response> res)
{
  (void)request_header;

  if (req->data) {

    if (mStreamingServerRunning) {
      RCLCPP_WARN(get_logger(), "A Streaming Server is already running");
      res->message = "A Streaming Server is already running";
      res->success = false;
      return;
    }
    // Start
    if (startStreamingServer()) {
      res->message = "Streaming Server started";
      res->success = true;
      return;
    } else {
      res->message =
        "Error occurred starting the Streaming Server. Read the log for more info";
      res->success = false;
      return;
    }
  } else {
    // Stop
    if (!mStreamingServerRunning) {
      RCLCPP_WARN(get_logger(), "There is no Streaming Server active to be stopped");
      res->message = "There is no Streaming Server active to be stopped";
      res->success = false;
      return;
    }

    RCLCPP_INFO(get_logger(), "Stopping the Streaming Server");
    stopStreamingServer();

    res->message = "Streaming Server stopped";
    res->success = true;
    return;
  }
}

void ZedCamera::callback_startSvoRec(
  const std::shared_ptr<rmw_request_id_t> request_header,
  const std::shared_ptr<zed_interfaces::srv::StartSvoRec_Request> req,
  std::shared_ptr<zed_interfaces::srv::StartSvoRec_Response> res)
{
  (void)request_header;

  RCLCPP_INFO(get_logger(), "** Start SVO Recording service called **");

  if (mSvoMode) {
    RCLCPP_WARN(
      get_logger(),
      "Cannot start SVO recording while playing SVO as input");
    res->message = "Cannot start SVO recording while playing SVO as input";
    res->success = false;
    return;
  }

  std::lock_guard<std::mutex> lock(mRecMutex);

  if (mRecording) {
    RCLCPP_WARN(get_logger(), "SVO Recording is already enabled");
    res->message = "SVO Recording is already enabled";
    res->success = false;
    return;
  }

  mSvoRecBitrate = req->bitrate;
  if ((mSvoRecBitrate != 0) &&
    ((mSvoRecBitrate < 1000) || (mSvoRecBitrate > 60000)))
  {
    RCLCPP_WARN(
      get_logger(),
      "'bitrate' value not valid. Please use a value "
      "in range [1000,60000], or 0 for default");
    res->message =
      "'bitrate' value not valid. Please use a value in range "
      "[1000,60000], or 0 for default";
    res->success = false;
    return;
  }
  mSvoRecCompr = static_cast<sl::SVO_COMPRESSION_MODE>(req->compression_mode);
  if (mSvoRecCompr >= sl::SVO_COMPRESSION_MODE::LAST) {
    RCLCPP_WARN(
      get_logger(),
      "'compression_mode' mode not valid. Please use a value in "
      "range [0,2]");
    res->message =
      "'compression_mode' mode not valid. Please use a value in range "
      "[0,2]";
    res->success = false;
    return;
  }
  mSvoRecFramerate = req->target_framerate;
  mSvoRecTranscode = req->input_transcode;
  mSvoRecFilename = req->svo_filename;

  if (mSvoRecFilename.empty()) {
    mSvoRecFilename = "zed.svo";
  }

  std::string err;

  if (!startSvoRecording(err)) {
    res->message = "Error starting SVO recording: " + err;
    res->success = false;
    return;
  }

  RCLCPP_INFO(get_logger(), "SVO Recording started: ");
  RCLCPP_INFO_STREAM(get_logger(), " * Bitrate: " << mSvoRecBitrate);
  RCLCPP_INFO_STREAM(get_logger(), " * Compression: " << mSvoRecCompr);
  RCLCPP_INFO_STREAM(get_logger(), " * Framerate: " << mSvoRecFramerate);
  RCLCPP_INFO_STREAM(
    get_logger(),
    " * Input Transcode: " << (mSvoRecTranscode ? "TRUE" : "FALSE"));
  RCLCPP_INFO_STREAM(
    get_logger(),
    " * Filename: " << (mSvoRecFilename.empty() ? "zed.svo" :
    mSvoRecFilename));

  res->message = "SVO Recording started";
  res->success = true;
}

void ZedCamera::callback_stopSvoRec(
  const std::shared_ptr<rmw_request_id_t> request_header,
  const std::shared_ptr<std_srvs::srv::Trigger_Request> req,
  std::shared_ptr<std_srvs::srv::Trigger_Response> res)
{
  (void)request_header;
  (void)req;

  RCLCPP_INFO(get_logger(), "** Stop SVO Recording service called **");

  std::lock_guard<std::mutex> lock(mRecMutex);

  if (!mRecording) {
    RCLCPP_WARN(get_logger(), "SVO Recording is NOT enabled");
    res->message = "SVO Recording is NOT enabled";
    res->success = false;
    return;
  }

  stopSvoRecording();

  RCLCPP_WARN(get_logger(), "SVO Recording stopped");
  res->message = "SVO Recording stopped";
  res->success = true;
}

void ZedCamera::callback_pauseSvoInput(
  const std::shared_ptr<rmw_request_id_t> request_header,
  const std::shared_ptr<std_srvs::srv::Trigger_Request> req,
  std::shared_ptr<std_srvs::srv::Trigger_Response> res)
{
  (void)request_header;

  RCLCPP_INFO(get_logger(), "** Pause SVO Input service called **");

  std::lock_guard<std::mutex> lock(mRecMutex);

  if (!mSvoMode) {
    RCLCPP_WARN(get_logger(), "The node is not using an SVO as input");
    res->message = "The node is not using an SVO as inpu";
    res->success = false;
    return;
  }

  if (mSvoRealtime) {
    RCLCPP_WARN(
      get_logger(),
      "SVO input can be paused only if SVO is not in RealTime mode");
    res->message =
      "SVO input can be paused only if SVO is not in RealTime mode";
    res->success = false;
    mSvoPause = false;
    return;
  }

  if (!mSvoPause) {
    RCLCPP_WARN(get_logger(), "SVO is paused");
    res->message = "SVO is paused";
    mSvoPause = true;
  } else {
    RCLCPP_WARN(get_logger(), "SVO is playing");
    res->message = "SVO is playing";
    mSvoPause = false;
  }
  res->success = true;
}

void ZedCamera::callback_updateDiagnostic(
  diagnostic_updater::DiagnosticStatusWrapper & stat)
{
  DEBUG_COMM("*** Update Diagnostic ***");

  if (mConnStatus != sl::ERROR_CODE::SUCCESS) {
    stat.summary(
      diagnostic_msgs::msg::DiagnosticStatus::ERROR,
      sl::toString(mConnStatus).c_str());
    return;
  }

  if (mGrabStatus == sl::ERROR_CODE::SUCCESS) {
    double freq = 1. / mGrabPeriodMean_sec->getAvg();
    double freq_perc = 100. * freq / mPubFrameRate;
    stat.addf("Capture", "Mean Frequency: %.1f Hz (%.1f%%)", freq, freq_perc);

    double frame_proc_sec = mElabPeriodMean_sec->getAvg();
    // double frame_grab_period = 1. / mCamGrabFrameRate;
    double frame_grab_period = 1. / mPubFrameRate;
    stat.addf(
      "Capture", "Tot. Processing Time: %.6f sec (Max. %.3f sec)",
      frame_proc_sec, frame_grab_period);

    if (frame_proc_sec > frame_grab_period) {
      mSysOverloadCount++;
    }

    if (mSysOverloadCount >= 10) {
      stat.summary(
        diagnostic_msgs::msg::DiagnosticStatus::WARN,
        "System overloaded. Consider reducing "
        "'general.pub_frame_rate' or 'general.grab_resolution'");
    } else {
      mSysOverloadCount = 0;
      stat.summary(
        diagnostic_msgs::msg::DiagnosticStatus::OK,
        "Camera grabbing");
    }

    if (mSimMode) {
      stat.add("Input mode", "SIMULATION");
    } else if (mSvoMode) {
      stat.add("Input mode", "SVO");
    }
    if (mStreamMode) {
      stat.add("Input mode", "LOCAL STREAM");
    } else {
      stat.add("Input mode", "Live Camera");
    }

    if (mVdPublishing) {
      freq = 1. / mVideoDepthPeriodMean_sec->getAvg();
      freq_perc = 100. * freq / mPubFrameRate;
      frame_grab_period = 1. / mPubFrameRate;
      stat.addf(
        "Video/Depth", "Mean Frequency: %.1f Hz (%.1f%%)", freq,
        freq_perc);
      stat.addf(
        "Video/Depth", "Processing Time: %.6f sec (Max. %.3f sec)",
        mVideoDepthElabMean_sec->getAvg(), frame_grab_period);
    } else {
      stat.add("Video/Depth", "Topic not subscribed");
    }

    if (mSvoMode) {
      int frame = mZed->getSVOPosition();
      int totFrames = mZed->getSVONumberOfFrames();
      double svo_perc = 100. * (static_cast<double>(frame) / totFrames);

      stat.addf(
        "Playing SVO", "Frame: %d/%d (%.1f%%)", frame, totFrames,
        svo_perc);
    }

    if (isDepthRequired()) {
      stat.add("Depth status", "ACTIVE");
      stat.add("Depth mode", sl::toString(mDepthMode).c_str());

      if (mPcPublishing) {
        freq = 1. / mPcPeriodMean_sec->getAvg();
        freq_perc = 100. * freq / mPcPubRate;
        stat.addf(
          "Point Cloud", "Mean Frequency: %.1f Hz (%.1f%%)", freq,
          freq_perc);
        stat.addf(
          "Point Cloud", "Processing Time: %.3f sec (Max. %.3f sec)",
          mPcProcMean_sec->getAvg(), 1. / mPcPubRate);
      } else {
        stat.add("Point Cloud", "Topic not subscribed");
      }

      if (mFloorAlignment) {
        if (mPosTrackingStatus.spatial_memory_status == sl::SPATIAL_MEMORY_STATUS::SEARCHING) {
          stat.add("Floor Detection", "NOT INITIALIZED");
        } else {
          stat.add("Floor Detection", "INITIALIZED");
        }
      }

      if (mAutoRoiEnabled) {
        stat.add("Automatic ROI", sl::toString(mAutoRoiStatus).c_str());
      } else if (mManualRoiEnabled) {
        stat.add("Manual ROI", "ENABLED");
      }

      if (mGnssFusionEnabled) {
        stat.addf("Fusion status", sl::toString(mFusionStatus).c_str());
        if (mPosTrackingStarted) {
          stat.addf(
            "GNSS Tracking status", "%s",
            sl::toString(mFusedPosTrackingStatus.gnss_fusion_status).c_str());
        }
        if (mGnssMsgReceived) {
          freq = 1. / mGnssFix_sec->getAvg();
          stat.addf("GNSS input", "Mean Frequency: %.1f Hz", freq);
          stat.addf("GNSS Services", "%s", mGnssServiceStr.c_str());
          if (mGnssFixValid) {
            stat.add("GNSS Status", "FIX OK");
          } else {
            stat.add("GNSS Status", "NO FIX");
          }
        } else {
          stat.add("GNSS Fusion", "Waiting for GNSS messages");
        }
      } else {
        stat.add("GNSS Fusion", "DISABLED");
      }

      if (mPosTrackingStarted) {
        stat.addf(
          "Odometry tracking status", "%s",
          sl::toString(mPosTrackingStatus.odometry_status)
          .c_str());
        stat.addf(
          "Spatial Memory status", "%s",
          sl::toString(mPosTrackingStatus.spatial_memory_status).c_str());

        if (mPublishTF) {
          freq = 1. / mPubOdomTF_sec->getAvg();
          stat.addf("TF Odometry", "Mean Frequency: %.1f Hz", freq);

          if (mPublishMapTF) {
            freq = 1. / mPubPoseTF_sec->getAvg();
            stat.addf("TF Pose", "Mean Frequency: %.1f Hz", freq);
          } else {
            stat.add("TF Pose", "DISABLED");
          }
        } else {
          stat.add("TF Odometry", "DISABLED");
          stat.add("TF Pose", "DISABLED");
        }
      } else {
        stat.add("Pos. Tracking status", "INACTIVE");
      }

      if (mObjDetRunning) {
        if (mObjDetSubscribed) {
          freq = 1. / mObjDetPeriodMean_sec->getAvg();
          freq_perc = 100. * freq / mPubFrameRate;
          frame_grab_period = 1. / mPubFrameRate;
          stat.addf(
            "Object detection", "Mean Frequency: %.3f Hz  (%.1f%%)",
            freq, freq_perc);
          stat.addf(
            "Object detection",
            "Processing Time: %.3f sec (Max. %.3f sec)",
            mObjDetElabMean_sec->getAvg(), frame_grab_period);
        } else {
          stat.add("Object Detection", "Active, topic not subscribed");
        }
      } else {
        stat.add("Object Detection", "INACTIVE");
      }

      if (mBodyTrkRunning) {
        if (mBodyTrkSubscribed) {
          freq = 1. / mBodyTrkPeriodMean_sec->getAvg();
          freq_perc = 100. * freq / mPubFrameRate;
          frame_grab_period = 1. / mPubFrameRate;
          stat.addf(
            "Body Tracking", "Mean Frequency: %.3f Hz  (%.1f%%)",
            freq, freq_perc);
          stat.addf(
            "Body Tracking",
            "Processing Time: %.3f sec (Max. %.3f sec)",
            mBodyTrkElabMean_sec->getAvg(), frame_grab_period);
        } else {
          stat.add("Body Tracking", "Active, topic not subscribed");
        }
      } else {
        stat.add("Body Tracking", "INACTIVE");
      }
    } else {
      stat.add("Depth status", "INACTIVE");
    }

    if (mPublishImuTF) {
      freq = 1. / mPubImuTF_sec->getAvg();
      stat.addf("TF IMU", "Mean Frequency: %.1f Hz", freq);
    } else {
      stat.add("TF IMU", "DISABLED");
    }
  } else {
    stat.summaryf(
      diagnostic_msgs::msg::DiagnosticStatus::ERROR,
      "Camera error: %s", sl::toString(mGrabStatus).c_str());
  }

  if (mImuPublishing) {
    double freq = 1. / mImuPeriodMean_sec->getAvg();
    stat.addf("IMU", "Mean Frequency: %.1f Hz", freq);
  } else {
    stat.add("IMU Sensor", "Topics not subscribed");
  }

  if (!mSvoMode && !mSimMode && sl_tools::isZED2OrZED2i(mCamRealModel)) {
    if (mMagPublishing) {
      double freq = 1. / mMagPeriodMean_sec->getAvg();
      stat.addf("Magnetometer", "Mean Frequency: %.1f Hz", freq);
    } else {
      stat.add("Magnetometer Sensor", "Topics not subscribed");
    }
  } else {
    stat.add("Magnetometer Sensor", "N/A");
  }

  if (!mSvoMode && !mSimMode && sl_tools::isZED2OrZED2i(mCamRealModel)) {
    if (mBaroPublishing) {
      double freq = 1. / mBaroPeriodMean_sec->getAvg();
      stat.addf("Barometer", "Mean Frequency: %.1f Hz", freq);
    } else {
      stat.add("Barometer Sensor", "Topics not subscribed");
    }
  } else {
    stat.add("Barometer Sensor", "N/A");
  }

  if (!mSvoMode && !mSimMode && sl_tools::isZED2OrZED2i(mCamRealModel)) {
    stat.addf("Left CMOS Temp.", "%.1f °C", mTempLeft);
    stat.addf("Right CMOS Temp.", "%.1f °C", mTempRight);

    if (mTempLeft > 70.f || mTempRight > 70.f) {
      stat.summary(
        diagnostic_msgs::msg::DiagnosticStatus::WARN,
        "High Camera temperature");
    }
  } else {
    stat.add("Left CMOS Temp.", "N/A");
    stat.add("Right CMOS Temp.", "N/A");
  }

  if (!mSvoMode && !mSimMode && sl_tools::isZEDX(mCamRealModel)) {
    stat.addf("Camera Temp.", "%.1f °C", mTempImu);

    if (mTempImu > 70.f) {
      stat.summary(
        diagnostic_msgs::msg::DiagnosticStatus::WARN,
        "High Camera temperature");
    }
  }

  if (mRecording) {
    if (!mRecStatus.status) {
      // if (mGrabActive)
      {
        stat.add("SVO Recording", "ERROR");
        stat.summary(
          diagnostic_msgs::msg::DiagnosticStatus::WARN,
          "Error adding frames to SVO file while recording. "
          "Check "
          "free disk space");
      }
    } else {
      stat.add("SVO Recording", "ACTIVE");
      stat.addf(
        "SVO compression time", "%g msec",
        mRecStatus.average_compression_time);
      stat.addf(
        "SVO compression ratio", "%.1f%%",
        mRecStatus.average_compression_ratio);
    }
  } else {
    stat.add("SVO Recording", "NOT ACTIVE");
  }

  if (mStreamingServerRunning) {
    stat.add("Streaming Server", "ACTIVE");

    sl::StreamingParameters params;
    params = mZed->getStreamingParameters();

    stat.addf("Streaming port", "%d", static_cast<int>(params.port));
    stat.addf(
      "Streaming codec", "%s",
      (params.codec == sl::STREAMING_CODEC::H264 ? "H264" : "H265"));
    stat.addf("Streaming bitrate", "%d mbps", static_cast<int>(params.bitrate));
    stat.addf("Streaming chunk size", "%d B", static_cast<int>(params.chunk_size));
    stat.addf("Streaming GOP size", "%d", static_cast<int>(params.gop_size));
  } else {
    stat.add("Streaming Server", "NOT ACTIVE");
  }
}

void ZedCamera::callback_gnssPubTimerTimeout()
{
  if (!mGnssMsgReceived) {
    return;
  }

  mGnssMsgReceived = false;

  RCLCPP_WARN(
    get_logger(),
    "* GNSS subscriber timeout. No GNSS data available.");

  mGnssPubCheckTimer.reset();
}

void ZedCamera::processSvoGnssData()
{
  if (!mGnssReplay) {
    mGnssFixValid = false;
    return;
  }
  uint64_t current_ts = mLastZedPose.timestamp.getNanoseconds();
  static uint64_t old_gnss_ts = 0;

  if (current_ts == old_gnss_ts) {
    return;
  }
  old_gnss_ts = current_ts;

  // DEBUG_STREAM_GNSS("Retrieving GNSS data from SVO. TS: " << current_ts
  //                                                         << " nsec");

  sl::GNSSData gnssData;
  auto err = mGnssReplay->grab(gnssData, current_ts);
  if (err != sl::FUSION_ERROR_CODE::SUCCESS) {
    //DEBUG_STREAM_GNSS("Error grabbing GNSS data from SVO: " << sl::toString(err));
    return;
  }

  mGnssMsgReceived = true;

  // ----> GNSS Fix stats
  double elapsed_sec = mGnssFixFreqTimer.toc();
  mGnssFix_sec->addValue(elapsed_sec);
  mGnssFixFreqTimer.tic();
  // <---- GNSS Fix stats

  double latitude;
  double longitude;
  double altitude;

  gnssData.getCoordinates(latitude, longitude, altitude, false);
  mGnssTimestamp = rclcpp::Time(gnssData.ts.getNanoseconds(), RCL_ROS_TIME);

  DEBUG_STREAM_GNSS(
    "Latest GNSS data from SVO - ["
      << mGnssTimestamp.nanoseconds() << " nsec] " << latitude
      << "°," << longitude << "° / " << altitude << " m");

  std::stringstream ss;
  for (size_t i = 0; i < gnssData.position_covariance.size(); i++) {
    ss << gnssData.position_covariance[i];
    if (i != gnssData.position_covariance.size() - 1) {ss << ", ";}
  }
  DEBUG_STREAM_GNSS("Covariance- [" << ss.str() << "]");
  DEBUG_STREAM_GNSS("GNSS Status: " << sl::toString(gnssData.gnss_status));

  if (gnssData.gnss_status == sl::GNSS_STATUS::UNKNOWN) {
    gnssData.gnss_status = sl::GNSS_STATUS::SINGLE;
    DEBUG_STREAM_GNSS(" * Forced to: " << sl::toString(gnssData.gnss_status));
  }

  DEBUG_STREAM_GNSS("GNSS Mode: " << sl::toString(gnssData.gnss_mode));

  mGnssFixValid = true;   // Used to keep track of signal loss

  if (mZed->isOpened() && mZed->isPositionalTrackingEnabled()) {
    auto ingest_error = mFusion.ingestGNSSData(gnssData);
    if (ingest_error == sl::FUSION_ERROR_CODE::SUCCESS) {
      DEBUG_STREAM_GNSS(
        "Datum ingested - ["
          << mGnssTimestamp.nanoseconds() << " nsec] " << latitude
          << "°," << longitude << "° / " << altitude << " m");
    } else {
      RCLCPP_ERROR_STREAM(
        get_logger(),
        "Ingest error occurred when ingesting GNSSData: "
          << sl::toString(ingest_error));
    }
    mGnssFixNew = true;
  }
}

void ZedCamera::callback_gnssFix(const sensor_msgs::msg::NavSatFix::SharedPtr msg)
{
  sl::GNSSData gnssData;

  // ----> GNSS Fix stats
  double elapsed_sec = mGnssFixFreqTimer.toc();
  mGnssFix_sec->addValue(elapsed_sec);
  mGnssFixFreqTimer.tic();
  // <---- GNSS Fix stats

  if (!mGnssPubCheckTimer) {
    std::chrono::milliseconds gnssTimeout_msec(static_cast<int>(2000.0));
    mGnssPubCheckTimer = create_wall_timer(
      std::chrono::duration_cast<std::chrono::milliseconds>(
        gnssTimeout_msec),
      std::bind(&ZedCamera::callback_gnssPubTimerTimeout, this));
  } else {
    mGnssPubCheckTimer->reset();
  }

  mGnssMsgReceived = true;

  RCLCPP_INFO_ONCE(get_logger(), "*** GNSS subscriber ***");
  RCLCPP_INFO_ONCE(
    get_logger(),
    " * First message received. GNSS Sender active.");

  mGnssServiceStr = "";
  mGnssService = msg->status.service;
  if (mGnssService & sensor_msgs::msg::NavSatStatus::SERVICE_GPS) {
    mGnssServiceStr += "GPS ";
  }
  if (mGnssService & sensor_msgs::msg::NavSatStatus::SERVICE_GLONASS) {
    mGnssServiceStr += "GLONASS ";
  }
  if (mGnssService & sensor_msgs::msg::NavSatStatus::SERVICE_COMPASS) {
    mGnssServiceStr += "COMPASS ";
  }
  if (mGnssService & sensor_msgs::msg::NavSatStatus::SERVICE_GALILEO) {
    mGnssServiceStr += "GALILEO";
  }

  RCLCPP_INFO_STREAM_ONCE(
    get_logger(),
    " * Service: " << mGnssServiceStr.c_str());

  if (msg->status.status == sensor_msgs::msg::NavSatStatus::STATUS_NO_FIX) {
    DEBUG_GNSS("callback_gnssFix: fix not valid");
    if (mGnssFixValid) {
      RCLCPP_INFO(get_logger(), "GNSS: signal lost.");
    }
    mGnssFixValid = false;

    return;
  }

  switch (msg->status.status) {
    case ::sensor_msgs::msg::NavSatStatus::STATUS_SBAS_FIX:
      gnssData.gnss_status = sl::GNSS_STATUS::RTK_FIX;
      break;
    case ::sensor_msgs::msg::NavSatStatus::STATUS_GBAS_FIX:
      gnssData.gnss_status = sl::GNSS_STATUS::RTK_FLOAT;
      break;
    case ::sensor_msgs::msg::NavSatStatus::STATUS_FIX:
    default:
      gnssData.gnss_status = sl::GNSS_STATUS::SINGLE;
      break;
  }

  // ----> Check timestamp
  // Note: this is the ROS timestamp, not the GNSS timestamp that is available
  // in a
  //       "sensor_msgs/TimeReference message", e.g. `/time_reference`
  uint64_t ts_gnss_part_sec =
    static_cast<uint64_t>(msg->header.stamp.sec) * 1000000000;
  uint64_t ts_gnss_part_nsec =
    static_cast<uint64_t>(msg->header.stamp.nanosec);
  uint64_t ts_gnss_nsec = ts_gnss_part_sec + ts_gnss_part_nsec;

  DEBUG_STREAM_GNSS(
    "GNSS Ts: " << ts_gnss_part_sec / 1000000000 << " sec + "
                << ts_gnss_part_nsec << " nsec = "
                << ts_gnss_nsec << " nsec fused");

  if (ts_gnss_nsec <= mLastTs_gnss_nsec) {
    DEBUG_GNSS(
      "callback_gnssFix: data not valid (timestamp did not increment)");
    return;
  }

  DEBUG_STREAM_GNSS(
    "GNSS dT: " << ts_gnss_nsec - mLastTs_gnss_nsec
                << " nsec");
  mLastTs_gnss_nsec = ts_gnss_nsec;
  // <---- Check timestamp

  mGnssTimestamp = rclcpp::Time(ts_gnss_nsec, RCL_ROS_TIME);
  DEBUG_STREAM_GNSS("Stored Ts: " << mGnssTimestamp.nanoseconds());

  double altit = msg->altitude;
  if (mGnssZeroAltitude) {
    altit = 0.0;
  }
  double latit = msg->latitude;
  double longit = msg->longitude;

  // std::lock_guard<std::mutex> lock(mGnssDataMutex);
  gnssData.ts.setNanoseconds(ts_gnss_nsec);
  gnssData.setCoordinates(latit, longit, altit, false);

  if (msg->position_covariance_type !=
    sensor_msgs::msg::NavSatFix::COVARIANCE_TYPE_UNKNOWN)
  {
    gnssData.latitude_std = msg->position_covariance[0];
    gnssData.longitude_std = msg->position_covariance[1 * 3 + 1];
    gnssData.altitude_std = msg->position_covariance[2 * 3 + 2];
    if (mGnssZeroAltitude) {
      gnssData.altitude_std = 1e-9;
    }
    std::array<double, 9> position_covariance;
    position_covariance[0] = gnssData.latitude_std * mGnssHcovMul;    // X
    position_covariance[1 * 3 + 1] =
      gnssData.longitude_std * mGnssHcovMul;      // Y
    position_covariance[2 * 3 + 2] =
      gnssData.altitude_std * mGnssVcovMul;      // Z
    gnssData.position_covariance = position_covariance;
  }

  if (!mGnssFixValid) {
    DEBUG_GNSS("GNSS: valid fix received.");
    DEBUG_STREAM_GNSS(
      " * First valid datum - Lat: "
        << std::fixed << std::setprecision(9) << latit
        << "° - Long: " << longit << "° - Alt: " << altit
        << " m");
  }

  mGnssFixValid = true;    // Used to keep track of signal loss

  if (mZed->isOpened() && mZed->isPositionalTrackingEnabled()) {
    auto ingest_error = mFusion.ingestGNSSData(gnssData);
    if (ingest_error == sl::FUSION_ERROR_CODE::SUCCESS) {
      DEBUG_STREAM_GNSS(
        "Datum ingested - ["
          << mGnssTimestamp.nanoseconds() << " nsec] " << latit
          << "°," << longit << "° / " << altit << " m");
    } else {
      RCLCPP_ERROR_STREAM(
        get_logger(),
        "Ingest error occurred when ingesting GNSSData: "
          << sl::toString(ingest_error));
    }
    mGnssFixNew = true;
  }
}

void ZedCamera::callback_clickedPoint(
  const geometry_msgs::msg::PointStamped::SharedPtr msg)
{
  // ----> Check for result subscribers
  size_t markerSubNumber = 0;
  size_t planeSubNumber = 0;
  try {
    markerSubNumber = count_subscribers(mPubMarker->get_topic_name());
    planeSubNumber = count_subscribers(mPubPlane->get_topic_name());
  } catch (...) {
    rcutils_reset_error();
    DEBUG_STREAM_MAP(
      "callback_clickedPoint: Exception while counting point plane "
      "subscribers");
    return;
  }

  if ((markerSubNumber + planeSubNumber) == 0) {
    return;
  }
  // <---- Check for result subscribers

  rclcpp::Time ts = get_clock()->now();

  float X = msg->point.x;
  float Y = msg->point.y;
  float Z = msg->point.z;

  RCLCPP_INFO_STREAM(
    get_logger(), "Clicked 3D point [X FW, Y LF, Z UP]: ["
      << X << "," << Y << "," << Z << "]");

  // ----> Transform the point from `map` frame to `left_camera_optical_frame`
  double camX, camY, camZ;
  try {
    // Save the transformation
    geometry_msgs::msg::TransformStamped m2o =
      mTfBuffer->lookupTransform(
      mLeftCamOptFrameId, msg->header.frame_id,
      TIMEZERO_SYS, rclcpp::Duration(1, 0));

    RCLCPP_INFO(
      get_logger(),
      "'%s' -> '%s': {%.3f,%.3f,%.3f} {%.3f,%.3f,%.3f,%.3f}",
      msg->header.frame_id.c_str(), mLeftCamOptFrameId.c_str(),
      m2o.transform.translation.x, m2o.transform.translation.y,
      m2o.transform.translation.z, m2o.transform.rotation.x,
      m2o.transform.rotation.y, m2o.transform.rotation.z,
      m2o.transform.rotation.w);

    // Get the TF2 transformation
    geometry_msgs::msg::PointStamped ptCam;

    tf2::doTransform(*(msg.get()), ptCam, m2o);

    camX = ptCam.point.x;
    camY = ptCam.point.y;
    camZ = ptCam.point.z;

    RCLCPP_INFO(
      get_logger(),
      "Point in camera coordinates [Z FW, X RG, Y DW]: {%.3f,%.3f,%.3f}",
      camX, camY, camZ);
  } catch (tf2::TransformException & ex) {
    rclcpp::Clock steady_clock(RCL_STEADY_TIME);
    RCLCPP_WARN_THROTTLE(
      get_logger(), steady_clock, 1000.0,
      "Transform error: %s", ex.what());
    RCLCPP_WARN_THROTTLE(
      get_logger(), steady_clock, 1000.0,
      "The tf from '%s' to '%s' is not available.",
      msg->header.frame_id.c_str(),
      mLeftCamOptFrameId.c_str());

    return;
  }
  // <---- Transform the point from `map` frame to `left_camera_optical_frame`

  // ----> Project the point into 2D image coordinates
  sl::CalibrationParameters zedParam;
  zedParam = mZed->getCameraInformation(mMatResol)
    .camera_configuration.calibration_parameters;                 // ok

  float f_x = zedParam.left_cam.fx;
  float f_y = zedParam.left_cam.fy;
  float c_x = zedParam.left_cam.cx;
  float c_y = zedParam.left_cam.cy;

  float out_scale_factor = static_cast<float>(mMatResol.width) / mCamWidth;

  float u = ((camX / camZ) * f_x + c_x) / out_scale_factor;
  float v = ((camY / camZ) * f_y + c_y) / out_scale_factor;
  DEBUG_STREAM_MAP(
    "Clicked point image coordinates: ["
      << u << "," << v
      << "] - out_scale_factor: " << out_scale_factor);
  // <---- Project the point into 2D image coordinates

  // ----> Extract plane from clicked point
  sl::Plane plane;
  sl::PlaneDetectionParameters params;
  params.max_distance_threshold = mPdMaxDistanceThreshold;
  params.normal_similarity_threshold = mPdNormalSimilarityThreshold;
  sl::ERROR_CODE err = mZed->findPlaneAtHit(sl::uint2(u, v), plane, params);
  if (err != sl::ERROR_CODE::SUCCESS) {
    RCLCPP_WARN(
      get_logger(),
      "Error extracting plane at point [%.3f,%.3f,%.3f]: %s", X, Y,
      Z, sl::toString(err).c_str());
    return;
  }

  sl::float3 center = plane.getCenter();
  sl::float2 dims = plane.getExtents();

  if (dims[0] == 0 || dims[1] == 0) {
    RCLCPP_INFO(
      get_logger(), "Plane not found at point [%.3f,%.3f,%.3f]", X,
      Y, Z);
    return;
  }

  DEBUG_MAP(
    "Found plane at point [%.3f,%.3f,%.3f] -> Center: [%.3f,%.3f,%.3f], "
    "Dims: %.3fx%.3f",
    X, Y, Z, center.x, center.y, center.z, dims[0], dims[1]);
  // <---- Extract plane from clicked point

  if (markerSubNumber > 0) {
    // ----> Publish a blue sphere in the clicked point
    markerMsgPtr pt_marker =
      std::make_unique<visualization_msgs::msg::Marker>();
    // Set the frame ID and timestamp.  See the TF tutorials for information
    // on these.
    static int hit_pt_id =
      0;      // This ID must be unique in the same process. Thus it is good to
              // keep it as a static variable
    pt_marker->header.stamp = ts;
    // Set the marker action.  Options are ADD and DELETE
    pt_marker->action = visualization_msgs::msg::Marker::ADD;
    pt_marker->lifetime = rclcpp::Duration(0, 0);

    // Set the namespace and id for this marker.  This serves to create a
    // unique ID Any marker sent with the same namespace and id will overwrite
    // the old one
    pt_marker->ns = "plane_hit_points";
    pt_marker->id = hit_pt_id++;
    pt_marker->header.frame_id = mMapFrameId;

    // Set the marker type.
    pt_marker->type = visualization_msgs::msg::Marker::SPHERE;

    // Set the pose of the marker.
    // This is a full 6DOF pose relative to the frame/time specified in the
    // header
    pt_marker->pose.position.x = X;
    pt_marker->pose.position.y = Y;
    pt_marker->pose.position.z = Z;
    pt_marker->pose.orientation.x = 0.0;
    pt_marker->pose.orientation.y = 0.0;
    pt_marker->pose.orientation.z = 0.0;
    pt_marker->pose.orientation.w = 1.0;

    // Set the scale of the marker -- 1x1x1 here means 1m on a side
    pt_marker->scale.x = 0.025;
    pt_marker->scale.y = 0.025;
    pt_marker->scale.z = 0.025;

    // Set the color -- be sure to set alpha to something non-zero!
    pt_marker->color.r = 0.2f;
    pt_marker->color.g = 0.1f;
    pt_marker->color.b = 0.75f;
    pt_marker->color.a = 0.8;

    // Publish the marker
    DEBUG_STREAM_MAP("Publishing PT MARKER message");
    mPubMarker->publish(std::move(pt_marker));
    // ----> Publish a blue sphere in the clicked point

    // ----> Publish the plane as green mesh
    markerMsgPtr plane_marker =
      std::make_unique<visualization_msgs::msg::Marker>();
    // Set the frame ID and timestamp.  See the TF tutorials for information
    // on these.
    static int plane_mesh_id =
      0;      // This ID must be unique in the same process. Thus it is good to
              // keep it as a static variable
    plane_marker->header.stamp = ts;
    // Set the marker action.  Options are ADD and DELETE
    plane_marker->action = visualization_msgs::msg::Marker::ADD;
    plane_marker->lifetime = rclcpp::Duration(0, 0);

    // Set the namespace and id for this marker.  This serves to create a
    // unique ID Any marker sent with the same namespace and id will overwrite
    // the old one
    plane_marker->ns = "plane_meshes";
    plane_marker->id = plane_mesh_id++;
    plane_marker->header.frame_id = mLeftCamFrameId;

    // Set the marker type.
    plane_marker->type = visualization_msgs::msg::Marker::TRIANGLE_LIST;

    // Set the pose of the marker.  This isplane_marker
    plane_marker->pose.orientation.w = 1.0;

    // Set the color -- be sure to set alpha to something non-zero!
    plane_marker->color.r = 0.10f;
    plane_marker->color.g = 0.75f;
    plane_marker->color.b = 0.20f;
    plane_marker->color.a = 0.75;

    // Set the scale of the marker -- 1x1x1 here means 1m on a side
    plane_marker->scale.x = 1.0;
    plane_marker->scale.y = 1.0;
    plane_marker->scale.z = 1.0;

    sl::Mesh mesh = plane.extractMesh();
    size_t triangCount = mesh.getNumberOfTriangles();
    size_t ptCount = triangCount * 3;
    plane_marker->points.resize(ptCount);
    plane_marker->colors.resize(ptCount);

    size_t ptIdx = 0;
    for (size_t t = 0; t < triangCount; t++) {
      for (int p = 0; p < 3; p++) {
        uint vIdx = mesh.triangles[t][p];
        plane_marker->points[ptIdx].x = mesh.vertices[vIdx][0];
        plane_marker->points[ptIdx].y = mesh.vertices[vIdx][1];
        plane_marker->points[ptIdx].z = mesh.vertices[vIdx][2];

        // Set the color -- be sure to set alpha to something non-zero!
        plane_marker->colors[ptIdx].r = 0.10f;
        plane_marker->colors[ptIdx].g = 0.75f;
        plane_marker->colors[ptIdx].b = 0.20f;
        plane_marker->colors[ptIdx].a = 0.75;

        ptIdx++;
      }
    }

    // Publish the marker
    DEBUG_STREAM_MAP("Publishing PLANE MARKER message");
    mPubMarker->publish(std::move(plane_marker));
    // <---- Publish the plane as green mesh
  }

  if (planeSubNumber > 0) {
    // ----> Publish the plane as custom message

    planeMsgPtr planeMsg =
      std::make_unique<zed_interfaces::msg::PlaneStamped>();
    planeMsg->header.stamp = ts;
    planeMsg->header.frame_id = mLeftCamFrameId;

    // Plane equation
    sl::float4 sl_coeff = plane.getPlaneEquation();
    planeMsg->coefficients.coef[0] = static_cast<double>(sl_coeff[0]);
    planeMsg->coefficients.coef[1] = static_cast<double>(sl_coeff[1]);
    planeMsg->coefficients.coef[2] = static_cast<double>(sl_coeff[2]);
    planeMsg->coefficients.coef[3] = static_cast<double>(sl_coeff[3]);

    // Plane Normal
    sl::float3 sl_normal = plane.getNormal();
    planeMsg->normal.x = sl_normal[0];
    planeMsg->normal.y = sl_normal[1];
    planeMsg->normal.z = sl_normal[2];

    // Plane Center
    sl::float3 sl_center = plane.getCenter();
    planeMsg->center.x = sl_center[0];
    planeMsg->center.y = sl_center[1];
    planeMsg->center.z = sl_center[2];

    // Plane extents
    sl::float3 sl_extents = plane.getExtents();
    planeMsg->extents[0] = sl_extents[0];
    planeMsg->extents[1] = sl_extents[1];

    // Plane pose
    sl::Pose sl_pose = plane.getPose();
    sl::Orientation sl_rot = sl_pose.getOrientation();
    sl::Translation sl_tr = sl_pose.getTranslation();

    planeMsg->pose.rotation.x = sl_rot.ox;
    planeMsg->pose.rotation.y = sl_rot.oy;
    planeMsg->pose.rotation.z = sl_rot.oz;
    planeMsg->pose.rotation.w = sl_rot.ow;

    planeMsg->pose.translation.x = sl_tr.x;
    planeMsg->pose.translation.y = sl_tr.y;
    planeMsg->pose.translation.z = sl_tr.z;

    // Plane Bounds
    std::vector<sl::float3> sl_bounds = plane.getBounds();
    planeMsg->bounds.points.resize(sl_bounds.size());
    memcpy(
      planeMsg->bounds.points.data(), sl_bounds.data(),
      3 * sl_bounds.size() * sizeof(float));

    // Plane mesh
    sl::Mesh sl_mesh = plane.extractMesh();
    size_t triangCount = sl_mesh.triangles.size();
    size_t ptsCount = sl_mesh.vertices.size();
    planeMsg->mesh.triangles.resize(triangCount);
    planeMsg->mesh.vertices.resize(ptsCount);

    // memcpy not allowed because data types are different
    for (size_t i = 0; i < triangCount; i++) {
      planeMsg->mesh.triangles[i].vertex_indices[0] = sl_mesh.triangles[i][0];
      planeMsg->mesh.triangles[i].vertex_indices[1] = sl_mesh.triangles[i][1];
      planeMsg->mesh.triangles[i].vertex_indices[2] = sl_mesh.triangles[i][2];
    }

    // memcpy not allowed because data types are different
    for (size_t i = 0; i < ptsCount; i++) {
      planeMsg->mesh.vertices[i].x = sl_mesh.vertices[i][0];
      planeMsg->mesh.vertices[i].y = sl_mesh.vertices[i][1];
      planeMsg->mesh.vertices[i].z = sl_mesh.vertices[i][2];
    }

    DEBUG_STREAM_MAP("Publishing PLANE message");
    mPubPlane->publish(std::move(planeMsg));
    // <---- Publish the plane as custom message
  }
}

void ZedCamera::callback_setRoi(
  const std::shared_ptr<rmw_request_id_t> request_header,
  const std::shared_ptr<zed_interfaces::srv::SetROI_Request> req,
  std::shared_ptr<zed_interfaces::srv::SetROI_Response> res)
{
  (void)request_header;

  RCLCPP_INFO(get_logger(), "** Set ROI service called **");

  if (mDepthDisabled) {
    std::string err_msg =
      "Error while setting ZED SDK region of interest: depth processing is "
      "disabled!";

    RCLCPP_WARN_STREAM(get_logger(), " * " << err_msg);

    res->message = err_msg;
    res->success = false;
    return;
  }

  RCLCPP_INFO_STREAM(get_logger(), " * ROI string: " << req->roi.c_str());

  if (req->roi == "") {
    std::string err_msg =
      "Error while setting ZED SDK region of interest: a vector of "
      "normalized points describing a "
      "polygon is required. e.g. "
      "'[[0.5,0.25],[0.75,0.5],[0.5,0.75],[0.25,0.5]]'";

    RCLCPP_WARN_STREAM(get_logger(), " * " << err_msg);

    res->message = err_msg;
    res->success = false;
    return;
  }

  std::string error;
  std::vector<std::vector<float>> parsed_poly =
    sl_tools::parseStringVector(req->roi, error);

  if (error != "") {
    std::string err_msg = "Error while setting ZED SDK region of interest: ";
    err_msg += error;

    RCLCPP_WARN_STREAM(get_logger(), " * " << err_msg);

    res->message = err_msg;
    res->success = false;
    return;
  }

  // ----> Set Region of Interest
  // Create mask
  RCLCPP_INFO(get_logger(), " * Setting ROI");
  std::vector<sl::float2> sl_poly;
  parseRoiPoly(parsed_poly, sl_poly);

  sl::Resolution resol(mCamWidth, mCamHeight);
  sl::Mat roi_mask(resol, sl::MAT_TYPE::U8_C1, sl::MEM::CPU);
  if (!sl_tools::generateROI(sl_poly, roi_mask)) {
    std::string err_msg =
      "Error generating the region of interest image mask. ";
    err_msg += error;

    RCLCPP_WARN_STREAM(get_logger(), "  * " << err_msg);

    res->message = err_msg;
    res->success = false;
    return;
  } else {
    sl::ERROR_CODE err = mZed->setRegionOfInterest(roi_mask);
    if (err != sl::ERROR_CODE::SUCCESS) {
      std::string err_msg =
        "Error while setting ZED SDK region of interest: ";
      err_msg += sl::toString(err).c_str();

      RCLCPP_WARN_STREAM(get_logger(), "  * " << err_msg);

      mManualRoiEnabled = false;

      if (mPubRoiMask.getTopic().empty()) {
        mPubRoiMask = image_transport::create_camera_publisher(
          this, mRoiMaskTopic, mQos.get_rmw_qos_profile());
        RCLCPP_INFO_STREAM(
          get_logger(),
          "Advertised on topic: " << mPubRoiMask.getTopic());
      }

      res->message = err_msg;
      res->success = false;
      return;
    } else {
      RCLCPP_INFO(get_logger(), "  * Region of Interest correctly set.");

      mManualRoiEnabled = true;

      res->message = "Region of Interest correctly set.";
      res->success = true;
      return;
    }
  }
  // <---- Set Region of Interest
}

void ZedCamera::callback_resetRoi(
  const std::shared_ptr<rmw_request_id_t> request_header,
  const std::shared_ptr<std_srvs::srv::Trigger_Request> req,
  std::shared_ptr<std_srvs::srv::Trigger_Response> res)
{
  RCLCPP_INFO(get_logger(), "** Reset ROI service called **");

  if (mDepthDisabled) {
    std::string err_msg =
      "Error while resetting ZED SDK region of interest: depth processing "
      "is "
      "disabled!";

    RCLCPP_WARN_STREAM(get_logger(), " * " << err_msg);

    res->message = err_msg;
    res->success = false;
    return;
  }

  sl::Mat empty_roi;
  sl::ERROR_CODE err = mZed->setRegionOfInterest(empty_roi);

  if (err != sl::ERROR_CODE::SUCCESS) {
    std::string err_msg =
      " * Error while resetting ZED SDK region of interest: ";
    err_msg += sl::toString(err);

    RCLCPP_WARN_STREAM(
      get_logger(),
      " * Error while resetting ZED SDK region of interest: " << err_msg);

    mManualRoiEnabled = false;

    res->message = err_msg;
    res->success = false;
  } else {
    RCLCPP_INFO(get_logger(), " * Region of Interest correctly reset.");

    mManualRoiEnabled = false;

    res->message = "Region of Interest correctly reset.";
    res->success = true;
    return;
  }
}

void ZedCamera::callback_toLL(
  const std::shared_ptr<rmw_request_id_t> request_header,
  const std::shared_ptr<robot_localization::srv::ToLL_Request> req,
  std::shared_ptr<robot_localization::srv::ToLL_Response> res)
{
  RCLCPP_INFO(get_logger(), "** Map to Lat/Long service called **");

  if (!mGnssFusionEnabled) {
    RCLCPP_WARN(get_logger(), " * GNSS fusion is not enabled");
    return;
  }

  if (mFusedPosTrackingStatus.gnss_fusion_status != sl::GNSS_FUSION_STATUS::OK) {
    RCLCPP_WARN(get_logger(), " * GNSS fusion is not yet ready");
    return;
  }

  sl::Translation map_pt;
  map_pt.x = req->map_point.x;
  map_pt.y = req->map_point.y;
  map_pt.z = req->map_point.z;

  sl::GeoPose geo_pose;
  sl::Pose map_pose;
  map_pose.pose_data.setIdentity();
  map_pose.pose_data.setTranslation(map_pt);
  mFusion.Camera2Geo(map_pose, geo_pose);

  res->ll_point.altitude = geo_pose.latlng_coordinates.getAltitude();
  res->ll_point.latitude = geo_pose.latlng_coordinates.getLatitude(false);
  res->ll_point.longitude = geo_pose.latlng_coordinates.getLongitude(false);

  RCLCPP_INFO(
    get_logger(),
    "* Converted the MAP point (%.2fm,%.2fm,%.2fm)to GeoPoint "
    "%.6f°,%.6f° / %.2f m",
    req->map_point.x, req->map_point.y, req->map_point.z,
    geo_pose.latlng_coordinates.getLatitude(false),
    geo_pose.latlng_coordinates.getLongitude(false),
    geo_pose.latlng_coordinates.getAltitude());
}

void ZedCamera::callback_fromLL(
  const std::shared_ptr<rmw_request_id_t> request_header,
  const std::shared_ptr<robot_localization::srv::FromLL_Request> req,
  std::shared_ptr<robot_localization::srv::FromLL_Response> res)
{
  RCLCPP_INFO(get_logger(), "** Lat/Long to Map service called **");

  if (!mGnssFusionEnabled) {
    RCLCPP_WARN(get_logger(), " * GNSS fusion is not enabled");
    return;
  }

  if (mFusedPosTrackingStatus.gnss_fusion_status !=
    sl::GNSS_FUSION_STATUS::OK)
  {
    RCLCPP_WARN(get_logger(), " * GNSS fusion is not ready");
    return;
  }

  sl::LatLng ll_pt;
  ll_pt.setCoordinates(
    req->ll_point.latitude, req->ll_point.longitude,
    req->ll_point.altitude, false);

  sl::Pose sl_pt_cam;
  mFusion.Geo2Camera(ll_pt, sl_pt_cam);

  // the point is already in the MAP Frame as it is converted from a GeoPoint
  res->map_point.x = sl_pt_cam.getTranslation().x;
  res->map_point.y = sl_pt_cam.getTranslation().y;
  res->map_point.z = sl_pt_cam.getTranslation().z;

  RCLCPP_INFO(
    get_logger(),
    "* Converted the GeoPoint %.6f°,%.6f° / %.2f m to MAP point "
    "(%.2fm,%.2fm,%.2fm)",
    ll_pt.getLatitude(false), ll_pt.getLongitude(false),
    ll_pt.getAltitude(), res->map_point.x, res->map_point.y,
    res->map_point.z);
}

void ZedCamera::callback_clock(
  const rosgraph_msgs::msg::Clock::SharedPtr msg)
{
  DEBUG_SIM("*** CLOCK CALLBACK ***");
  rclcpp::Time msg_time(msg->clock, RCL_ROS_TIME);

  try {
    if (msg_time != mLastClock) {
      mClockAvailable = true;
      DEBUG_SIM("Received an updated '/clock' message.");
    } else {
      mClockAvailable = false;
      DEBUG_SIM("Received a NOT updated '/clock' message.");
    }
    mLastClock = msg_time;
  } catch (...) {
    RCLCPP_WARN_STREAM(
      get_logger(),
      "Error comparing clock messages: "
        << static_cast<int>(msg_time.get_clock_type())
        << " vs "
        << static_cast<int>(mLastClock.get_clock_type()));

    mClockAvailable = false;
  }
}

void ZedCamera::processRtRoi(rclcpp::Time ts)
{
  if (!mAutoRoiEnabled && !mManualRoiEnabled) {
    mAutoRoiStatus = sl::REGION_OF_INTEREST_AUTO_DETECTION_STATE::NOT_ENABLED;
    return;
  }

  if (mAutoRoiEnabled) {
    mAutoRoiStatus = mZed->getRegionOfInterestAutoDetectionStatus();
    DEBUG_STREAM_ROI("Automatic ROI Status:" << sl::toString(mAutoRoiStatus));
    if (mAutoRoiStatus ==
      sl::REGION_OF_INTEREST_AUTO_DETECTION_STATE::RUNNING)
    {
      if (mAutoRoiStatus ==
        sl::REGION_OF_INTEREST_AUTO_DETECTION_STATE::READY)
      {
        RCLCPP_INFO(
          get_logger(),
          "Region of interest auto detection is done!");
      }
    }
  }

  if (mAutoRoiStatus == sl::REGION_OF_INTEREST_AUTO_DETECTION_STATE::READY ||
    mManualRoiEnabled)
  {
    uint8_t subCount = 0;

    try {
      subCount = mPubRoiMask.getNumSubscribers();
    } catch (...) {
      rcutils_reset_error();
      DEBUG_STREAM_VD("processRtRoi: Exception while counting subscribers");
      return;
    }

    if (subCount > 0) {
      DEBUG_ROI("Retrieve ROI Mask");
      sl::Mat roi_mask;
      mZed->getRegionOfInterest(roi_mask);

      DEBUG_ROI("Publish ROI Mask");
      publishImageWithInfo(
        roi_mask, mPubRoiMask, mLeftCamInfoMsg,
        mLeftCamOptFrameId, ts);
    }
  }
}

bool ZedCamera::startStreamingServer()
{
  DEBUG_STR("Starting streaming server");

  if (mZed->isStreamingEnabled()) {
    mZed->disableStreaming();
    RCLCPP_WARN(get_logger(), "A streaming server was already running and has been stopped");
  }

  sl::StreamingParameters params;
  params.adaptative_bitrate = mStreamingServerAdaptiveBitrate;
  params.bitrate = mStreamingServerBitrate;
  params.chunk_size = mStreamingServerChunckSize;
  params.codec = mStreamingServerCodec;
  params.gop_size = mStreamingServerGopSize;
  params.port = mStreamingServerPort;
  params.target_framerate = mStreamingServerTargetFramerate;

  sl::ERROR_CODE res;
  res = mZed->enableStreaming(params);
  if (res != sl::ERROR_CODE::SUCCESS) {
    RCLCPP_ERROR_STREAM(
      get_logger(), "Error starting the Streaming server: " << sl::toString(
        res) << " - " << sl::toVerbose(res));
    mStreamingServerRunning = false;
  } else {
    mStreamingServerRunning = true;
    RCLCPP_INFO(get_logger(), "Streaming server started");
  }
  return mStreamingServerRunning;
}

void ZedCamera::stopStreamingServer()
{
  if (mZed->isStreamingEnabled()) {
    mZed->disableStreaming();
    RCLCPP_INFO(get_logger(), "Streaming server stopped");
  } else {
    RCLCPP_WARN(get_logger(), "A streaming server was not enabled.");
  }

  mStreamingServerRunning = false;
  mStreamingServerRequired = false;
}
}  // namespace stereolabs

#include "rclcpp_components/register_node_macro.hpp"

// Register the component with class_loader.
// This acts as a sort of entry point, allowing the component to be discoverable
// when its library is being loaded into a running process.
RCLCPP_COMPONENTS_REGISTER_NODE(stereolabs::ZedCamera)<|MERGE_RESOLUTION|>--- conflicted
+++ resolved
@@ -128,20 +128,6 @@
     exit(EXIT_FAILURE);
   }
 
-<<<<<<< HEAD
-  // ----> Start a "one shot timer" to initialize the node and make `shared_from_this` available
-  std::chrono::milliseconds init_msec(static_cast<int>(50.0));
-  mInitTimer = create_wall_timer(
-    std::chrono::duration_cast<std::chrono::milliseconds>(init_msec),
-    std::bind(&ZedCamera::init, this));
-  // <---- Start a "one shot timer" to initialize the node and make `shared_from_this` available
-}
-
-void ZedCamera::init()
-{
-  // Stop the timer for "one shot" initialization
-  mInitTimer->cancel();
-=======
   // ----> Publishers/Sbscribers options
   #ifndef FOUND_FOXY
   mPubOpt.qos_overriding_options =
@@ -150,7 +136,19 @@
     rclcpp::QosOverridingOptions::with_default_policies();
   #endif
   // <---- Publishers/Sbscribers options
->>>>>>> 6b61f841
+
+  // ----> Start a "one shot timer" to initialize the node and make `shared_from_this` available
+  std::chrono::milliseconds init_msec(static_cast<int>(50.0));
+  mInitTimer = create_wall_timer(
+    std::chrono::duration_cast<std::chrono::milliseconds>(init_msec),
+    std::bind(&ZedCamera::init, this));
+  // <---- Start a "one shot timer" to initialize the node and make `shared_from_this` available
+}
+
+void ZedCamera::init()
+{
+  // Stop the timer for "one shot" initialization
+  mInitTimer->cancel();
 
   // Parameters initialization
   initParameters();
@@ -3558,17 +3556,6 @@
       get_logger(), "Advertised on topic: "
         << mPubDepthInfo->get_topic_name());
 
-<<<<<<< HEAD
-  // ----> Depth publishers
-  if (!mDepthDisabled) {
-    mPubConfMap = create_publisher<sensor_msgs::msg::Image>(conf_map_topic, mDepthQos);
-    RCLCPP_INFO_STREAM(get_logger(), "Advertised on topic: " << mPubConfMap->get_topic_name());
-    mPubDisparity = create_publisher<stereo_msgs::msg::DisparityImage>(disparity_topic, mDepthQos);
-    RCLCPP_INFO_STREAM(get_logger(), "Advertised on topic: " << mPubDisparity->get_topic_name());
-    mPubCloud = point_cloud_transport::create_publisher(
-      this->shared_from_this(), pointcloud_topic, mDepthQos.get_rmw_qos_profile());
-    RCLCPP_INFO_STREAM(get_logger(), "Advertised on topic: " << mPubCloud.getTopic());
-=======
     if (mAutoRoiEnabled || mManualRoiEnabled) {
       mPubRoiMask = image_transport::create_camera_publisher(
         this, mRoiMaskTopic, mQos.get_rmw_qos_profile());
@@ -3576,7 +3563,6 @@
         get_logger(),
         "Advertised on topic: " << mPubRoiMask.getTopic());
     }
->>>>>>> 6b61f841
   }
 
   mPubStereo = image_transport::create_publisher(
@@ -3604,11 +3590,12 @@
     RCLCPP_INFO_STREAM(
       get_logger(), "Advertised on topic: "
         << mPubDisparity->get_topic_name());
-    mPubCloud = create_publisher<sensor_msgs::msg::PointCloud2>(
-      pointcloud_topic, mQos, mPubOpt);
+    mPubCloud = point_cloud_transport::create_publisher(
+      this->shared_from_this(), 
+      pointcloud_topic, mQos, mPubOpt.get_rmw_qos_profile());
     RCLCPP_INFO_STREAM(
       get_logger(),
-      "Advertised on topic: " << mPubCloud->get_topic_name());
+      "Advertised on topic: " << mPubCloud.getTopic());
     // <---- Depth publishers
 
     // ----> Pos Tracking
@@ -3684,21 +3671,13 @@
 
     // ----> Mapping
     if (mMappingEnabled) {
-<<<<<<< HEAD
       mPubFusedCloud = point_cloud_transport::create_publisher(
         this->shared_from_this(), mPointcloudFusedTopic, mMappingQos.get_rmw_qos_profile());
       RCLCPP_INFO_STREAM(
-        get_logger(), "Advertised on topic " << mPubFusedCloud.getTopic() << " @ " <<
-          mFusedPcPubRate << " Hz");
-=======
-      mPubFusedCloud = create_publisher<sensor_msgs::msg::PointCloud2>(
-        mPointcloudFusedTopic, mQos, mPubOpt);
-      RCLCPP_INFO_STREAM(
         get_logger(), "Advertised on topic "
-          << mPubFusedCloud->get_topic_name()
+          << mPubFusedCloud.getTopic()
           << " @ " << mFusedPcPubRate
           << " Hz");
->>>>>>> 6b61f841
     }
 
     std::string marker_topic = "plane_marker";
@@ -5027,22 +5006,14 @@
 
   if (err == sl::ERROR_CODE::SUCCESS) {
     if (mPubFusedCloud == nullptr) {
-<<<<<<< HEAD
       mPubFusedCloud = point_cloud_transport::create_publisher(
         this->shared_from_this(), mPointcloudFusedTopic,
         mMappingQos.get_rmw_qos_profile());
       RCLCPP_INFO_STREAM(
-        get_logger(), "Advertised on topic " << mPubFusedCloud.getTopic() << " @ " <<
-          mFusedPcPubRate << " Hz");
-=======
-      mPubFusedCloud = create_publisher<sensor_msgs::msg::PointCloud2>(
-        mPointcloudFusedTopic, mQos, mPubOpt);
-      RCLCPP_INFO_STREAM(
         get_logger(), "Advertised on topic "
-          << mPubFusedCloud->get_topic_name()
+          << mPubFusedCloud.getTopic()
           << " @ " << mFusedPcPubRate
           << " Hz");
->>>>>>> 6b61f841
     }
 
     mSpatialMappingRunning = true;
