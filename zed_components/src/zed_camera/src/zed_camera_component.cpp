--- conflicted
+++ resolved
@@ -10090,13 +10090,11 @@
     return;
   }
 
-<<<<<<< HEAD
   stat.addf("Uptime", "%s", sl_tools::seconds2str(mUptimer.toc()).c_str());
 
-  if (mGrabStatus == sl::ERROR_CODE::SUCCESS) {
-=======
+  stat.addf("Uptime", "%s", sl_tools::seconds2str(mUptimer.toc()).c_str());
+
   if (mGrabStatus == sl::ERROR_CODE::SUCCESS || mGrabStatus == sl::ERROR_CODE::CORRUPTED_FRAME) {
->>>>>>> 7b741e4e
     double freq = 1. / mGrabPeriodMean_sec->getAvg();
     double freq_perc = 100. * freq / mPubFrameRate;
     stat.addf("Capture", "Mean Frequency: %.1f Hz (%.1f%%)", freq, freq_perc);
