// Copyright 2022 Stereolabs
//
// Licensed under the Apache License, Version 2.0 (the "License");
// you may not use this file except in compliance with the License.
// You may obtain a copy of the License at
//
//      http://www.apache.org/licenses/LICENSE-2.0
//
// Unless required by applicable law or agreed to in writing, software
// distributed under the License is distributed on an "AS IS" BASIS,
// WITHOUT WARRANTIES OR CONDITIONS OF ANY KIND, either express or implied.
// See the License for the specific language governing permissions and
// limitations under the License.

#include <sstream>
#include <type_traits>
#include <vector>
#include <limits>

#include "zed_camera_component.hpp"
#include "sl_logging.hpp"

#include <diagnostic_msgs/msg/diagnostic_status.hpp>
#include <rcl_interfaces/msg/parameter_descriptor.hpp>
#include <rclcpp/time.hpp>
#include <rclcpp/utilities.hpp>
#include <sensor_msgs/distortion_models.hpp>
#include <sensor_msgs/image_encodings.hpp>
#include <sensor_msgs/msg/point_field.hpp>
#include <sensor_msgs/point_cloud2_iterator.hpp>

#ifdef WITH_TM
#include <grid_map_ros/grid_map_ros.hpp>
#endif

#ifdef FOUND_HUMBLE
#include <tf2_geometry_msgs/tf2_geometry_msgs.hpp>
#elif defined FOUND_FOXY
#include <tf2_geometry_msgs/tf2_geometry_msgs.h>
#else
#error Unsupported ROS2 distro
#endif

#include <sl/Camera.hpp>

#include "sl_tools.hpp"

using namespace std::chrono_literals;
using namespace std::placeholders;

// Used for simulation data input
#define ZED_SDK_PORT 30000

// Custom output resolution
#define MEDIUM_W 896
#define MEDIUM_H 512

namespace stereolabs
{
#ifndef DEG2RAD
#define DEG2RAD 0.017453293
#define RAD2DEG 57.295777937
#endif

#define ROS_COORDINATE_SYSTEM sl::COORDINATE_SYSTEM::RIGHT_HANDED_Z_UP_X_FWD
#define ROS_MEAS_UNITS sl::UNIT::METER

ZedCamera::ZedCamera(const rclcpp::NodeOptions & options)
: Node("zed_node", options),
  mDiagUpdater(this),
  mVideoQos(1),
  mDepthQos(1),
  mSensQos(1),
  mPoseQos(1),
  mMappingQos(1),
  mObjDetQos(1),
  mBodyTrkQos(1),
  mClickedPtQos(1),
  mGnssFixQos(1)
{
  RCLCPP_INFO(get_logger(), "********************************");
  RCLCPP_INFO(get_logger(), "      ZED Camera Component ");
  RCLCPP_INFO(get_logger(), "********************************");
  RCLCPP_INFO(get_logger(), " * namespace: %s", get_namespace());
  RCLCPP_INFO(get_logger(), " * node name: %s", get_name());
  RCLCPP_INFO(get_logger(), "********************************");

  const size_t SDK_MAJOR_REQ = 4;
  const size_t SDK_MINOR_REQ = 0;

  if (ZED_SDK_MAJOR_VERSION < SDK_MAJOR_REQ ||
    (ZED_SDK_MAJOR_VERSION == SDK_MAJOR_REQ && ZED_SDK_MINOR_VERSION < SDK_MINOR_REQ))
  {
    RCLCPP_ERROR_STREAM(
      get_logger(),
      "This version of the ZED ROS2 wrapper is designed to work with ZED SDK v" <<
        static_cast<int>(SDK_MAJOR_REQ) << "." << static_cast<int>(SDK_MINOR_REQ) << " or newer.");
    RCLCPP_INFO_STREAM(
      get_logger(), "* Detected SDK v" << ZED_SDK_MAJOR_VERSION << "." << ZED_SDK_MINOR_VERSION <<
        "." << ZED_SDK_PATCH_VERSION << "-" << ZED_SDK_BUILD_ID);
    RCLCPP_INFO(get_logger(), "Node stopped");
    exit(EXIT_FAILURE);
  }

  // Parameters initialization
  initParameters();

  // ----> Diagnostic initialization
  mDiagUpdater.add("ZED Diagnostic", this, &ZedCamera::callback_updateDiagnostic);
  std::string hw_id = std::string("Stereolabs camera: ") + mCameraName;
  mDiagUpdater.setHardwareID(hw_id);
  // <---- Diagnostic initialization

  // Services initialization
  initServices();

  // ----> Start camera
  if (!startCamera()) {
    exit(EXIT_FAILURE);
  }
  // <---- Start camera

  // Dynamic parameters callback
  mParamChangeCallbackHandle =
    add_on_set_parameters_callback(std::bind(&ZedCamera::callback_paramChange, this, _1));
}

ZedCamera::~ZedCamera()
{
  DEBUG_STREAM_COMM("Destroying node");

  // ----> Stop subscribers
  mClickedPtSub.reset();
  mGnssFixSub.reset();
  // <---- Stop subscribers

  if (mObjDetRunning) {
    std::lock_guard<std::mutex> lock(mObjDetMutex);
    stopObjDetect();
  }

  if (mSpatialMappingRunning) {
    std::lock_guard<std::mutex> lock(mMappingMutex);
    stop3dMapping();
  }

#ifdef WITH_TM
  if (mTerrainMappingRunning) {
    std::lock_guard<std::mutex> lock(mTerrainMappingMutex);
    stopTerrainMapping();
  }
#endif

  DEBUG_STREAM_PT("Stopping path timer");
  if (mPathTimer) {
    mPathTimer->cancel();
  }
  DEBUG_STREAM_MAP("Stopping fused cloud timer");
  if (mFusedPcTimer) {
    mFusedPcTimer->cancel();
  }

#ifdef WITH_TM
  DEBUG_STREAM_TM("Stopping terrain mapping timer");
  if (mTerrainMapTimer) {
    mTerrainMapTimer->cancel();
  }
#endif

  DEBUG_STREAM_SENS("Stopping temperatures timer");
  if (mTempPubTimer) {
    mTempPubTimer->cancel();
  }

  // ----> Verify that all the threads are not active
  DEBUG_STREAM_COMM("Stopping running threads");
  if (!mThreadStop) {
    mThreadStop = true;
  }

  DEBUG_STREAM_COMM("Waiting for grab thread...");
  try {
    if (mGrabThread.joinable()) {
      mGrabThread.join();
    }
  } catch (std::system_error & e) {
    DEBUG_STREAM_COMM("Grab thread joining exception: " << e.what());
  }
  DEBUG_STREAM_COMM("... grab thread stopped");

  DEBUG_STREAM_SENS("Waiting for sensors thread...");
  try {
    if (mSensThread.joinable()) {
      mSensThread.join();
    }
  } catch (std::system_error & e) {
    DEBUG_STREAM_SENS("Sensors thread joining exception: " << e.what());
  }
  DEBUG_STREAM_SENS("... sensors thread stopped");

  DEBUG_STREAM_VD("Waiting for RGB/Depth thread...");
  try {
    if (mVideoDepthThread.joinable()) {
      mVideoDepthThread.join();
    }
  } catch (std::system_error & e) {
    DEBUG_STREAM_VD("RGB/Depth thread joining exception: " << e.what());
  }
  DEBUG_STREAM_VD("... RGB/Depth thread stopped");

  DEBUG_STREAM_PC("Waiting for Point Cloud thread...");
  try {
    if (mPcThread.joinable()) {
      mPcThread.join();
    }
  } catch (std::system_error & e) {
    DEBUG_STREAM_PC("Pointcloud thread joining exception: " << e.what());
  }
  DEBUG_STREAM_PC("... Point Cloud thread stopped");

  // <---- Verify that all the threads are not active
}

void ZedCamera::initServices()
{
  RCLCPP_INFO(get_logger(), "*** SERVICES ***");

  std::string srv_name;

  std::string srv_prefix = "~/";

  if (!mDepthDisabled) {
    // ResetOdometry
    srv_name = srv_prefix + mSrvResetOdomName;
    mResetOdomSrv = create_service<std_srvs::srv::Trigger>(
      srv_name, std::bind(&ZedCamera::callback_resetOdometry, this, _1, _2, _3));
    RCLCPP_INFO(get_logger(), " * '%s'", mResetOdomSrv->get_service_name());

    srv_name = srv_prefix + mSrvResetPoseName;
    mResetPosTrkSrv = create_service<std_srvs::srv::Trigger>(
      srv_name, std::bind(&ZedCamera::callback_resetPosTracking, this, _1, _2, _3));
    RCLCPP_INFO(get_logger(), " * '%s'", mResetPosTrkSrv->get_service_name());
    srv_name = srv_prefix + mSrvSetPoseName;
    mSetPoseSrv = create_service<zed_interfaces::srv::SetPose>(
      srv_name, std::bind(&ZedCamera::callback_setPose, this, _1, _2, _3));
    RCLCPP_INFO(get_logger(), " * '%s'", mSetPoseSrv->get_service_name());

    srv_name = srv_prefix + mSrvEnableObjDetName;
    mEnableObjDetSrv = create_service<std_srvs::srv::SetBool>(
      srv_name, std::bind(&ZedCamera::callback_enableObjDet, this, _1, _2, _3));
    RCLCPP_INFO(get_logger(), " * '%s'", mEnableObjDetSrv->get_service_name());

    srv_name = srv_prefix + mSrvEnableMappingName;
    mEnableMappingSrv = create_service<std_srvs::srv::SetBool>(
      srv_name, std::bind(&ZedCamera::callback_enableMapping, this, _1, _2, _3));
    RCLCPP_INFO(get_logger(), " * '%s'", mEnableMappingSrv->get_service_name());
  }

  srv_name = srv_prefix + mSrvStartSvoRecName;
  mStartSvoRecSrv = create_service<zed_interfaces::srv::StartSvoRec>(
    srv_name, std::bind(&ZedCamera::callback_startSvoRec, this, _1, _2, _3));
  RCLCPP_INFO(get_logger(), " * '%s'", mStartSvoRecSrv->get_service_name());
  srv_name = srv_prefix + mSrvStopSvoRecName;
  mStopSvoRecSrv = create_service<std_srvs::srv::Trigger>(
    srv_name, std::bind(&ZedCamera::callback_stopSvoRec, this, _1, _2, _3));
  RCLCPP_INFO(get_logger(), " * '%s'", mStopSvoRecSrv->get_service_name());
  srv_name = srv_prefix + mSrvToggleSvoPauseName;
  mPauseSvoSrv = create_service<std_srvs::srv::Trigger>(
    srv_name, std::bind(&ZedCamera::callback_pauseSvoInput, this, _1, _2, _3));
  RCLCPP_INFO(get_logger(), " * '%s'", mPauseSvoSrv->get_service_name());

  srv_name = srv_prefix + mSrvSetRoiName;
  mSetRoiSrv = create_service<zed_interfaces::srv::SetROI>(
    srv_name, std::bind(&ZedCamera::callback_setRoi, this, _1, _2, _3));
  srv_name = srv_prefix + mSrvResetRoiName;
  mResetRoiSrv = create_service<std_srvs::srv::Trigger>(
    srv_name, std::bind(&ZedCamera::callback_resetRoi, this, _1, _2, _3));

  if (mGnssFusionEnabled) {
    srv_name = srv_prefix + mSrvToLlName;
    mToLlSrv = create_service<robot_localization::srv::ToLL>(
      srv_name, std::bind(&ZedCamera::callback_toLL, this, _1, _2, _3));
    srv_name = srv_prefix + mSrvFromLlName;
    mFromLlSrv = create_service<robot_localization::srv::FromLL>(
      srv_name, std::bind(&ZedCamera::callback_fromLL, this, _1, _2, _3));
  }
}

std::string ZedCamera::getParam(std::string paramName, std::vector<std::vector<float>> & outVal)
{
  outVal.clear();

  rcl_interfaces::msg::ParameterDescriptor descriptor;
  descriptor.read_only = true;

  declare_parameter(paramName, rclcpp::ParameterValue(std::string("[]")), descriptor);

  std::string out_str;

  if (!get_parameter(paramName, out_str)) {
    RCLCPP_WARN_STREAM(
      get_logger(), "The parameter '" << paramName <<
        "' is not available or is not valid, using the default "
        "value: []");
  }

  std::string error;
  outVal = sl_tools::parseStringVector(out_str, error);

  if (error != "") {
    RCLCPP_WARN_STREAM(
      get_logger(), "Error parsing " << paramName << " parameter: " << error.c_str());
    RCLCPP_WARN_STREAM(get_logger(), "   " << paramName << " string was " << out_str.c_str());

    outVal.clear();
  }

  return out_str;
}

template<typename T>
void ZedCamera::getParam(
  std::string paramName, T defValue, T & outVal, std::string log_info, bool dynamic)
{
  rcl_interfaces::msg::ParameterDescriptor descriptor;
  descriptor.read_only = !dynamic;

  declare_parameter(paramName, rclcpp::ParameterValue(defValue), descriptor);

  if (!get_parameter(paramName, outVal)) {
    RCLCPP_WARN_STREAM(
      get_logger(), "The parameter '" <<
        paramName <<
        "' is not available or is not valid, using the default value: " <<
        defValue);
  }

  if (!log_info.empty()) {
    RCLCPP_INFO_STREAM(get_logger(), log_info << outVal);
  }
}

void ZedCamera::initParameters()
{
  // DEBUG parameters
  getDebugParams();

  // SIMULATION parameters
  getSimParams();

  // GENERAL parameters
  getGeneralParams();

  // VIDEO parameters
  getVideoParams();

  // DEPTH parameters
  getDepthParams();

  // POS. TRACKING and GNSS FUSION parameters
  if (!mDepthDisabled) {
    getGnssFusionParams();
    getPosTrackingParams();
  } else {
    mGnssFusionEnabled = false;
    mPosTrackingEnabled = false;
  }

  // SENSORS parameters
  if (!sl_tools::isZED(mCamUserModel)) {
    getSensorsParams();
  }

  if (!mDepthDisabled) {
    getMappingParams();
  } else {
    mMappingEnabled = false;
  }

#ifdef WITH_TM
  if (!mDepthDisabled) {
    getTerrainMappingParams();
  } else {
    mTerrainMappingEnabled = false;
  }
#endif

  // OD PARAMETERS
  if (!mDepthDisabled) {
    if (sl_tools::isObjDetAvailable(mCamUserModel)) {
      getOdParams();
      getBodyTrackParams();
    }
  } else {
    mObjDetEnabled = false;
    mBodyTrackEnabled = false;
  }
}

std::string ZedCamera::parseRoiPoly(
  const std::vector<std::vector<float>> & in_poly, std::vector<sl::float2> & out_poly)
{
  out_poly.clear();

  std::string ss;
  ss = "[";

  size_t poly_size = in_poly.size();

  if (poly_size < 3) {
    if (poly_size != 0) {
      RCLCPP_WARN_STREAM(
        get_logger(), "A vector with " <<
          poly_size <<
          " points is not enough to create a polygon to set a Region "
          "of Interest.");
      return std::string();
    }
  } else {
    for (size_t i; i < poly_size; ++i) {
      if (in_poly[i].size() != 2) {
        RCLCPP_WARN_STREAM(
          get_logger(), "The component with index '" << i <<
            "' of the ROI vector "
            "has not the correct size.");
        out_poly.clear();
        return std::string();
      } else if (in_poly[i][0] < 0.0 || in_poly[i][1] < 0.0 || in_poly[i][0] > 1.0 ||
        in_poly[i][1] > 1.0)
      {
        RCLCPP_WARN_STREAM(
          get_logger(), "The component with index '" << i <<
            "' of the ROI vector "
            "is not a "
            "valid normalized point: [" <<
            in_poly[i][0] << "," << in_poly[i][1] <<
            "].");
        out_poly.clear();
        return std::string();
      } else {
        sl::float2 pt;
        pt.x = in_poly[i][0];
        pt.y = in_poly[i][1];
        out_poly.push_back(pt);
        ss += "[";
        ss += std::to_string(pt.x);
        ss += ",";
        ss += std::to_string(pt.y);
        ss += "]";
      }

      if (i != poly_size - 1) {
        ss += ",";
      }
    }
  }
  ss += "]";

  return ss;
}

void ZedCamera::getDebugParams()
{
  rclcpp::Parameter paramVal;
  std::string paramName;

  RCLCPP_INFO(get_logger(), "*** DEBUG parameters ***");

  getParam("debug.debug_common", mDebugCommon, mDebugCommon);
  RCLCPP_INFO(get_logger(), " * Debug Common: %s", mDebugCommon ? "TRUE" : "FALSE");

  getParam("debug.debug_video_depth", mDebugVideoDepth, mDebugVideoDepth);
  RCLCPP_INFO(get_logger(), " * Debug Video/Depth: %s", mDebugVideoDepth ? "TRUE" : "FALSE");

  getParam("debug.debug_point_cloud", mDebugPointCloud, mDebugPointCloud);
  RCLCPP_INFO(get_logger(), " * Debug Point Cloud: %s", mDebugPointCloud ? "TRUE" : "FALSE");

  getParam("debug.debug_gnss", mDebugGnss, mDebugGnss);
  RCLCPP_INFO(
    get_logger(), " * Debug GNSS: %s",
    mDebugGnss ? "TRUE" : "FALSE");

  getParam("debug.debug_positional_tracking", mDebugPosTracking, mDebugPosTracking);
  RCLCPP_INFO(
    get_logger(), " * Debug Positional Tracking: %s",
    mDebugPosTracking ? "TRUE" : "FALSE");

  getParam("debug.debug_sensors", mDebugSensors, mDebugSensors);
  RCLCPP_INFO(get_logger(), " * Debug sensors: %s", mDebugSensors ? "TRUE" : "FALSE");

  getParam("debug.debug_mapping", mDebugMapping, mDebugMapping);
  RCLCPP_INFO(get_logger(), " * Debug Mapping: %s", mDebugMapping ? "TRUE" : "FALSE");

  getParam("debug.debug_object_detection", mDebugObjectDet, mDebugObjectDet);
  RCLCPP_INFO(
    get_logger(), " * Debug Object Detection: %s",
    mDebugObjectDet ? "TRUE" : "FALSE");

  getParam("debug.debug_body_tracking", mDebugBodyTrack, mDebugBodyTrack);
  RCLCPP_INFO(
    get_logger(), " * Debug Body Tracking: %s",
    mDebugBodyTrack ? "TRUE" : "FALSE");

#ifdef WITH_TM
  getParam("debug.debug_terrain_mapping", mDebugTerrainMapping, mDebugTerrainMapping);
  RCLCPP_INFO(
    get_logger(), " * Debug Terrain Mapping: %s",
    mDebugTerrainMapping ? "TRUE" : "FALSE");
#endif

  mDebugMode = mDebugCommon || mDebugVideoDepth || mDebugPointCloud ||
    mDebugPosTracking || mDebugGnss || mDebugSensors || mDebugMapping ||
    mDebugObjectDet || mDebugBodyTrack;

#ifdef WITH_TM
  mDebugMode |= mDebugTerrainMapping;
#endif

  if (mDebugMode) {
    rcutils_ret_t res =
      rcutils_logging_set_logger_level(get_logger().get_name(), RCUTILS_LOG_SEVERITY_DEBUG);

    if (res != RCUTILS_RET_OK) {
      RCLCPP_INFO(get_logger(), "Error setting DEBUG level for logger");
    } else {
      RCLCPP_INFO(get_logger(), " + Debug Mode enabled +");
    }
  } else {
    rcutils_ret_t res =
      rcutils_logging_set_logger_level(get_logger().get_name(), RCUTILS_LOG_SEVERITY_INFO);

    if (res != RCUTILS_RET_OK) {
      RCLCPP_INFO(get_logger(), "Error setting INFO level for logger");
    }
  }

  DEBUG_STREAM_COMM("[ROS2] Using RMW_IMPLEMENTATION " << rmw_get_implementation_identifier());
}

void ZedCamera::getSimParams()
{
  // SIMULATION active?
  if (!get_parameter("use_sim_time", mSimEnabled)) {
    RCLCPP_WARN_STREAM(
      get_logger(),
      "The parameter 'use_sim_time' is not available or is not valid, using the default value: " <<
        mSimEnabled);
  }
  if (mSimEnabled) {
    RCLCPP_INFO(get_logger(), " *** SIMULATION MODE ACTIVE ***");
    getParam("sim_address", mSimAddr, mSimAddr, " * Simulator address: ");
  }
}

void ZedCamera::getGeneralParams()
{
  rclcpp::Parameter paramVal;
  std::string paramName;

  RCLCPP_INFO(get_logger(), "*** GENERAL parameters ***");

  std::string camera_model = "zed";
  getParam("general.camera_model", camera_model, camera_model);
  if (camera_model == "zed") {
    mCamUserModel = sl::MODEL::ZED;
  } else if (camera_model == "zedm") {
    mCamUserModel = sl::MODEL::ZED_M;
  } else if (camera_model == "zed2") {
    mCamUserModel = sl::MODEL::ZED2;
  } else if (camera_model == "zed2i") {
    mCamUserModel = sl::MODEL::ZED2i;
  } else if (camera_model == "zedx") {
    if (IS_JETSON) {
      mCamUserModel = sl::MODEL::ZED_X;
    } else {
      RCLCPP_ERROR_STREAM(
        get_logger(), "Camera model " << sl::toString(
          mCamUserModel) << " is available only with NVIDIA Jetson devices.");
      exit(EXIT_FAILURE);
    }
  } else if (IS_JETSON && camera_model == "zedxm") {
    if (IS_JETSON) {
      mCamUserModel = sl::MODEL::ZED_XM;
    } else {
      RCLCPP_ERROR_STREAM(
        get_logger(), "Camera model " << sl::toString(
          mCamUserModel) << " is available only with NVIDIA Jetson devices.");
      exit(EXIT_FAILURE);
    }
  } else {
    RCLCPP_ERROR_STREAM(
      get_logger(), "Camera model not valid in parameter values: " << camera_model);
  }
  RCLCPP_INFO_STREAM(get_logger(), " * Camera model: " << camera_model << " - " << mCamUserModel);

  getParam("general.sdk_verbose", mVerbose, mVerbose, " * SDK Verbose: ");
  getParam("general.svo_file", std::string(), mSvoFilepath, " * SVO: ");
  if (mSvoFilepath.compare("live") == 0) {
    mSvoFilepath = "";
  }

  if (!mSvoFilepath.empty()) {
    getParam("general.svo_loop", mSvoLoop, mSvoLoop);
    RCLCPP_INFO(get_logger(), " * SVO Loop: %s", mSvoLoop ? "TRUE" : "FALSE");
    getParam("general.svo_realtime", mSvoRealtime, mSvoRealtime);
    RCLCPP_INFO(get_logger(), " * SVO Realtime: %s", mSvoRealtime ? "TRUE" : "FALSE");
  }
  getParam("general.camera_name", mCameraName, mCameraName, " * Camera name: ");
  getParam("general.zed_id", mCamId, mCamId, " * Camera ID: ");
  getParam("general.serial_number", mCamSerialNumber, mCamSerialNumber, " * Camera SN: ");
  getParam(
    "general.camera_timeout_sec", mCamTimeoutSec, mCamTimeoutSec, " * Camera timeout [sec]: ");
  getParam(
    "general.camera_max_reconnect", mMaxReconnectTemp, mMaxReconnectTemp,
    " * Camera reconnection temptatives: ");
  getParam(
    "general.grab_frame_rate", mCamGrabFrameRate, mCamGrabFrameRate, " * Camera framerate: ");
  getParam("general.gpu_id", mGpuId, mGpuId, " * GPU ID: ");

  // TODO(walter) ADD SVO SAVE COMPRESSION PARAMETERS

  std::string resol = "HD720";
  getParam("general.grab_resolution", resol, resol);
  if (resol == "AUTO") {
    mCamResol = sl::RESOLUTION::AUTO;
  } else if (sl_tools::isZEDX(mCamUserModel)) {
    // TODO(Walter) Add support for HD1080 when available
    if (resol == "HD1200") {
      mCamResol = sl::RESOLUTION::HD1200;
    } else if (resol == "SVGA") {
      mCamResol = sl::RESOLUTION::SVGA;
    } else {
      RCLCPP_WARN(
        get_logger(),
        "Not valid 'general.grab_resolution' value: '%s'. Using 'AUTO' setting.", resol.c_str());
      mCamResol = sl::RESOLUTION::AUTO;
    }
    RCLCPP_INFO_STREAM(
      get_logger(), " * Camera resolution: " << sl::toString(mCamResol).c_str());
  } else {
    if (resol == "HD2K") {
      mCamResol = sl::RESOLUTION::HD2K;
    } else if (resol == "HD1080") {
      mCamResol = sl::RESOLUTION::HD1080;
    } else if (resol == "HD720") {
      mCamResol = sl::RESOLUTION::HD720;
    } else if (resol == "VGA") {
      mCamResol = sl::RESOLUTION::VGA;
    } else {
      RCLCPP_WARN(
        get_logger(),
        "Not valid 'general.grab_resolution' value: '%s'. Using 'AUTO' setting.", resol.c_str());
      mCamResol = sl::RESOLUTION::AUTO;
    }
    RCLCPP_INFO_STREAM(
      get_logger(), " * Camera resolution: " << sl::toString(mCamResol).c_str());
  }

  std::string out_resol = "MEDIUM";
  getParam("general.pub_resolution", out_resol, out_resol);
  if (out_resol == "HD2K") {
    mPubResolution = PubRes::HD2K;
  } else if (out_resol == "HD1080") {
    mPubResolution = PubRes::HD1080;
  } else if (out_resol == "HD1200") {
    mPubResolution = PubRes::HD1200;
  } else if (out_resol == "HD720") {
    mPubResolution = PubRes::HD720;
  } else if (out_resol == "SVGA") {
    mPubResolution = PubRes::SVGA;
  } else if (out_resol == "VGA") {
    mPubResolution = PubRes::VGA;
  } else if (out_resol == "MEDIUM") {
    mPubResolution = PubRes::MEDIUM;
  } else if (out_resol == "LOW") {
    mPubResolution = PubRes::LOW;
  } else {
    RCLCPP_INFO(get_logger(), "Not valid 'general.pub_resolution' value. Using default setting.");
    out_resol = "MEDIUM";
    mPubResolution = PubRes::MEDIUM;
  }
  RCLCPP_INFO_STREAM(get_logger(), " * Publishing resolution: " << out_resol.c_str());

  std::string parsed_str = getParam("general.region_of_interest", mRoiParam);
  RCLCPP_INFO_STREAM(get_logger(), " * Region of interest: " << parsed_str.c_str());

  getParam("general.self_calib", mCameraSelfCalib, mCameraSelfCalib);
  RCLCPP_INFO_STREAM(
    get_logger(), " * Camera self calibration: " << (mCameraSelfCalib ? "TRUE" : "FALSE"));
  getParam("general.camera_flip", mCameraFlip, mCameraFlip);
  RCLCPP_INFO_STREAM(get_logger(), " * Camera flip: " << (mCameraFlip ? "TRUE" : "FALSE"));

  // Dynamic parameters

  getParam("general.pub_frame_rate", mPubFrameRate, mPubFrameRate, "", true);
  if (mPubFrameRate > mCamGrabFrameRate) {
    RCLCPP_WARN(get_logger(), "'pub_frame_rate' cannot be bigger than 'grab_frame_rate'");
  }
  RCLCPP_INFO_STREAM(get_logger(), " * [DYN] Publish framerate [Hz]:  " << mPubFrameRate);
}

void ZedCamera::getVideoParams()
{
  rclcpp::Parameter paramVal;
  std::string paramName;

  RCLCPP_INFO(get_logger(), "*** VIDEO parameters ***");

  rmw_qos_history_policy_t qos_hist = RMW_QOS_POLICY_HISTORY_KEEP_LAST;
  int qos_depth = 1;
  rmw_qos_reliability_policy_t qos_reliability = RMW_QOS_POLICY_RELIABILITY_RELIABLE;
  rmw_qos_durability_policy_t qos_durability = RMW_QOS_POLICY_DURABILITY_VOLATILE;

  rcl_interfaces::msg::ParameterDescriptor read_only_descriptor;
  read_only_descriptor.read_only = true;

  getParam("video.brightness", mCamBrightness, mCamBrightness, " * [DYN] Brightness: ", true);
  getParam("video.contrast", mCamContrast, mCamContrast, " * [DYN] Contrast: ", true);
  getParam("video.hue", mCamHue, mCamHue, " * [DYN] Hue: ", true);
  getParam("video.saturation", mCamSaturation, mCamSaturation, " * [DYN] Saturation: ", true);
  getParam("video.sharpness", mCamSharpness, mCamSharpness, " * [DYN] Sharpness: ", true);
  getParam("video.gamma", mCamGamma, mCamGamma, " * [DYN] Gamma: ", true);
  getParam("video.auto_exposure_gain", mCamAutoExpGain, mCamAutoExpGain, "", true);
  RCLCPP_INFO(get_logger(), " * [DYN] Auto Exposure/Gain: %s", mCamAutoExpGain ? "TRUE" : "FALSE");
  if (mCamAutoExpGain) {
    mTriggerAutoExpGain = true;
  }
  getParam("video.exposure", mCamExposure, mCamExposure, " * [DYN] Exposure: ", true);
  getParam("video.gain", mCamGain, mCamGain, " * [DYN] Gain: ", true);
  getParam("video.auto_whitebalance", mCamAutoWB, mCamAutoWB, "", true);
  RCLCPP_INFO(get_logger(), " * [DYN] Auto White Balance: %s", mCamAutoWB ? "TRUE" : "FALSE");
  if (mCamAutoWB) {
    mTriggerAutoWB = true;
  }
  int wb = 42;
  getParam("video.whitebalance_temperature", wb, wb, " * [DYN] White Balance Temperature: ", true);
  mCamWBTemp = wb * 100;

  // ------------------------------------------

  paramName = "video.qos_history";
  declare_parameter(paramName, rclcpp::ParameterValue(qos_hist), read_only_descriptor);

  if (get_parameter(paramName, paramVal)) {
    qos_hist =
      paramVal.as_int() == 1 ? RMW_QOS_POLICY_HISTORY_KEEP_LAST : RMW_QOS_POLICY_HISTORY_KEEP_ALL;
    mVideoQos.history(qos_hist);
  } else {
    RCLCPP_WARN(
      get_logger(), "The parameter '%s' is not available, using the default value",
      paramName.c_str());
  }

  RCLCPP_INFO(get_logger(), " * Video QoS History: %s", sl_tools::qos2str(qos_hist).c_str());

  // ------------------------------------------

  paramName = "video.qos_depth";
  declare_parameter(paramName, rclcpp::ParameterValue(qos_depth), read_only_descriptor);

  if (get_parameter(paramName, paramVal)) {
    qos_depth = paramVal.as_int();
    mVideoQos.keep_last(qos_depth);
  } else {
    RCLCPP_WARN(
      get_logger(), "The parameter '%s' is not available, using the default value",
      paramName.c_str());
  }

  RCLCPP_INFO(get_logger(), " * Video QoS History depth: %d", qos_depth);

  // ------------------------------------------

  paramName = "video.qos_reliability";
  declare_parameter(paramName, rclcpp::ParameterValue(qos_reliability), read_only_descriptor);

  if (get_parameter(paramName, paramVal)) {
    qos_reliability = paramVal.as_int() == 1 ? RMW_QOS_POLICY_RELIABILITY_RELIABLE :
      RMW_QOS_POLICY_RELIABILITY_BEST_EFFORT;

    mVideoQos.reliability(qos_reliability);
  } else {
    RCLCPP_WARN(
      get_logger(), "The parameter '%s' is not available, using the default value",
      paramName.c_str());
  }

  RCLCPP_INFO(
    get_logger(), " * Video QoS Reliability: %s", sl_tools::qos2str(qos_reliability).c_str());

  // ------------------------------------------

  paramName = "video.qos_durability";
  declare_parameter(paramName, rclcpp::ParameterValue(qos_durability), read_only_descriptor);

  if (get_parameter(paramName, paramVal)) {
    qos_durability = paramVal.as_int() == 0 ? RMW_QOS_POLICY_DURABILITY_TRANSIENT_LOCAL :
      RMW_QOS_POLICY_DURABILITY_VOLATILE;
    mVideoQos.durability(qos_durability);
  } else {
    RCLCPP_WARN(
      get_logger(), "The parameter '%s' is not available, using the default value",
      paramName.c_str());
  }

  RCLCPP_INFO(
    get_logger(), " * Video QoS Durability: %s", sl_tools::qos2str(qos_durability).c_str());
}

void ZedCamera::getDepthParams()
{
  rclcpp::Parameter paramVal;
  std::string paramName;

  rmw_qos_history_policy_t qos_hist = RMW_QOS_POLICY_HISTORY_KEEP_LAST;
  int qos_depth = 1;
  rmw_qos_reliability_policy_t qos_reliability = RMW_QOS_POLICY_RELIABILITY_RELIABLE;
  rmw_qos_durability_policy_t qos_durability = RMW_QOS_POLICY_DURABILITY_VOLATILE;

  rcl_interfaces::msg::ParameterDescriptor read_only_descriptor;
  read_only_descriptor.read_only = true;

  RCLCPP_INFO(get_logger(), "*** DEPTH parameters ***");

  std::string depth_mode_str = sl::toString(mDepthMode).c_str();
  getParam("depth.depth_mode", depth_mode_str, depth_mode_str);

  bool matched = false;
  for (int mode = static_cast<int>(sl::DEPTH_MODE::NONE);
    mode < static_cast<int>(sl::DEPTH_MODE::LAST); ++mode)
  {
    std::string test_str = sl::toString(static_cast<sl::DEPTH_MODE>(mode)).c_str();
    std::replace(test_str.begin(), test_str.end(), ' ', '_'); // Replace spaces with underscores to match the YAML setting
    if (test_str == depth_mode_str) {
      matched = true;
      mDepthMode = static_cast<sl::DEPTH_MODE>(mode);
      break;
    }
  }

  if (!matched) {
    RCLCPP_WARN(
      get_logger(),
      "The parameter 'depth.depth_mode' contains a not valid string. Please check it in 'common.yaml'.");
    RCLCPP_WARN(get_logger(), "Using default DEPTH_MODE.");
    mDepthMode = sl::DEPTH_MODE::PERFORMANCE;
  }

  if (mDepthMode == sl::DEPTH_MODE::NONE) {
    mDepthDisabled = true;
    mDepthStabilization = 0;
    RCLCPP_INFO_STREAM(
      get_logger(),
      " * Depth mode: " << sl::toString(mDepthMode).c_str() << " - DEPTH DISABLED");
  } else {
    mDepthDisabled = false;
    RCLCPP_INFO_STREAM(
      get_logger(), " * Depth mode: " << sl::toString(
        mDepthMode).c_str() << " [" << static_cast<int>(mDepthMode) << "]");
  }

  if (!mDepthDisabled) {
    getParam("depth.min_depth", mCamMinDepth, mCamMinDepth, " * Min depth [m]: ");
    getParam("depth.max_depth", mCamMaxDepth, mCamMaxDepth, " * Max depth [m]: ");

    getParam(
      "depth.depth_stabilization", mDepthStabilization, mDepthStabilization,
      " * Depth Stabilization: ");
    if (mDepthStabilization < 0 || mDepthStabilization > 100) {
      mDepthStabilization = 1;
      RCLCPP_WARN_STREAM(
        get_logger(),
        "'depth.depth_stabilization' is not in the valid range [0,100]. Using the default value.");
    }

    getParam("depth.openni_depth_mode", mOpenniDepthMode, mOpenniDepthMode);
    RCLCPP_INFO(
      get_logger(), " * OpenNI mode (16bit point cloud): %s", mOpenniDepthMode ? "TRUE" : "FALSE");

    getParam(
      "depth.point_cloud_freq", mPcPubRate, mPcPubRate, " * [DYN] Point cloud rate [Hz]: ", true);

    getParam("depth.depth_confidence", mDepthConf, mDepthConf, " * [DYN] Depth Confidence: ", true);
    getParam(
      "depth.depth_texture_conf", mDepthTextConf, mDepthTextConf,
      " * [DYN] Depth Texture Confidence: ", true);
    getParam("depth.remove_saturated_areas", mRemoveSatAreas, mRemoveSatAreas, "", true);
    RCLCPP_INFO(
      get_logger(), " * [DYN] Remove saturated areas: %s", mRemoveSatAreas ? "TRUE" : "FALSE");
    // ------------------------------------------

    paramName = "depth.qos_history";
    declare_parameter(paramName, rclcpp::ParameterValue(qos_hist), read_only_descriptor);

    if (get_parameter(paramName, paramVal)) {
      qos_hist =
        paramVal.as_int() == 1 ? RMW_QOS_POLICY_HISTORY_KEEP_LAST : RMW_QOS_POLICY_HISTORY_KEEP_ALL;
      mDepthQos.history(qos_hist);
    } else {
      RCLCPP_WARN(
        get_logger(), "The parameter '%s' is not available, using the default value",
        paramName.c_str());
    }

    RCLCPP_INFO(get_logger(), " * Depth QoS History: %s", sl_tools::qos2str(qos_hist).c_str());

    // ------------------------------------------

    paramName = "depth.qos_depth";
    declare_parameter(paramName, rclcpp::ParameterValue(qos_depth), read_only_descriptor);

    if (get_parameter(paramName, paramVal)) {
      qos_depth = paramVal.as_int();
      mDepthQos.keep_last(qos_depth);
    } else {
      RCLCPP_WARN(
        get_logger(), "The parameter '%s' is not available, using the default value",
        paramName.c_str());
    }

    RCLCPP_INFO(get_logger(), " * Depth QoS History depth: %d", qos_depth);

    // ------------------------------------------

    paramName = "depth.qos_reliability";
    declare_parameter(paramName, rclcpp::ParameterValue(qos_reliability), read_only_descriptor);

    if (get_parameter(paramName, paramVal)) {
      qos_reliability = paramVal.as_int() == 1 ? RMW_QOS_POLICY_RELIABILITY_RELIABLE :
        RMW_QOS_POLICY_RELIABILITY_BEST_EFFORT;
      mDepthQos.reliability(qos_reliability);
    } else {
      RCLCPP_WARN(
        get_logger(), "The parameter '%s' is not available, using the default value",
        paramName.c_str());
    }

    RCLCPP_INFO(
      get_logger(), " * Depth QoS Reliability: %s", sl_tools::qos2str(qos_reliability).c_str());

    // ------------------------------------------

    paramName = "depth.qos_durability";
    declare_parameter(paramName, rclcpp::ParameterValue(qos_durability), read_only_descriptor);

    if (get_parameter(paramName, paramVal)) {
      qos_durability = paramVal.as_int() == 1 ? RMW_QOS_POLICY_DURABILITY_TRANSIENT_LOCAL :
        RMW_QOS_POLICY_DURABILITY_VOLATILE;
      mDepthQos.durability(qos_durability);
    } else {
      RCLCPP_WARN(
        get_logger(), "The parameter '%s' is not available, using the default value",
        paramName.c_str());
    }

    RCLCPP_INFO(
      get_logger(), " * Depth QoS Durability: %s", sl_tools::qos2str(qos_durability).c_str());
  }
}

void ZedCamera::getSensorsParams()
{
  rclcpp::Parameter paramVal;
  std::string paramName;

  rmw_qos_history_policy_t qos_hist = RMW_QOS_POLICY_HISTORY_KEEP_LAST;
  int qos_depth = 1;
  rmw_qos_reliability_policy_t qos_reliability = RMW_QOS_POLICY_RELIABILITY_RELIABLE;
  rmw_qos_durability_policy_t qos_durability = RMW_QOS_POLICY_DURABILITY_VOLATILE;

  rcl_interfaces::msg::ParameterDescriptor read_only_descriptor;
  read_only_descriptor.read_only = true;

  RCLCPP_INFO(get_logger(), "*** SENSORS STACK parameters ***");
  if (sl_tools::isZED(mCamUserModel)) {
    RCLCPP_WARN(get_logger(), "!!! SENSORS parameters are not used with ZED !!!");
    return;
  }

  getParam("sensors.sensors_image_sync", mSensCameraSync, mSensCameraSync);
  RCLCPP_INFO_STREAM(
    get_logger(), " * Sensors Camera Sync: " << (mSensCameraSync ? "TRUE" : "FALSE"));

  getParam("sensors.sensors_pub_rate", mSensPubRate, mSensPubRate);
  if (mSensPubRate < mCamGrabFrameRate) {
    mSensPubRate = mCamGrabFrameRate;
  }
  RCLCPP_INFO_STREAM(get_logger(), " * Sensors publishing rate: " << mSensPubRate << " Hz");

  // ------------------------------------------

  paramName = "sensors.qos_history";
  declare_parameter(paramName, rclcpp::ParameterValue(qos_hist), read_only_descriptor);

  if (get_parameter(paramName, paramVal)) {
    qos_hist =
      paramVal.as_int() == 1 ? RMW_QOS_POLICY_HISTORY_KEEP_LAST : RMW_QOS_POLICY_HISTORY_KEEP_ALL;
    mSensQos.history(qos_hist);
  } else {
    RCLCPP_WARN(
      get_logger(), "The parameter '%s' is not available, using the default value",
      paramName.c_str());
  }

  RCLCPP_INFO(get_logger(), " * Sensors QoS History: %s", sl_tools::qos2str(qos_hist).c_str());

  // ------------------------------------------

  paramName = "sensors.qos_depth";
  declare_parameter(paramName, rclcpp::ParameterValue(qos_depth), read_only_descriptor);

  if (get_parameter(paramName, paramVal)) {
    qos_depth = paramVal.as_int();
    mSensQos.keep_last(qos_depth);
  } else {
    RCLCPP_WARN(
      get_logger(), "The parameter '%s' is not available, using the default value",
      paramName.c_str());
  }

  RCLCPP_INFO(get_logger(), " * Sensors QoS History depth: %d", qos_depth);

  // ------------------------------------------

  paramName = "sensors.qos_reliability";
  declare_parameter(paramName, rclcpp::ParameterValue(qos_reliability), read_only_descriptor);

  if (get_parameter(paramName, paramVal)) {
    qos_reliability = paramVal.as_int() == 1 ? RMW_QOS_POLICY_RELIABILITY_RELIABLE :
      RMW_QOS_POLICY_RELIABILITY_BEST_EFFORT;
    mSensQos.reliability(qos_reliability);
  } else {
    RCLCPP_WARN(
      get_logger(), "The parameter '%s' is not available, using the default value",
      paramName.c_str());
  }

  RCLCPP_INFO(
    get_logger(), " * Sensors QoS Reliability: %s", sl_tools::qos2str(qos_reliability).c_str());

  // ------------------------------------------

  paramName = "sensors.qos_durability";
  declare_parameter(paramName, rclcpp::ParameterValue(qos_durability), read_only_descriptor);

  if (get_parameter(paramName, paramVal)) {
    qos_durability = paramVal.as_int() == 1 ? RMW_QOS_POLICY_DURABILITY_TRANSIENT_LOCAL :
      RMW_QOS_POLICY_DURABILITY_VOLATILE;
    mSensQos.durability(qos_durability);
  } else {
    RCLCPP_WARN(
      get_logger(), "The parameter '%s' is not available, using the default value",
      paramName.c_str());
  }

  RCLCPP_INFO(
    get_logger(), " * Sensors QoS Durability: %s", sl_tools::qos2str(qos_durability).c_str());
}

void ZedCamera::getMappingParams()
{
  rclcpp::Parameter paramVal;
  std::string paramName;

  rmw_qos_history_policy_t qos_hist = RMW_QOS_POLICY_HISTORY_KEEP_LAST;
  int qos_depth = 1;
  rmw_qos_reliability_policy_t qos_reliability = RMW_QOS_POLICY_RELIABILITY_RELIABLE;
  rmw_qos_durability_policy_t qos_durability = RMW_QOS_POLICY_DURABILITY_VOLATILE;

  rcl_interfaces::msg::ParameterDescriptor read_only_descriptor;
  read_only_descriptor.read_only = true;

  RCLCPP_INFO(get_logger(), "*** Spatial Mapping parameters ***");

  getParam("mapping.mapping_enabled", mMappingEnabled, mMappingEnabled);
  RCLCPP_INFO_STREAM(
    get_logger(), " * Spatial Mapping Enabled: " << (mMappingEnabled ? "TRUE" : "FALSE"));

  getParam("mapping.resolution", mMappingRes, mMappingRes, " * Spatial Mapping resolution [m]: ");
  getParam("mapping.max_mapping_range", mMappingRangeMax, mMappingRangeMax);
  if (mMappingRangeMax == -1.0f) {
    RCLCPP_INFO(get_logger(), " * 3D Max Mapping range: AUTO");
  } else {
    RCLCPP_INFO_STREAM(get_logger(), " * 3D Max Mapping range [m]: " << mMappingRangeMax);
  }
  getParam(
    "mapping.fused_pointcloud_freq", mFusedPcPubRate, mFusedPcPubRate,
    " * Map publishing rate [Hz]: ");

  getParam(
    "mapping.clicked_point_topic", mClickedPtTopic, mClickedPtTopic, " * Clicked point topic: ");
  // ------------------------------------------

  paramName = "mapping.qos_history";
  declare_parameter(paramName, rclcpp::ParameterValue(qos_hist), read_only_descriptor);

  if (get_parameter(paramName, paramVal)) {
    qos_hist =
      paramVal.as_int() == 1 ? RMW_QOS_POLICY_HISTORY_KEEP_LAST : RMW_QOS_POLICY_HISTORY_KEEP_ALL;
    mMappingQos.history(qos_hist);
  } else {
    RCLCPP_WARN(
      get_logger(), "The parameter '%s' is not available, using the default value",
      paramName.c_str());
  }

  RCLCPP_INFO(get_logger(), " * Sensors QoS History: %s", sl_tools::qos2str(qos_hist).c_str());

  // ------------------------------------------

  paramName = "mapping.qos_depth";
  declare_parameter(paramName, rclcpp::ParameterValue(qos_depth), read_only_descriptor);

  if (get_parameter(paramName, paramVal)) {
    qos_depth = paramVal.as_int();
    mMappingQos.keep_last(qos_depth);
  } else {
    RCLCPP_WARN(
      get_logger(), "The parameter '%s' is not available, using the default value",
      paramName.c_str());
  }

  RCLCPP_INFO(get_logger(), " * Sensors QoS History depth: %d", qos_depth);

  // ------------------------------------------

  paramName = "mapping.qos_reliability";
  declare_parameter(paramName, rclcpp::ParameterValue(qos_reliability), read_only_descriptor);

  if (get_parameter(paramName, paramVal)) {
    qos_reliability = paramVal.as_int() == 1 ? RMW_QOS_POLICY_RELIABILITY_RELIABLE :
      RMW_QOS_POLICY_RELIABILITY_BEST_EFFORT;
    mMappingQos.reliability(qos_reliability);
  } else {
    RCLCPP_WARN(
      get_logger(), "The parameter '%s' is not available, using the default value",
      paramName.c_str());
  }

  RCLCPP_INFO(
    get_logger(), " * Sensors QoS Reliability: %s", sl_tools::qos2str(qos_reliability).c_str());

  // ------------------------------------------

  paramName = "mapping.qos_durability";
  declare_parameter(paramName, rclcpp::ParameterValue(qos_durability), read_only_descriptor);

  if (get_parameter(paramName, paramVal)) {
    qos_durability = paramVal.as_int() == 1 ? RMW_QOS_POLICY_DURABILITY_TRANSIENT_LOCAL :
      RMW_QOS_POLICY_DURABILITY_VOLATILE;
    mMappingQos.durability(qos_durability);
  } else {
    RCLCPP_WARN(
      get_logger(), "The parameter '%s' is not available, using the default value",
      paramName.c_str());
  }

  RCLCPP_INFO(
    get_logger(), " * Sensors QoS Durability: %s", sl_tools::qos2str(qos_durability).c_str());
}

#ifdef WITH_TM
void ZedCamera::getTerrainMappingParams()
{
  rclcpp::Parameter paramVal;
  std::string paramName;

  rcl_interfaces::msg::ParameterDescriptor read_only_descriptor;
  read_only_descriptor.read_only = true;

  RCLCPP_INFO(get_logger(), "*** Terrain Mapping parameters ***");

  getParam("local_mapping.terrain_mapping_enabled", mTerrainMappingEnabled, mTerrainMappingEnabled);
  RCLCPP_INFO_STREAM(
    get_logger(), " * Terrain Mapping Enabled: " << (mTerrainMappingEnabled ? "TRUE" : "FALSE"));

  getParam(
    "local_mapping.max_mapping_range", mTerrainMappingRange, mTerrainMappingRange,
    " * Grid range [m]: ");

  getParam(
    "local_mapping.resolution", mTerrainMappingRes, mTerrainMappingRes,
    " * Grid resolution [m]: ");

  getParam(
    "local_mapping.robot_heigth", mTerrainMappingRobotHeigth, mTerrainMappingRobotHeigth,
    " * Robot Heigth [m]: ");

  getParam(
    "local_mapping.robot_radius", mTerrainMappingRobotRadius, mTerrainMappingRobotRadius,
    " * Robot Radius [m]: ");

  getParam(
    "local_mapping.robot_max_step", mTerrainMappingRobotStep, mTerrainMappingRobotStep,
    " * Robot Max Step [m]: ");

  getParam(
    "local_mapping.robot_max_slope", mTerrainMappingRobotSlope, mTerrainMappingRobotSlope,
    " * Robot Max Slope [deg]: ");

  getParam(
    "local_mapping.robot_max_roughness", mTerrainMappingRobotRoughness,
    mTerrainMappingRobotRoughness,
    " * Robot Max roughness: ");

  mAgentParams.radius = mTerrainMappingRobotRadius;
  mAgentParams.roughness_max = mTerrainMappingRobotRoughness;
  mAgentParams.slope_max = mTerrainMappingRobotSlope;
  mAgentParams.step_max = mTerrainMappingRobotStep;

  // TODO(Walter) Add "TraversabilityParameters" parameters?
}
#endif

void ZedCamera::getPosTrackingParams()
{
  rclcpp::Parameter paramVal;
  std::string paramName;

  rmw_qos_history_policy_t qos_hist = RMW_QOS_POLICY_HISTORY_KEEP_LAST;
  int qos_depth = 1;
  rmw_qos_reliability_policy_t qos_reliability = RMW_QOS_POLICY_RELIABILITY_RELIABLE;
  rmw_qos_durability_policy_t qos_durability = RMW_QOS_POLICY_DURABILITY_VOLATILE;

  rcl_interfaces::msg::ParameterDescriptor read_only_descriptor;
  read_only_descriptor.read_only = true;

  RCLCPP_INFO(get_logger(), "*** POSITIONAL TRACKING parameters ***");

  getParam("pos_tracking.pos_tracking_enabled", mPosTrackingEnabled, mPosTrackingEnabled);
  RCLCPP_INFO_STREAM(
    get_logger(), " * Positional tracking enabled: " << (mPosTrackingEnabled ? "TRUE" : "FALSE"));

  getParam("pos_tracking.base_frame", mBaseFrameId, mBaseFrameId, " * Base frame id: ");
  getParam("pos_tracking.map_frame", mMapFrameId, mMapFrameId, " * Map frame id: ");
  getParam("pos_tracking.odometry_frame", mOdomFrameId, mOdomFrameId, " * Odometry frame id: ");

  getParam("pos_tracking.publish_tf", mPublishTF, mPublishTF);
  RCLCPP_INFO_STREAM(get_logger(), " * Broadcast Odometry TF: " << (mPublishTF ? "TRUE" : "FALSE"));
  if (mPublishTF) {
    getParam("pos_tracking.publish_map_tf", mPublishMapTF, mPublishMapTF);
    RCLCPP_INFO_STREAM(
      get_logger(), " * Broadcast Pose TF: " << (mPublishMapTF ? "TRUE" : "FALSE"));
    getParam("pos_tracking.publish_imu_tf", mPublishImuTF, mPublishImuTF);
    RCLCPP_INFO_STREAM(
      get_logger(),
      " * Broadcast Static IMU TF [not for ZED]: " << (mPublishImuTF ? "TRUE" : "FALSE"));
  }

  getParam(
    "pos_tracking.depth_min_range", mPosTrackDepthMinRange, mPosTrackDepthMinRange,
    " * [DYN] Depth minimum range: ");
  getParam(
    "pos_tracking.transform_time_offset", mTfOffset, mTfOffset,
    " * [DYN] TF timestamp offset: ", true);
  getParam(
    "pos_tracking.path_pub_rate", mPathPubRate, mPathPubRate,
    " * [DYN] Path publishing rate: ", true);
  getParam("pos_tracking.path_max_count", mPathMaxCount, mPathMaxCount);
  if (mPathMaxCount < 2 && mPathMaxCount != -1) {
    mPathMaxCount = 2;
  }
  RCLCPP_INFO_STREAM(get_logger(), " * Path history lenght: " << mPathMaxCount);

  paramName = "pos_tracking.initial_base_pose";
  declare_parameter(paramName, rclcpp::ParameterValue(mInitialBasePose), read_only_descriptor);
  if (!get_parameter(paramName, mInitialBasePose)) {
    RCLCPP_WARN_STREAM(
      get_logger(), "The parameter '" <<
        paramName <<
        "' is not available or is not valid, using the default value");
    mInitialBasePose = std::vector<double>(6, 0.0);
  }
  if (mInitialBasePose.size() < 6) {
    RCLCPP_WARN_STREAM(
      get_logger(),
      "The parameter '" << paramName << "' must be a vector of 6 values of double type");
    mInitialBasePose = std::vector<double>(6, 0.0);
  }
  RCLCPP_INFO(
    get_logger(), " * Initial pose: [%g,%g,%g,%g,%g,%g,]", mInitialBasePose[0], mInitialBasePose[1],
    mInitialBasePose[2], mInitialBasePose[3], mInitialBasePose[4], mInitialBasePose[5]);

  // TODO(Walter) Fix this as soon as the `sl::Fusion` module will support loop closure and odometry
  if (mGnssFusionEnabled) {
    mAreaMemory = false;
    RCLCPP_INFO(get_logger(), " * Area Memory: FALSE - Forced by GNSS usage");
    RCLCPP_INFO(
      get_logger(), "   Note: loop closure (Area Memory) is disabled when using GNSS fusion");
  } else {
    getParam("pos_tracking.area_memory", mAreaMemory, mAreaMemory);
    RCLCPP_INFO_STREAM(get_logger(), " * Area Memory: " << (mAreaMemory ? "TRUE" : "FALSE"));
    getParam(
      "pos_tracking.area_memory_db_path", mAreaMemoryDbPath, mAreaMemoryDbPath,
      " * Area Memory DB: ");
  }
  getParam("pos_tracking.set_as_static", mSetAsStatic, mSetAsStatic);
  RCLCPP_INFO_STREAM(
    get_logger(),
    " * Camera is static: " << (mSetAsStatic ? "TRUE" : "FALSE"));
  getParam("pos_tracking.set_gravity_as_origin", mSetGravityAsOrigin, mSetGravityAsOrigin);
  RCLCPP_INFO_STREAM(
    get_logger(),
    " * Gravity as origin [not for ZED]: " << (mSetGravityAsOrigin ? "TRUE" : "FALSE"));
  getParam("pos_tracking.imu_fusion", mImuFusion, mImuFusion);
  RCLCPP_INFO_STREAM(
    get_logger(), " * IMU Fusion [not for ZED]: " << (mImuFusion ? "TRUE" : "FALSE"));
  getParam("pos_tracking.floor_alignment", mFloorAlignment, mFloorAlignment);
  RCLCPP_INFO_STREAM(get_logger(), " * Floor Alignment: " << (mFloorAlignment ? "TRUE" : "FALSE"));
  getParam("pos_tracking.init_odom_with_first_valid_pose", mInitOdomWithPose, mInitOdomWithPose);
  RCLCPP_INFO_STREAM(
    get_logger(),
    " * Init Odometry with first valid pose data: " << (mInitOdomWithPose ? "TRUE" : "FALSE"));
  getParam("pos_tracking.two_d_mode", mTwoDMode, mTwoDMode);
  RCLCPP_INFO_STREAM(get_logger(), " * 2D mode: " << (mTwoDMode ? "TRUE" : "FALSE"));
  if (mTwoDMode) {
    getParam("pos_tracking.fixed_z_value", mFixedZValue, mFixedZValue, " * Fixed Z value: ");
  }

  // ------------------------------------------

  paramName = "pos_tracking.qos_history";
  declare_parameter(paramName, rclcpp::ParameterValue(qos_hist), read_only_descriptor);

  if (get_parameter(paramName, paramVal)) {
    qos_hist =
      paramVal.as_int() == 1 ? RMW_QOS_POLICY_HISTORY_KEEP_LAST : RMW_QOS_POLICY_HISTORY_KEEP_ALL;
    mPoseQos.history(qos_hist);
  } else {
    RCLCPP_WARN(
      get_logger(), "The parameter '%s' is not available, using the default value",
      paramName.c_str());
  }

  RCLCPP_INFO(
    get_logger(), " * Pose/Odometry QoS History: %s", sl_tools::qos2str(qos_hist).c_str());

  // ------------------------------------------

  paramName = "pos_tracking.qos_depth";
  declare_parameter(paramName, rclcpp::ParameterValue(qos_depth), read_only_descriptor);

  if (get_parameter(paramName, paramVal)) {
    qos_depth = paramVal.as_int();
    mPoseQos.keep_last(qos_depth);
  } else {
    RCLCPP_WARN(
      get_logger(), "The parameter '%s' is not available, using the default value",
      paramName.c_str());
  }

  RCLCPP_INFO(get_logger(), " * Pose/Odometry QoS History depth: %d", qos_depth);

  // ------------------------------------------

  paramName = "pos_tracking.qos_reliability";
  declare_parameter(paramName, rclcpp::ParameterValue(qos_reliability), read_only_descriptor);

  if (get_parameter(paramName, paramVal)) {
    qos_reliability = paramVal.as_int() == 1 ? RMW_QOS_POLICY_RELIABILITY_RELIABLE :
      RMW_QOS_POLICY_RELIABILITY_BEST_EFFORT;
    mPoseQos.reliability(qos_reliability);
  } else {
    RCLCPP_WARN(
      get_logger(), "The parameter '%s' is not available, using the default value",
      paramName.c_str());
  }

  RCLCPP_INFO(
    get_logger(), " * Pose/Odometry QoS Reliability: %s",
    sl_tools::qos2str(qos_reliability).c_str());

  // ------------------------------------------

  paramName = "pos_tracking.qos_durability";
  declare_parameter(paramName, rclcpp::ParameterValue(qos_durability), read_only_descriptor);

  if (get_parameter(paramName, paramVal)) {
    qos_durability = paramVal.as_int() == 1 ? RMW_QOS_POLICY_DURABILITY_TRANSIENT_LOCAL :
      RMW_QOS_POLICY_DURABILITY_VOLATILE;
    mPoseQos.durability(qos_durability);
  } else {
    RCLCPP_WARN(
      get_logger(), "The parameter '%s' is not available, using the default value",
      paramName.c_str());
  }

  RCLCPP_INFO(
    get_logger(), " * Pose/Odometry QoS Durability: %s", sl_tools::qos2str(qos_durability).c_str());
}

void ZedCamera::getGnssFusionParams()
{
  rclcpp::Parameter paramVal;
  std::string paramName;

  rcl_interfaces::msg::ParameterDescriptor read_only_descriptor;
  read_only_descriptor.read_only = true;

  RCLCPP_INFO(get_logger(), "*** GNSS FUSION parameters ***");
  if (sl_tools::isZED(mCamUserModel)) {
    RCLCPP_WARN(get_logger(), "!!! GNSS FUSION parameters are not used with ZED!!!");
    return;
  }

  getParam("gnss_fusion.gnss_fusion_enabled", mGnssFusionEnabled, mGnssFusionEnabled);
  RCLCPP_INFO_STREAM(
    get_logger(), " * GNSS fusion enabled: " << (mGnssFusionEnabled ? "TRUE" : "FALSE"));


  if (mGnssFusionEnabled) {
    getParam("gnss_fusion.gnss_frame", mGnssFrameId, mGnssFrameId, " * GNSS frame: ");
    getParam("gnss_fusion.gnss_fix_topic", mGnssTopic, mGnssTopic, " * GNSS topic name: ");
    getParam("gnss_fusion.gnss_zero_altitude", mGnssZeroAltitude, mGnssZeroAltitude);
    RCLCPP_INFO_STREAM(
      get_logger(),
      " * GNSS Zero Altitude: " << (mGnssZeroAltitude ? "TRUE" : "FALSE"));
    getParam("gnss_fusion.publish_utm_tf", mPublishUtmTf, mPublishUtmTf);
    RCLCPP_INFO_STREAM(
      get_logger(),
      " * Publish UTM TF: " << (mPublishUtmTf ? "TRUE" : "FALSE"));
    getParam("gnss_fusion.broadcast_utm_transform_as_parent_frame", mUtmAsParent, mUtmAsParent);
    RCLCPP_INFO_STREAM(
      get_logger(),
      " * Publish UTM TF as parent of 'map': " << (mUtmAsParent ? "TRUE" : "FALSE"));
  }

}

void ZedCamera::getOdParams()
{
  rclcpp::Parameter paramVal;
  std::string paramName;

  rmw_qos_history_policy_t qos_hist = RMW_QOS_POLICY_HISTORY_KEEP_LAST;
  int qos_depth = 1;
  rmw_qos_reliability_policy_t qos_reliability = RMW_QOS_POLICY_RELIABILITY_RELIABLE;
  rmw_qos_durability_policy_t qos_durability = RMW_QOS_POLICY_DURABILITY_VOLATILE;

  rcl_interfaces::msg::ParameterDescriptor read_only_descriptor;
  read_only_descriptor.read_only = true;

  RCLCPP_INFO(get_logger(), "*** OBJECT DETECTION parameters ***");
  if (sl_tools::isZED(mCamUserModel)) {
    RCLCPP_WARN(get_logger(), "!!! OD parameters are not used with ZED!!!");
    return;
  }

  getParam("object_detection.od_enabled", mObjDetEnabled, mObjDetEnabled);
  RCLCPP_INFO_STREAM(
    get_logger(), " * Object Detection enabled: " << (mObjDetEnabled ? "TRUE" : "FALSE"));

  std::string model_str;
  getParam("object_detection.model", model_str, model_str);

  DEBUG_STREAM_OD(" 'object_detection.model': " << model_str.c_str());

  bool matched = false;
  for (int idx = static_cast<int>(sl::OBJECT_DETECTION_MODEL::MULTI_CLASS_BOX_FAST);
    idx < static_cast<int>(sl::OBJECT_DETECTION_MODEL::CUSTOM_BOX_OBJECTS); idx++)
  {
    sl::OBJECT_DETECTION_MODEL test_model = static_cast<sl::OBJECT_DETECTION_MODEL>(idx);
    std::string test_model_str = sl::toString(test_model).c_str();
    std::replace(test_model_str.begin(), test_model_str.end(), ' ', '_'); // Replace spaces with underscores to match the YAML setting
    //DEBUG_OD(" Comparing '%s' to '%s'", test_model_str.c_str(), model_str.c_str());
    if (model_str == test_model_str) {
      mObjDetModel = test_model;
      matched = true;
      break;
    }
  }
  if (!matched) {
    RCLCPP_WARN_STREAM(
      get_logger(),
      "The value of the parameter 'object_detection.model' is not valid: '" << model_str <<
        "'. Using the default value.");
  }
  RCLCPP_INFO_STREAM(
    get_logger(),
    " * Object Detection model: " << sl::toString(mObjDetModel).c_str());


  getParam(
    "object_detection.allow_reduced_precision_inference", mObjDetReducedPrecision,
    mObjDetReducedPrecision);
  RCLCPP_INFO_STREAM(
    get_logger(),
    " * OD allow reduced precision: " << (mObjDetReducedPrecision ? "TRUE" : "FALSE"));
  getParam(
    "object_detection.max_range", mObjDetMaxRange, mObjDetMaxRange,
    " * OD maximum range [m]: ");
  getParam(
    "object_detection.confidence_threshold", mObjDetConfidence, mObjDetConfidence,
    " * OD min. confidence: ");
  getParam(
    "object_detection.prediction_timeout", mObjDetPredTimeout, mObjDetPredTimeout,
    " * OD prediction timeout [sec]: ");
  getParam("object_detection.object_tracking_enabled", mObjDetTracking, mObjDetTracking);
  RCLCPP_INFO_STREAM(get_logger(), " * OD tracking: " << (mObjDetTracking ? "TRUE" : "FALSE"));

  int filtering_mode = static_cast<int>(mObjFilterMode);
  getParam("object_detection.filtering_mode", filtering_mode, filtering_mode);
  mObjFilterMode = static_cast<sl::OBJECT_FILTERING_MODE>(filtering_mode);
  RCLCPP_INFO_STREAM(
    get_logger(), " * Object Filtering mode: " << filtering_mode << " - " <<
      sl::toString(mObjFilterMode).c_str());
  getParam("object_detection.mc_people", mObjDetPeopleEnable, mObjDetPeopleEnable, "", true);
  RCLCPP_INFO_STREAM(
    get_logger(), " * MultiClassBox people: " << (mObjDetPeopleEnable ? "TRUE" : "FALSE"));
  getParam("object_detection.mc_vehicle", mObjDetVehiclesEnable, mObjDetVehiclesEnable, "", true);
  RCLCPP_INFO_STREAM(
    get_logger(), " * MultiClassBox vehicles: " << (mObjDetVehiclesEnable ? "TRUE" : "FALSE"));
  getParam("object_detection.mc_bag", mObjDetBagsEnable, mObjDetBagsEnable, "", true);
  RCLCPP_INFO_STREAM(
    get_logger(), " * MultiClassBox bags: " << (mObjDetBagsEnable ? "TRUE" : "FALSE"));
  getParam("object_detection.mc_animal", mObjDetAnimalsEnable, mObjDetAnimalsEnable, "", true);
  RCLCPP_INFO_STREAM(
    get_logger(), " * MultiClassBox animals: " << (mObjDetAnimalsEnable ? "TRUE" : "FALSE"));
  getParam(
    "object_detection.mc_electronics", mObjDetElectronicsEnable, mObjDetElectronicsEnable, "",
    true);
  RCLCPP_INFO_STREAM(
    get_logger(),
    " * MultiClassBox electronics: " << (mObjDetElectronicsEnable ? "TRUE" : "FALSE"));
  getParam(
    "object_detection.mc_fruit_vegetable", mObjDetFruitsEnable, mObjDetFruitsEnable, "", true);
  RCLCPP_INFO_STREAM(
    get_logger(),
    " * MultiClassBox fruits and vegetables: " << (mObjDetFruitsEnable ? "TRUE" : "FALSE"));
  getParam("object_detection.mc_sport", mObjDetSportEnable, mObjDetSportEnable, "", true);
  RCLCPP_INFO_STREAM(
    get_logger(),
    " * MultiClassBox sport-related objects: " << (mObjDetSportEnable ? "TRUE" : "FALSE"));
  // ------------------------------------------

  paramName = "object_detection.qos_history";
  declare_parameter(paramName, rclcpp::ParameterValue(qos_hist), read_only_descriptor);

  if (get_parameter(paramName, paramVal)) {
    qos_hist =
      paramVal.as_int() == 1 ? RMW_QOS_POLICY_HISTORY_KEEP_LAST : RMW_QOS_POLICY_HISTORY_KEEP_ALL;
    mObjDetQos.history(qos_hist);
  } else {
    RCLCPP_WARN(
      get_logger(), "The parameter '%s' is not available, using the default value",
      paramName.c_str());
  }

  RCLCPP_INFO(get_logger(), " * Obj. Det. QoS History: %s", sl_tools::qos2str(qos_hist).c_str());

  // ------------------------------------------

  paramName = "object_detection.qos_depth";
  declare_parameter(paramName, rclcpp::ParameterValue(qos_depth), read_only_descriptor);

  if (get_parameter(paramName, paramVal)) {
    qos_depth = paramVal.as_int();
    mObjDetQos.keep_last(qos_depth);
  } else {
    RCLCPP_WARN(
      get_logger(), "The parameter '%s' is not available, using the default value",
      paramName.c_str());
  }

  RCLCPP_INFO(get_logger(), " * Obj. Det. QoS History depth: %d", qos_depth);

  // ------------------------------------------

  paramName = "object_detection.qos_reliability";
  declare_parameter(paramName, rclcpp::ParameterValue(qos_reliability), read_only_descriptor);

  if (get_parameter(paramName, paramVal)) {
    qos_reliability = paramVal.as_int() == 1 ? RMW_QOS_POLICY_RELIABILITY_RELIABLE :
      RMW_QOS_POLICY_RELIABILITY_BEST_EFFORT;
    mObjDetQos.reliability(qos_reliability);
  } else {
    RCLCPP_WARN(
      get_logger(), "The parameter '%s' is not available, using the default value",
      paramName.c_str());
  }

  RCLCPP_INFO(
    get_logger(), " * Obj. Det. QoS Reliability: %s", sl_tools::qos2str(qos_reliability).c_str());

  // ------------------------------------------

  paramName = "object_detection.qos_durability";
  declare_parameter(paramName, rclcpp::ParameterValue(qos_durability), read_only_descriptor);

  if (get_parameter(paramName, paramVal)) {
    qos_durability = paramVal.as_int() == 1 ? RMW_QOS_POLICY_DURABILITY_TRANSIENT_LOCAL :
      RMW_QOS_POLICY_DURABILITY_VOLATILE;
    mObjDetQos.durability(qos_durability);
  } else {
    RCLCPP_WARN(
      get_logger(), "The parameter '%s' is not available, using the default value",
      paramName.c_str());
  }

  RCLCPP_INFO(
    get_logger(), " * Obj. Det. QoS Durability: %s", sl_tools::qos2str(qos_durability).c_str());
}

void ZedCamera::getBodyTrackParams()
{
  rclcpp::Parameter paramVal;
  std::string paramName;

  rmw_qos_history_policy_t qos_hist = RMW_QOS_POLICY_HISTORY_KEEP_LAST;
  int qos_depth = 1;
  rmw_qos_reliability_policy_t qos_reliability = RMW_QOS_POLICY_RELIABILITY_RELIABLE;
  rmw_qos_durability_policy_t qos_durability = RMW_QOS_POLICY_DURABILITY_VOLATILE;

  rcl_interfaces::msg::ParameterDescriptor read_only_descriptor;
  read_only_descriptor.read_only = true;

  RCLCPP_INFO(get_logger(), "*** BODY TRACKING parameters ***");
  if (sl_tools::isZED(mCamUserModel)) {
    RCLCPP_WARN(get_logger(), "!!! Body Tracking parameters are not used with ZED!!!");
    return;
  }

  getParam("body_tracking.bt_enabled", mBodyTrackEnabled, mBodyTrackEnabled);
  RCLCPP_INFO_STREAM(
    get_logger(), " * Body Tracking enabled: " << (mBodyTrackEnabled ? "TRUE" : "FALSE"));

  bool matched = false;

  std::string model_str = "HUMAN_BODY_FAST";
  getParam("body_tracking.model", model_str, model_str);

  for (int idx = static_cast<int>(sl::BODY_TRACKING_MODEL::HUMAN_BODY_FAST);
    idx < static_cast<int>(sl::BODY_TRACKING_MODEL::LAST); idx++)
  {
    sl::BODY_TRACKING_MODEL test_model = static_cast<sl::BODY_TRACKING_MODEL>(idx);
    std::string test_model_str = sl::toString(test_model).c_str();
    std::replace(test_model_str.begin(), test_model_str.end(), ' ', '_'); // Replace spaces with underscores to match the YAML setting
    //DEBUG_BT(" Comparing '%s' to '%s'", test_model_str.c_str(), model_str.c_str());
    if (model_str == test_model_str) {
      mBodyTrackModel = test_model;
      matched = true;
      break;
    }
  }
  if (!matched) {
    RCLCPP_WARN_STREAM(
      get_logger(),
      "The value of the parameter 'body_tracking.model' is not valid: '" << model_str <<
        "'. Using the default value.");
  }
  RCLCPP_INFO_STREAM(
    get_logger(),
    " * Body Tracking model: " << sl::toString(mBodyTrackModel).c_str());

  std::string fmt_str = "BODY_70";
  getParam("body_tracking.body_format", fmt_str, fmt_str);

  for (int idx = static_cast<int>(sl::BODY_FORMAT::BODY_18);
    idx < static_cast<int>(sl::BODY_FORMAT::LAST); idx++)
  {
    sl::BODY_FORMAT test_fmt = static_cast<sl::BODY_FORMAT>(idx);
    std::string test_fmt_str = sl::toString(test_fmt).c_str();
    std::replace(test_fmt_str.begin(), test_fmt_str.end(), ' ', '_'); // Replace spaces with underscores to match the YAML setting
    //DEBUG_BT(" Comparing '%s' to '%s'", test_fmt_str.c_str(), test_fmt.c_str());
    if (fmt_str == test_fmt_str) {
      mBodyTrackFmt = test_fmt;
      matched = true;
      break;
    }
  }
  if (!matched) {
    RCLCPP_WARN_STREAM(
      get_logger(),
      "The value of the parameter 'body_tracking.body_format' is not valid: '" << fmt_str <<
        "'. Using the default value.");
  }
  RCLCPP_INFO_STREAM(
    get_logger(),
    " * Body Tracking format: " << sl::toString(mBodyTrackFmt).c_str());

  getParam(
    "body_tracking.allow_reduced_precision_inference", mBodyTrackReducedPrecision,
    mBodyTrackReducedPrecision);
  RCLCPP_INFO_STREAM(
    get_logger(),
    " * Body Track. allow reduced precision: " << (mObjDetReducedPrecision ? "TRUE" : "FALSE"));
  getParam(
    "body_tracking.max_range", mBodyTrackMaxRange, mBodyTrackMaxRange,
    " * Body Track. maximum range [m]: ");

  std::string body_sel_str = "FULL";
  getParam("body_selection.body_kp_selection", body_sel_str, body_sel_str);

  DEBUG_BT("body_selection.body_kp_selection: %s", body_sel_str.c_str());

  for (int idx = static_cast<int>(sl::BODY_KEYPOINTS_SELECTION::FULL);
    idx < static_cast<int>(sl::BODY_KEYPOINTS_SELECTION::LAST); idx++)
  {
    sl::BODY_KEYPOINTS_SELECTION test_kp_sel = static_cast<sl::BODY_KEYPOINTS_SELECTION>(idx);
    std::string test_body_sel_str = sl::toString(test_kp_sel).c_str();
    std::replace(test_body_sel_str.begin(), test_body_sel_str.end(), ' ', '_'); // Replace spaces with underscores to match the YAML setting
    DEBUG_BT(" Comparing '%s' to '%s'", test_body_sel_str.c_str(), body_sel_str.c_str());
    if (body_sel_str == test_body_sel_str) {
      mBodyTrackKpSelection = test_kp_sel;
      matched = true;
      break;
    }
  }
  if (!matched) {
    RCLCPP_WARN_STREAM(
      get_logger(),
      "The value of the parameter 'body_tracking.body_kp_selection' is not valid: '" << body_sel_str <<
        "'. Using the default value.");
  }
  RCLCPP_INFO_STREAM(
    get_logger(),
    " * Body Tracking KP selection: " << sl::toString(mBodyTrackKpSelection).c_str());


/*
  bool mBodyTrackFitting = true;
  bool mBodyTrackEnableTracking = true;
  double mBodyTrackPredTimeout = 0.5;

  : 'FULL' # 'FULL', 'UPPER_BODY'
  enable_body_fitting: true # Defines if the body fitting will be applied
  enable_tracking: true # Defines if the object detection will track objects across images flow
  prediction_timeout_s: 0.5 # During this time [sec], the skeleton will have OK state even if it is not detected. Set this parameter to 0 to disable SDK predictions
  */

  // ------------------------------------------

  paramName = "body_tracking.qos_history";
  declare_parameter(paramName, rclcpp::ParameterValue(qos_hist), read_only_descriptor);

  if (get_parameter(paramName, paramVal)) {
    qos_hist =
      paramVal.as_int() == 1 ? RMW_QOS_POLICY_HISTORY_KEEP_LAST : RMW_QOS_POLICY_HISTORY_KEEP_ALL;
    mBodyTrkQos.history(qos_hist);
  } else {
    RCLCPP_WARN(
      get_logger(), "The parameter '%s' is not available, using the default value",
      paramName.c_str());
  }

  RCLCPP_INFO(get_logger(), " * Body Track. QoS History: %s", sl_tools::qos2str(qos_hist).c_str());

  // ------------------------------------------

  paramName = "body_tracking.qos_depth";
  declare_parameter(paramName, rclcpp::ParameterValue(qos_depth), read_only_descriptor);

  if (get_parameter(paramName, paramVal)) {
    qos_depth = paramVal.as_int();
    mBodyTrkQos.keep_last(qos_depth);
  } else {
    RCLCPP_WARN(
      get_logger(), "The parameter '%s' is not available, using the default value",
      paramName.c_str());
  }

  RCLCPP_INFO(get_logger(), " * Body Track. QoS History depth: %d", qos_depth);

  // ------------------------------------------

  paramName = "body_tracking.qos_reliability";
  declare_parameter(paramName, rclcpp::ParameterValue(qos_reliability), read_only_descriptor);

  if (get_parameter(paramName, paramVal)) {
    qos_reliability = paramVal.as_int() == 1 ? RMW_QOS_POLICY_RELIABILITY_RELIABLE :
      RMW_QOS_POLICY_RELIABILITY_BEST_EFFORT;
    mBodyTrkQos.reliability(qos_reliability);
  } else {
    RCLCPP_WARN(
      get_logger(), "The parameter '%s' is not available, using the default value",
      paramName.c_str());
  }

  RCLCPP_INFO(
    get_logger(), " * Body Track. QoS Reliability: %s", sl_tools::qos2str(qos_reliability).c_str());

  // ------------------------------------------

  paramName = "body_tracking.qos_durability";
  declare_parameter(paramName, rclcpp::ParameterValue(qos_durability), read_only_descriptor);

  if (get_parameter(paramName, paramVal)) {
    qos_durability = paramVal.as_int() == 1 ? RMW_QOS_POLICY_DURABILITY_TRANSIENT_LOCAL :
      RMW_QOS_POLICY_DURABILITY_VOLATILE;
    mBodyTrkQos.durability(qos_durability);
  } else {
    RCLCPP_WARN(
      get_logger(), "The parameter '%s' is not available, using the default value",
      paramName.c_str());
  }

  RCLCPP_INFO(
    get_logger(), " * Body Track. QoS Durability: %s", sl_tools::qos2str(qos_durability).c_str());

}

rcl_interfaces::msg::SetParametersResult ZedCamera::callback_paramChange(
  std::vector<rclcpp::Parameter> parameters)
{
  if (mDebugMode) {
    DEBUG_STREAM_COMM("Parameter change callback");
  }

  rcl_interfaces::msg::SetParametersResult result;
  result.successful = true;

  RCLCPP_INFO_STREAM(get_logger(), "Modifying " << parameters.size() << " parameters");

  int count = 0;

  for (const rclcpp::Parameter & param : parameters) {
    count++;

    if (mDebugMode) {
      DEBUG_STREAM_COMM("Changed parameter: " << param.get_name());
    }

    if (param.get_name() == "general.pub_frame_rate") {
      rclcpp::ParameterType correctType = rclcpp::ParameterType::PARAMETER_DOUBLE;
      if (param.get_type() != correctType) {
        result.successful = false;
        result.reason = param.get_name() + " must be a " + rclcpp::to_string(correctType);
        RCLCPP_WARN_STREAM(get_logger(), result.reason);
        break;
      }

      double val = param.as_double();

      if ((val <= 0.0) || (val > mCamGrabFrameRate)) {
        result.successful = false;
        result.reason =
          param.get_name() + " must be positive and minor or equal to `grab_frame_rate`";
        RCLCPP_WARN_STREAM(get_logger(), result.reason);
        break;
      }

      mPubFrameRate = val;

      RCLCPP_INFO_STREAM(
        get_logger(), "Parameter '" << param.get_name() << "' correctly set to " << val);
    } else if (param.get_name() == "video.brightness") {
      rclcpp::ParameterType correctType = rclcpp::ParameterType::PARAMETER_INTEGER;
      if (param.get_type() != correctType) {
        result.successful = false;
        result.reason = param.get_name() + " must be a " + rclcpp::to_string(correctType);
        RCLCPP_WARN_STREAM(get_logger(), result.reason);
        break;
      }

      int val = param.as_int();

      if ((val < 0) || (val > 8)) {
        result.successful = false;
        result.reason = param.get_name() + " must be a positive integer in the range [0,8]";
        RCLCPP_WARN_STREAM(get_logger(), result.reason);
        break;
      }

      mCamBrightness = val;

      RCLCPP_INFO_STREAM(
        get_logger(), "Parameter '" << param.get_name() << "' correctly set to " << val);
    } else if (param.get_name() == "video.contrast") {
      rclcpp::ParameterType correctType = rclcpp::ParameterType::PARAMETER_INTEGER;
      if (param.get_type() != correctType) {
        result.successful = false;
        result.reason = param.get_name() + " must be a " + rclcpp::to_string(correctType);
        RCLCPP_WARN_STREAM(get_logger(), result.reason);
        break;
      }

      int val = param.as_int();

      if ((val < 0) || (val > 8)) {
        result.successful = false;
        result.reason = param.get_name() + " must be a positive integer in the range [0,8]";
        RCLCPP_WARN_STREAM(get_logger(), result.reason);
        break;
      }

      mCamContrast = val;

      RCLCPP_INFO_STREAM(
        get_logger(), "Parameter '" << param.get_name() << "' correctly set to " << val);
    } else if (param.get_name() == "video.hue") {
      rclcpp::ParameterType correctType = rclcpp::ParameterType::PARAMETER_INTEGER;
      if (param.get_type() != correctType) {
        result.successful = false;
        result.reason = param.get_name() + " must be a " + rclcpp::to_string(correctType);
        RCLCPP_WARN_STREAM(get_logger(), result.reason);
        break;
      }

      int val = param.as_int();

      if ((val < 0) || (val > 11)) {
        result.successful = false;
        result.reason = param.get_name() + " must be a positive integer in the range [0,11]";
        RCLCPP_WARN_STREAM(get_logger(), result.reason);
        break;
      }

      mCamHue = val;

      RCLCPP_INFO_STREAM(
        get_logger(), "Parameter '" << param.get_name() << "' correctly set to " << val);
    } else if (param.get_name() == "video.saturation") {
      rclcpp::ParameterType correctType = rclcpp::ParameterType::PARAMETER_INTEGER;
      if (param.get_type() != correctType) {
        result.successful = false;
        result.reason = param.get_name() + " must be a " + rclcpp::to_string(correctType);
        RCLCPP_WARN_STREAM(get_logger(), result.reason);
        break;
      }

      int val = param.as_int();

      if ((val < 0) || (val > 8)) {
        result.successful = false;
        result.reason = param.get_name() + " must be a positive integer in the range [0,8]";
        RCLCPP_WARN_STREAM(get_logger(), result.reason);
        break;
      }

      mCamSaturation = val;

      RCLCPP_INFO_STREAM(
        get_logger(), "Parameter '" << param.get_name() << "' correctly set to " << val);
    } else if (param.get_name() == "video.sharpness") {
      rclcpp::ParameterType correctType = rclcpp::ParameterType::PARAMETER_INTEGER;
      if (param.get_type() != correctType) {
        result.successful = false;
        result.reason = param.get_name() + " must be a " + rclcpp::to_string(correctType);
        RCLCPP_WARN_STREAM(get_logger(), result.reason);
        break;
      }

      int val = param.as_int();

      if ((val < 0) || (val > 8)) {
        result.successful = false;
        result.reason = param.get_name() + " must be a positive integer in the range [0,8]";
        RCLCPP_WARN_STREAM(get_logger(), result.reason);
        break;
      }

      mCamSharpness = val;

      RCLCPP_INFO_STREAM(
        get_logger(), "Parameter '" << param.get_name() << "' correctly set to " << val);
    } else if (param.get_name() == "video.gamma") {
      rclcpp::ParameterType correctType = rclcpp::ParameterType::PARAMETER_INTEGER;
      if (param.get_type() != correctType) {
        result.successful = false;
        result.reason = param.get_name() + " must be a " + rclcpp::to_string(correctType);
        RCLCPP_WARN_STREAM(get_logger(), result.reason);
        break;
      }

      int val = param.as_int();

      if ((val < 0) || (val > 8)) {
        result.successful = false;
        result.reason = param.get_name() + " must be a positive integer in the range [0,8]";
        RCLCPP_WARN_STREAM(get_logger(), result.reason);
        break;
      }

      mCamGamma = val;

      RCLCPP_INFO_STREAM(
        get_logger(), "Parameter '" << param.get_name() << "' correctly set to " << val);
    } else if (param.get_name() == "video.auto_exposure_gain") {
      rclcpp::ParameterType correctType = rclcpp::ParameterType::PARAMETER_BOOL;
      if (param.get_type() != correctType) {
        result.successful = false;
        result.reason = param.get_name() + " must be a " + rclcpp::to_string(correctType);
        RCLCPP_WARN_STREAM(get_logger(), result.reason);
        break;
      }

      bool val = param.as_bool();

      if (val && !mCamAutoExpGain) {
        mTriggerAutoExpGain = true;
      }

      mCamAutoExpGain = val;

      RCLCPP_INFO_STREAM(
        get_logger(), "Parameter '" << param.get_name() << "' correctly set to " << val);
    } else if (param.get_name() == "video.exposure") {
      rclcpp::ParameterType correctType = rclcpp::ParameterType::PARAMETER_INTEGER;
      if (param.get_type() != correctType) {
        result.successful = false;
        result.reason = param.get_name() + " must be a " + rclcpp::to_string(correctType);
        RCLCPP_WARN_STREAM(get_logger(), result.reason);
        break;
      }

      int val = param.as_int();

      if ((val < 0) || (val > 100)) {
        result.successful = false;
        result.reason = param.get_name() + " must be a positive integer in the range [0,100]";
        RCLCPP_WARN_STREAM(get_logger(), result.reason);
        break;
      }

      mCamExposure = val;
      mCamAutoExpGain = false;

      RCLCPP_INFO_STREAM(
        get_logger(), "Parameter '" << param.get_name() << "' correctly set to " << val);
    } else if (param.get_name() == "video.gain") {
      rclcpp::ParameterType correctType = rclcpp::ParameterType::PARAMETER_INTEGER;
      if (param.get_type() != correctType) {
        result.successful = false;
        result.reason = param.get_name() + " must be a " + rclcpp::to_string(correctType);
        RCLCPP_WARN_STREAM(get_logger(), result.reason);
        break;
      }

      int val = param.as_int();

      if ((val < 0) || (val > 100)) {
        result.successful = false;
        result.reason = param.get_name() + " must be a positive integer in the range [0,100]";
        RCLCPP_WARN_STREAM(get_logger(), result.reason);
        break;
      }

      mCamGain = val;
      mCamAutoExpGain = false;

      RCLCPP_INFO_STREAM(
        get_logger(), "Parameter '" << param.get_name() << "' correctly set to " << val);
    } else if (param.get_name() == "video.auto_whitebalance") {
      rclcpp::ParameterType correctType = rclcpp::ParameterType::PARAMETER_BOOL;
      if (param.get_type() != correctType) {
        result.successful = false;
        result.reason = param.get_name() + " must be a " + rclcpp::to_string(correctType);
        RCLCPP_WARN_STREAM(get_logger(), result.reason);
        break;
      }

      bool val = param.as_bool();

      if (val && !mCamAutoWB) {
        mTriggerAutoWB = true;
      }

      mCamAutoWB = val;

      RCLCPP_INFO_STREAM(
        get_logger(), "Parameter '" << param.get_name() << "' correctly set to " << val);
    } else if (param.get_name() == "video.whitebalance_temperature") {
      rclcpp::ParameterType correctType = rclcpp::ParameterType::PARAMETER_INTEGER;
      if (param.get_type() != correctType) {
        result.successful = false;
        result.reason = param.get_name() + " must be a " + rclcpp::to_string(correctType);
        RCLCPP_WARN_STREAM(get_logger(), result.reason);
        break;
      }

      int val = param.as_int();

      if ((val < 28) || (val > 65)) {
        result.successful = false;
        result.reason = param.get_name() + " must be a positive integer in the range [28,65]";
        RCLCPP_WARN_STREAM(get_logger(), result.reason);
        break;
      }

      mCamWBTemp = val * 100;
      mCamAutoWB = false;

      RCLCPP_INFO_STREAM(
        get_logger(), "Parameter '" << param.get_name() << "' correctly set to " << val);
    } else if (param.get_name() == "depth.point_cloud_freq") {
      rclcpp::ParameterType correctType = rclcpp::ParameterType::PARAMETER_DOUBLE;
      if (param.get_type() != correctType) {
        result.successful = false;
        result.reason = param.get_name() + " must be a " + rclcpp::to_string(correctType);
        RCLCPP_WARN_STREAM(get_logger(), result.reason);
        break;
      }

      double val = param.as_double();

      if ((val <= 0.0) || (val > mCamGrabFrameRate)) {
        result.successful = false;
        result.reason = param.get_name() + " must be positive and minor of `grab_frame_rate`";
        RCLCPP_WARN_STREAM(get_logger(), result.reason);
        break;
      }

      mPcPubRate = val;

      RCLCPP_INFO_STREAM(
        get_logger(), "Parameter '" << param.get_name() << "' correctly set to " << val);
    } else if (param.get_name() == "depth.depth_confidence") {
      rclcpp::ParameterType correctType = rclcpp::ParameterType::PARAMETER_INTEGER;
      if (param.get_type() != correctType) {
        result.successful = false;
        result.reason = param.get_name() + " must be a " + rclcpp::to_string(correctType);
        RCLCPP_WARN_STREAM(get_logger(), result.reason);
        break;
      }

      int val = param.as_int();

      if ((val < 0) || (val > 100)) {
        result.successful = false;
        result.reason = param.get_name() + " must be a positive integer in the range [0,100]";
        RCLCPP_WARN_STREAM(get_logger(), result.reason);
        break;
      }

      mDepthConf = val;

      RCLCPP_INFO_STREAM(
        get_logger(), "Parameter '" << param.get_name() << "' correctly set to " << val);
    } else if (param.get_name() == "depth.depth_texture_conf") {
      rclcpp::ParameterType correctType = rclcpp::ParameterType::PARAMETER_INTEGER;
      if (param.get_type() != correctType) {
        result.successful = false;
        result.reason = param.get_name() + " must be a " + rclcpp::to_string(correctType);
        RCLCPP_WARN_STREAM(get_logger(), result.reason);
        break;
      }

      int val = param.as_int();

      if ((val < 0) || (val > 100)) {
        result.successful = false;
        result.reason = param.get_name() + " must be a positive integer in the range [0,100]";
        RCLCPP_WARN_STREAM(get_logger(), result.reason);
        break;
      }

      mDepthTextConf = val;

      RCLCPP_INFO_STREAM(
        get_logger(), "Parameter '" << param.get_name() << "' correctly set to " << val);
    } else if (param.get_name() == "depth.remove_saturated_areas") {
      rclcpp::ParameterType correctType = rclcpp::ParameterType::PARAMETER_BOOL;
      if (param.get_type() != correctType) {
        result.successful = false;
        result.reason = param.get_name() + " must be a " + rclcpp::to_string(correctType);
        RCLCPP_WARN_STREAM(get_logger(), result.reason);
        break;
      }

      mRemoveSatAreas = param.as_bool();

      RCLCPP_INFO_STREAM(
        get_logger(), "Parameter '" << param.get_name() << "' correctly set to " <<
          (mRemoveSatAreas ? "TRUE" : "FALSE"));
    } else if (param.get_name() == "pos_tracking.transform_time_offset") {
      rclcpp::ParameterType correctType = rclcpp::ParameterType::PARAMETER_DOUBLE;
      if (param.get_type() != correctType) {
        result.successful = false;
        result.reason = param.get_name() + " must be a " + rclcpp::to_string(correctType);
        RCLCPP_WARN_STREAM(get_logger(), result.reason);
        break;
      }

      double val = param.as_double();
      mTfOffset = val;

      RCLCPP_INFO_STREAM(
        get_logger(), "Parameter '" << param.get_name() << "' correctly set to " << val);
    } else if (param.get_name() == "pos_tracking.path_pub_rate") {
      rclcpp::ParameterType correctType = rclcpp::ParameterType::PARAMETER_DOUBLE;
      if (param.get_type() != correctType) {
        result.successful = false;
        result.reason = param.get_name() + " must be a " + rclcpp::to_string(correctType);
        RCLCPP_WARN_STREAM(get_logger(), result.reason);
        break;
      }

      double val = param.as_double();

      if ((val <= 0.0) || (val > mCamGrabFrameRate)) {
        result.successful = false;
        result.reason =
          param.get_name() + " must be positive and minor of `general.grab_frame_rate`";
        RCLCPP_WARN_STREAM(get_logger(), result.reason);
        break;
      }

      mPathPubRate = val;

      RCLCPP_INFO_STREAM(
        get_logger(), "Parameter '" << param.get_name() << "' correctly set to " << val);
    } else if (param.get_name() == "mapping.fused_pointcloud_freq") {
      rclcpp::ParameterType correctType = rclcpp::ParameterType::PARAMETER_DOUBLE;
      if (param.get_type() != correctType) {
        result.successful = false;
        result.reason = param.get_name() + " must be a " + rclcpp::to_string(correctType);
        RCLCPP_WARN_STREAM(get_logger(), result.reason);
        break;
      }

      double val = param.as_double();

      if ((val <= 0.0) || (val > mPcPubRate)) {
        result.successful = false;
        result.reason = param.get_name() + " must be positive and minor of `point_cloud_freq`";
        RCLCPP_WARN_STREAM(get_logger(), result.reason);
        break;
      }

      mFusedPcPubRate = val;
      startFusedPcTimer(mFusedPcPubRate);  // Reset publishing timer

      RCLCPP_INFO_STREAM(
        get_logger(), "Parameter '" << param.get_name() << "' correctly set to " << val);
    } else if (param.get_name() == "object_detection.confidence_threshold") {
      rclcpp::ParameterType correctType = rclcpp::ParameterType::PARAMETER_DOUBLE;
      if (param.get_type() != correctType) {
        result.successful = false;
        result.reason = param.get_name() + " must be a " + rclcpp::to_string(correctType);
        RCLCPP_WARN_STREAM(get_logger(), result.reason);
        break;
      }

      double val = param.as_double();

      if ((val < 0.0) || (val > 100.0)) {
        result.successful = false;
        result.reason =
          param.get_name() + " must be positive double value in the range [0.0,100.0]";
        RCLCPP_WARN_STREAM(get_logger(), result.reason);
        break;
      }

      mObjDetConfidence = val;

      RCLCPP_INFO_STREAM(
        get_logger(), "Parameter '" << param.get_name() << "' correctly set to " << val);
    } else if (param.get_name() == "object_detection.mc_people") {
      rclcpp::ParameterType correctType = rclcpp::ParameterType::PARAMETER_BOOL;
      if (param.get_type() != correctType) {
        result.successful = false;
        result.reason = param.get_name() + " must be a " + rclcpp::to_string(correctType);
        RCLCPP_WARN_STREAM(get_logger(), result.reason);
        break;
      }

      mObjDetPeopleEnable = param.as_bool();

      RCLCPP_INFO_STREAM(
        get_logger(), "Parameter '" << param.get_name() << "' correctly set to " <<
          (mObjDetPeopleEnable ? "TRUE" : "FALSE"));
    } else if (param.get_name() == "object_detection.mc_vehicle") {
      rclcpp::ParameterType correctType = rclcpp::ParameterType::PARAMETER_BOOL;
      if (param.get_type() != correctType) {
        result.successful = false;
        result.reason = param.get_name() + " must be a " + rclcpp::to_string(correctType);
        RCLCPP_WARN_STREAM(get_logger(), result.reason);
        break;
      }

      mObjDetVehiclesEnable = param.as_bool();

      RCLCPP_INFO_STREAM(
        get_logger(), "Parameter '" << param.get_name() << "' correctly set to " <<
          (mObjDetVehiclesEnable ? "TRUE" : "FALSE"));
    } else if (param.get_name() == "object_detection.mc_bag") {
      rclcpp::ParameterType correctType = rclcpp::ParameterType::PARAMETER_BOOL;
      if (param.get_type() != correctType) {
        result.successful = false;
        result.reason = param.get_name() + " must be a " + rclcpp::to_string(correctType);
        RCLCPP_WARN_STREAM(get_logger(), result.reason);
        break;
      }

      mObjDetBagsEnable = param.as_bool();

      RCLCPP_INFO_STREAM(
        get_logger(), "Parameter '" << param.get_name() << "' correctly set to " <<
          (mObjDetBagsEnable ? "TRUE" : "FALSE"));
    } else if (param.get_name() == "object_detection.mc_animal") {
      rclcpp::ParameterType correctType = rclcpp::ParameterType::PARAMETER_BOOL;
      if (param.get_type() != correctType) {
        result.successful = false;
        result.reason = param.get_name() + " must be a " + rclcpp::to_string(correctType);
        RCLCPP_WARN_STREAM(get_logger(), result.reason);
        break;
      }

      mObjDetAnimalsEnable = param.as_bool();

      RCLCPP_INFO_STREAM(
        get_logger(), "Parameter '" << param.get_name() << "' correctly set to " <<
          (mObjDetAnimalsEnable ? "TRUE" : "FALSE"));
    } else if (param.get_name() == "object_detection.mc_electronics") {
      rclcpp::ParameterType correctType = rclcpp::ParameterType::PARAMETER_BOOL;
      if (param.get_type() != correctType) {
        result.successful = false;
        result.reason = param.get_name() + " must be a " + rclcpp::to_string(correctType);
        RCLCPP_WARN_STREAM(get_logger(), result.reason);
        break;
      }

      mObjDetElectronicsEnable = param.as_bool();

      RCLCPP_INFO_STREAM(
        get_logger(), "Parameter '" << param.get_name() << "' correctly set to " <<
          (mObjDetElectronicsEnable ? "TRUE" : "FALSE"));
    } else if (param.get_name() == "object_detection.mc_fruit_vegetable") {
      rclcpp::ParameterType correctType = rclcpp::ParameterType::PARAMETER_BOOL;
      if (param.get_type() != correctType) {
        result.successful = false;
        result.reason = param.get_name() + " must be a " + rclcpp::to_string(correctType);
        RCLCPP_WARN_STREAM(get_logger(), result.reason);
        break;
      }

      mObjDetFruitsEnable = param.as_bool();

      RCLCPP_INFO_STREAM(
        get_logger(), "Parameter '" << param.get_name() << "' correctly set to " <<
          (mObjDetFruitsEnable ? "TRUE" : "FALSE"));
    } else if (param.get_name() == "object_detection.mc_sport") {
      rclcpp::ParameterType correctType = rclcpp::ParameterType::PARAMETER_BOOL;
      if (param.get_type() != correctType) {
        result.successful = false;
        result.reason = param.get_name() + " must be a " + rclcpp::to_string(correctType);
        RCLCPP_WARN_STREAM(get_logger(), result.reason);
        break;
      }

      mObjDetSportEnable = param.as_bool();

      RCLCPP_INFO_STREAM(
        get_logger(), "Parameter '" << param.get_name() << "' correctly set to " <<
          (mObjDetSportEnable ? "TRUE" : "FALSE"));
    }
  }

  if (result.successful) {
    RCLCPP_INFO_STREAM(
      get_logger(), "Correctly set " << count << "/" << parameters.size() << " parameters");
  } else {
    RCLCPP_INFO_STREAM(
      get_logger(), "Correctly set " << count - 1 << "/" << parameters.size() << " parameters");
  }

  return result;
}

void ZedCamera::setTFCoordFrameNames()
{
  // ----> Coordinate frames
  mCameraFrameId = mCameraName + "_camera_center";
  mLeftCamFrameId = mCameraName + "_left_camera_frame";
  mLeftCamOptFrameId = mCameraName + "_left_camera_optical_frame";
  mRightCamFrameId = mCameraName + "_right_camera_frame";
  mRightCamOptFrameId = mCameraName + "_right_camera_optical_frame";

  mImuFrameId = mCameraName + "_imu_link";
  mBaroFrameId = mCameraFrameId;         // mCameraName + "_baro_link";
  mMagFrameId = mImuFrameId;             // mCameraName + "_mag_link";
  mTempLeftFrameId = mLeftCamFrameId;    // mCameraName + "_temp_left_link";
  mTempRightFrameId = mRightCamFrameId;  // mCameraName + "_temp_right_link";

  mDepthFrameId = mLeftCamFrameId;
  mDepthOptFrameId = mLeftCamOptFrameId;
  mPointCloudFrameId = mDepthFrameId;

  // Note: Depth image frame id must match color image frame id
  mCloudFrameId = mDepthOptFrameId;
  mRgbFrameId = mDepthFrameId;
  mRgbOptFrameId = mCloudFrameId;
  mDisparityFrameId = mDepthFrameId;
  mDisparityOptFrameId = mDepthOptFrameId;
  mConfidenceFrameId = mDepthFrameId;
  mConfidenceOptFrameId = mDepthOptFrameId;

  // Print TF frames
  RCLCPP_INFO_STREAM(get_logger(), "*** TF FRAMES ***");
  RCLCPP_INFO_STREAM(get_logger(), " * Map\t\t\t-> " << mMapFrameId);
  RCLCPP_INFO_STREAM(get_logger(), " * Odometry\t\t-> " << mOdomFrameId);
  RCLCPP_INFO_STREAM(get_logger(), " * Base\t\t\t-> " << mBaseFrameId);
  RCLCPP_INFO_STREAM(get_logger(), " * Camera\t\t-> " << mCameraFrameId);
  RCLCPP_INFO_STREAM(get_logger(), " * Left\t\t\t-> " << mLeftCamFrameId);
  RCLCPP_INFO_STREAM(get_logger(), " * Left Optical\t\t-> " << mLeftCamOptFrameId);
  RCLCPP_INFO_STREAM(get_logger(), " * RGB\t\t\t-> " << mRgbFrameId);
  RCLCPP_INFO_STREAM(get_logger(), " * RGB Optical\t\t-> " << mRgbFrameId);
  RCLCPP_INFO_STREAM(get_logger(), " * Right\t\t-> " << mRightCamFrameId);
  RCLCPP_INFO_STREAM(get_logger(), " * Right Optical\t-> " << mRightCamOptFrameId);
  if (!mDepthDisabled) {
    RCLCPP_INFO_STREAM(get_logger(), " * Depth\t\t-> " << mDepthFrameId);
    RCLCPP_INFO_STREAM(get_logger(), " * Depth Optical\t-> " << mDepthOptFrameId);
    RCLCPP_INFO_STREAM(get_logger(), " * Point Cloud\t\t-> " << mCloudFrameId);
    RCLCPP_INFO_STREAM(get_logger(), " * Disparity\t\t-> " << mDisparityFrameId);
    RCLCPP_INFO_STREAM(get_logger(), " * Disparity Optical\t-> " << mDisparityOptFrameId);
    RCLCPP_INFO_STREAM(get_logger(), " * Confidence\t\t-> " << mConfidenceFrameId);
    RCLCPP_INFO_STREAM(get_logger(), " * Confidence Optical\t-> " << mConfidenceOptFrameId);
  }

  if (!sl_tools::isZED(mCamRealModel)) {
    RCLCPP_INFO_STREAM(get_logger(), " * IMU\t\t\t-> " << mImuFrameId);

    if (sl_tools::isZED2OrZED2i(mCamUserModel)) {
      RCLCPP_INFO_STREAM(get_logger(), " * Barometer\t\t-> " << mBaroFrameId);
      RCLCPP_INFO_STREAM(get_logger(), " * Magnetometer\t\t-> " << mMagFrameId);
      RCLCPP_INFO_STREAM(get_logger(), " * Left Temperature\t-> " << mTempLeftFrameId);
      RCLCPP_INFO_STREAM(get_logger(), " * Right Temperature\t-> " << mTempRightFrameId);
    }
  }
  // <---- Coordinate frames
}

void ZedCamera::fillCamInfo(
  sl::Camera & zed, std::shared_ptr<sensor_msgs::msg::CameraInfo> leftCamInfoMsg,
  std::shared_ptr<sensor_msgs::msg::CameraInfo> rightCamInfoMsg, std::string leftFrameId,
  std::string rightFrameId, bool rawParam /*= false*/)
{
  sl::CalibrationParameters zedParam;

  if (rawParam) {
    zedParam =
      zed.getCameraInformation(mMatResol).camera_configuration.calibration_parameters_raw;
  } else {
    zedParam = zed.getCameraInformation(mMatResol).camera_configuration.calibration_parameters;
  }

  float baseline = zedParam.getCameraBaseline();

  // ----> Distortion models
  // ZED SDK params order: [ k1, k2, p1, p2, k3, k4, k5, k6, s1, s2, s3, s4]
  // Radial (k1, k2, k3, k4, k5, k6), Tangential (p1,p2) and Prism (s1, s2, s3, s4) distortion.
  // Prism not currently used.

  // ROS2 order (OpenCV) -> k1,k2,p1,p2,k3,k4,k5,k6,s1,s2,s3,s4
  switch (mCamRealModel) {
    case sl::MODEL::ZED: // PLUMB_BOB
      leftCamInfoMsg->distortion_model = sensor_msgs::distortion_models::PLUMB_BOB;
      rightCamInfoMsg->distortion_model = sensor_msgs::distortion_models::PLUMB_BOB;
      leftCamInfoMsg->d.resize(5);
      rightCamInfoMsg->d.resize(5);
      leftCamInfoMsg->d[0] = zedParam.left_cam.disto[0];    // k1
      leftCamInfoMsg->d[1] = zedParam.left_cam.disto[1];    // k2
      leftCamInfoMsg->d[2] = zedParam.left_cam.disto[2];    // p1
      leftCamInfoMsg->d[3] = zedParam.left_cam.disto[3];    // p2
      leftCamInfoMsg->d[4] = zedParam.left_cam.disto[4];    // k3
      rightCamInfoMsg->d[0] = zedParam.right_cam.disto[0];  // k1
      rightCamInfoMsg->d[1] = zedParam.right_cam.disto[1];  // k2
      rightCamInfoMsg->d[2] = zedParam.right_cam.disto[2];  // p1
      rightCamInfoMsg->d[3] = zedParam.right_cam.disto[3];  // p2
      rightCamInfoMsg->d[4] = zedParam.right_cam.disto[4];  // k3
      break;

    case sl::MODEL::ZED2:  // RATIONAL_POLYNOMIAL
    case sl::MODEL::ZED2i:  // RATIONAL_POLYNOMIAL
    case sl::MODEL::ZED_X:  // RATIONAL_POLYNOMIAL
    case sl::MODEL::ZED_XM:  // RATIONAL_POLYNOMIAL
      leftCamInfoMsg->distortion_model = sensor_msgs::distortion_models::RATIONAL_POLYNOMIAL;
      rightCamInfoMsg->distortion_model = sensor_msgs::distortion_models::RATIONAL_POLYNOMIAL;
      leftCamInfoMsg->d.resize(8);
      rightCamInfoMsg->d.resize(8);
      leftCamInfoMsg->d[0] = zedParam.left_cam.disto[0];    // k1
      leftCamInfoMsg->d[1] = zedParam.left_cam.disto[1];    // k2
      leftCamInfoMsg->d[2] = zedParam.left_cam.disto[2];    // p1
      leftCamInfoMsg->d[3] = zedParam.left_cam.disto[3];    // p2
      leftCamInfoMsg->d[4] = zedParam.left_cam.disto[4];    // k3
      leftCamInfoMsg->d[5] = zedParam.left_cam.disto[5];    // k4
      leftCamInfoMsg->d[6] = zedParam.left_cam.disto[6];    // k5
      leftCamInfoMsg->d[7] = zedParam.left_cam.disto[7];    // k6
      rightCamInfoMsg->d[0] = zedParam.right_cam.disto[0];  // k1
      rightCamInfoMsg->d[1] = zedParam.right_cam.disto[1];  // k2
      rightCamInfoMsg->d[2] = zedParam.right_cam.disto[2];  // p1
      rightCamInfoMsg->d[3] = zedParam.right_cam.disto[3];  // p2
      rightCamInfoMsg->d[4] = zedParam.right_cam.disto[4];  // k3
      rightCamInfoMsg->d[5] = zedParam.right_cam.disto[5];  // k4
      rightCamInfoMsg->d[6] = zedParam.right_cam.disto[6];  // k5
      rightCamInfoMsg->d[7] = zedParam.right_cam.disto[7];  // k6
      break;

    case sl::MODEL::ZED_M:
      if (zedParam.left_cam.disto[5] != 0 && // k4!=0
        zedParam.right_cam.disto[2] == 0 && // p1==0
        zedParam.right_cam.disto[3] == 0) // p2==0
      {
        leftCamInfoMsg->distortion_model = sensor_msgs::distortion_models::EQUIDISTANT;
        rightCamInfoMsg->distortion_model = sensor_msgs::distortion_models::EQUIDISTANT;

        leftCamInfoMsg->d.resize(4);
        rightCamInfoMsg->d.resize(4);
        leftCamInfoMsg->d[0] = zedParam.left_cam.disto[0];    // k1
        leftCamInfoMsg->d[1] = zedParam.left_cam.disto[1];    // k2
        leftCamInfoMsg->d[2] = zedParam.left_cam.disto[4];    // k3
        leftCamInfoMsg->d[3] = zedParam.left_cam.disto[5];    // k4
        rightCamInfoMsg->d[0] = zedParam.right_cam.disto[0];  // k1
        rightCamInfoMsg->d[1] = zedParam.right_cam.disto[1];  // k2
        rightCamInfoMsg->d[2] = zedParam.right_cam.disto[4];  // k3
        rightCamInfoMsg->d[3] = zedParam.right_cam.disto[5];  // k4
      } else {
        leftCamInfoMsg->distortion_model = sensor_msgs::distortion_models::PLUMB_BOB;
        rightCamInfoMsg->distortion_model = sensor_msgs::distortion_models::PLUMB_BOB;
        leftCamInfoMsg->d.resize(5);
        rightCamInfoMsg->d.resize(5);
        leftCamInfoMsg->d[0] = zedParam.left_cam.disto[0];  // k1
        leftCamInfoMsg->d[1] = zedParam.left_cam.disto[1];  // k2
        leftCamInfoMsg->d[2] = zedParam.left_cam.disto[2];  // p1
        leftCamInfoMsg->d[3] = zedParam.left_cam.disto[3];  // p2
        leftCamInfoMsg->d[4] = zedParam.left_cam.disto[4];  // k3
        rightCamInfoMsg->d[0] = zedParam.right_cam.disto[0]; // k1
        rightCamInfoMsg->d[1] = zedParam.right_cam.disto[1]; // k2
        rightCamInfoMsg->d[2] = zedParam.right_cam.disto[2]; // p1
        rightCamInfoMsg->d[3] = zedParam.right_cam.disto[3]; // p2
        rightCamInfoMsg->d[4] = zedParam.right_cam.disto[4]; // k3
      }
  }

  leftCamInfoMsg->k.fill(0.0);
  rightCamInfoMsg->k.fill(0.0);
  leftCamInfoMsg->k[0] = static_cast<double>(zedParam.left_cam.fx);
  leftCamInfoMsg->k[2] = static_cast<double>(zedParam.left_cam.cx);
  leftCamInfoMsg->k[4] = static_cast<double>(zedParam.left_cam.fy);
  leftCamInfoMsg->k[5] = static_cast<double>(zedParam.left_cam.cy);
  leftCamInfoMsg->k[8] = 1.0;
  rightCamInfoMsg->k[0] = static_cast<double>(zedParam.right_cam.fx);
  rightCamInfoMsg->k[2] = static_cast<double>(zedParam.right_cam.cx);
  rightCamInfoMsg->k[4] = static_cast<double>(zedParam.right_cam.fy);
  rightCamInfoMsg->k[5] = static_cast<double>(zedParam.right_cam.cy);
  rightCamInfoMsg->k[8] = 1.0;
  leftCamInfoMsg->r.fill(0.0);
  rightCamInfoMsg->r.fill(0.0);

  for (size_t i = 0; i < 3; i++) {
    // identity
    rightCamInfoMsg->r[i + i * 3] = 1;
    leftCamInfoMsg->r[i + i * 3] = 1;
  }

  if (rawParam) {
    // ROS frame (X forward, Z up, Y left)
    for (int i = 0; i < 9; i++) {
      rightCamInfoMsg->r[i] = zedParam.stereo_transform.getRotationMatrix().r[i];
    }
  }

  leftCamInfoMsg->p.fill(0.0);
  rightCamInfoMsg->p.fill(0.0);
  leftCamInfoMsg->p[0] = static_cast<double>(zedParam.left_cam.fx);
  leftCamInfoMsg->p[2] = static_cast<double>(zedParam.left_cam.cx);
  leftCamInfoMsg->p[5] = static_cast<double>(zedParam.left_cam.fy);
  leftCamInfoMsg->p[6] = static_cast<double>(zedParam.left_cam.cy);
  leftCamInfoMsg->p[10] = 1.0;
  // http://docs.ros.org/api/sensor_msgs/html/msg/CameraInfo.html
  rightCamInfoMsg->p[3] = static_cast<double>(-1 * zedParam.left_cam.fx * baseline);
  rightCamInfoMsg->p[0] = static_cast<double>(zedParam.right_cam.fx);
  rightCamInfoMsg->p[2] = static_cast<double>(zedParam.right_cam.cx);
  rightCamInfoMsg->p[5] = static_cast<double>(zedParam.right_cam.fy);
  rightCamInfoMsg->p[6] = static_cast<double>(zedParam.right_cam.cy);
  rightCamInfoMsg->p[10] = 1.0;
  leftCamInfoMsg->width = rightCamInfoMsg->width = static_cast<uint32_t>(mMatResol.width);
  leftCamInfoMsg->height = rightCamInfoMsg->height = static_cast<uint32_t>(mMatResol.height);
  leftCamInfoMsg->header.frame_id = leftFrameId;
  rightCamInfoMsg->header.frame_id = rightFrameId;
}

void ZedCamera::initPublishers()
{
  RCLCPP_INFO(get_logger(), "*** PUBLISHED TOPICS ***");

  std::string topicPrefix = get_namespace();

  if (topicPrefix.length() > 1) {
    topicPrefix += "/";
  }

  topicPrefix += get_name();
  topicPrefix += "/";
  // ----> Topics names definition
  std::string rgbTopicRoot = "rgb";
  std::string rightTopicRoot = "right";
  std::string leftTopicRoot = "left";
  std::string stereoTopicRoot = "stereo";
  std::string img_topic = "/image_rect_color";
  std::string img_raw_topic = "/image_raw_color";
  std::string img_gray_topic = "/image_rect_gray";
  std::string img_raw_gray_topic_ = "/image_raw_gray";
  std::string raw_suffix = "_raw";
  std::string left_topic = mTopicRoot + leftTopicRoot + img_topic;
  std::string left_raw_topic = mTopicRoot + leftTopicRoot + raw_suffix + img_raw_topic;
  std::string right_topic = mTopicRoot + rightTopicRoot + img_topic;
  std::string right_raw_topic = mTopicRoot + rightTopicRoot + raw_suffix + img_raw_topic;
  std::string rgb_topic = mTopicRoot + rgbTopicRoot + img_topic;
  std::string rgb_raw_topic = mTopicRoot + rgbTopicRoot + raw_suffix + img_raw_topic;
  std::string stereo_topic = mTopicRoot + stereoTopicRoot + img_topic;
  std::string stereo_raw_topic = mTopicRoot + stereoTopicRoot + raw_suffix + img_raw_topic;
  std::string left_gray_topic = mTopicRoot + leftTopicRoot + img_gray_topic;
  std::string left_raw_gray_topic = mTopicRoot + leftTopicRoot + raw_suffix + img_raw_gray_topic_;
  std::string right_gray_topic = mTopicRoot + rightTopicRoot + img_gray_topic;
  std::string right_raw_gray_topic = mTopicRoot + rightTopicRoot + raw_suffix + img_raw_gray_topic_;
  std::string rgb_gray_topic = mTopicRoot + rgbTopicRoot + img_gray_topic;
  std::string rgb_raw_gray_topic = mTopicRoot + rgbTopicRoot + raw_suffix + img_raw_gray_topic_;

  // Set the disparity topic name
  std::string disparity_topic = mTopicRoot + "disparity/disparity_image";

  // Set the depth topic names
  std::string depth_topic_root = "depth";

  if (mOpenniDepthMode) {
    RCLCPP_INFO_STREAM(get_logger(), "Openni depth mode activated -> Units: mm, Encoding: MONO16");
  }
  std::string depth_topic = mTopicRoot + depth_topic_root + "/depth_registered";
  std::string depth_info_topic = mTopicRoot + depth_topic_root + "/depth_info";

  std::string pointcloud_topic = mTopicRoot + "point_cloud/cloud_registered";
  mPointcloudFusedTopic = mTopicRoot + "mapping/fused_cloud";

  std::string object_det_topic_root = "obj_det";
  mObjectDetTopic = mTopicRoot + object_det_topic_root + "/objects";

  std::string confImgRoot = "confidence";
  std::string conf_map_topic_name = "confidence_map";
  std::string conf_map_topic = mTopicRoot + confImgRoot + "/" + conf_map_topic_name;

  // Set the positional tracking topic names
  mPoseTopic = mTopicRoot + "pose";
  mPoseCovTopic = mPoseTopic + "_with_covariance";
  mGnssPoseTopic = mPoseTopic + "/filtered";
  mGeoPoseTopic = mTopicRoot + "geo_pose";

  mOdomTopic = mTopicRoot + "odom";
  mOdomPathTopic = mTopicRoot + "path_odom";
  mMapPathTopic = mTopicRoot + "path_map";

  // Set the Sensors topic names
  std::string temp_topic_root = "temperature";
  std::string imuTopicRoot = "imu";
  std::string imu_topic_name = "data";
  std::string imu_topic_raw_name = "data_raw";
  std::string imu_topic_mag_name = "mag";
  // std::string imu_topic_mag_raw_name = "mag_raw";
  std::string pressure_topic_name = "atm_press";

  std::string imu_topic = mTopicRoot + imuTopicRoot + "/" + imu_topic_name;
  std::string imu_topic_raw = mTopicRoot + imuTopicRoot + "/" + imu_topic_raw_name;
  std::string imu_temp_topic = mTopicRoot + temp_topic_root + "/" + imuTopicRoot;
  std::string imu_mag_topic = mTopicRoot + imuTopicRoot + "/" + imu_topic_mag_name;
  // std::string imu_mag_topic_raw = imuTopicRoot + "/" +
  // imu_topic_mag_raw_name;
  std::string pressure_topic = mTopicRoot + /*imuTopicRoot + "/" +*/ pressure_topic_name;
  std::string temp_topic_left = mTopicRoot + temp_topic_root + "/left";
  std::string temp_topic_right = mTopicRoot + temp_topic_root + "/right";
  // <---- Topics names definition

  // ----> Camera publishers
  mPubRgb =
    image_transport::create_camera_publisher(this, rgb_topic, mVideoQos.get_rmw_qos_profile());
  RCLCPP_INFO_STREAM(get_logger(), "Advertised on topic: " << mPubRgb.getTopic());
  mPubRgbGray =
    image_transport::create_camera_publisher(this, rgb_gray_topic, mVideoQos.get_rmw_qos_profile());
  RCLCPP_INFO_STREAM(get_logger(), "Advertised on topic: " << mPubRgbGray.getTopic());
  RCLCPP_INFO_STREAM(get_logger(), "Advertised on topic: " << mPubRgb.getInfoTopic());
  mPubRawRgb =
    image_transport::create_camera_publisher(this, rgb_raw_topic, mVideoQos.get_rmw_qos_profile());
  RCLCPP_INFO_STREAM(get_logger(), "Advertised on topic: " << mPubRawRgb.getTopic());
  mPubRawRgbGray = image_transport::create_camera_publisher(
    this, rgb_raw_gray_topic, mVideoQos.get_rmw_qos_profile());
  RCLCPP_INFO_STREAM(get_logger(), "Advertised on topic: " << mPubRawRgbGray.getTopic());
  RCLCPP_INFO_STREAM(get_logger(), "Advertised on topic: " << mPubRawRgb.getInfoTopic());
  mPubLeft =
    image_transport::create_camera_publisher(this, left_topic, mVideoQos.get_rmw_qos_profile());
  RCLCPP_INFO_STREAM(get_logger(), "Advertised on topic: " << mPubLeft.getTopic());
  mPubLeftGray = image_transport::create_camera_publisher(
    this, left_gray_topic, mVideoQos.get_rmw_qos_profile());
  RCLCPP_INFO_STREAM(get_logger(), "Advertised on topic: " << mPubLeftGray.getTopic());
  RCLCPP_INFO_STREAM(get_logger(), "Advertised on topic: " << mPubLeft.getInfoTopic());
  mPubRawLeft =
    image_transport::create_camera_publisher(this, left_raw_topic, mVideoQos.get_rmw_qos_profile());
  RCLCPP_INFO_STREAM(get_logger(), "Advertised on topic: " << mPubRawLeft.getTopic());
  mPubRawLeftGray = image_transport::create_camera_publisher(
    this, left_raw_gray_topic, mVideoQos.get_rmw_qos_profile());
  RCLCPP_INFO_STREAM(get_logger(), "Advertised on topic: " << mPubRawLeftGray.getTopic());
  RCLCPP_INFO_STREAM(get_logger(), "Advertised on topic: " << mPubRawLeft.getInfoTopic());
  mPubRight =
    image_transport::create_camera_publisher(this, right_topic, mVideoQos.get_rmw_qos_profile());
  RCLCPP_INFO_STREAM(get_logger(), "Advertised on topic: " << mPubRight.getTopic());
  mPubRightGray = image_transport::create_camera_publisher(
    this, right_gray_topic, mVideoQos.get_rmw_qos_profile());
  RCLCPP_INFO_STREAM(get_logger(), "Advertised on topic: " << mPubRightGray.getTopic());
  RCLCPP_INFO_STREAM(get_logger(), "Advertised on topic: " << mPubRight.getInfoTopic());
  mPubRawRight = image_transport::create_camera_publisher(
    this, right_raw_topic, mVideoQos.get_rmw_qos_profile());
  RCLCPP_INFO_STREAM(get_logger(), "Advertised on topic: " << mPubRawRight.getTopic());
  mPubRawRightGray = image_transport::create_camera_publisher(
    this, right_raw_gray_topic, mVideoQos.get_rmw_qos_profile());
  RCLCPP_INFO_STREAM(get_logger(), "Advertised on topic: " << mPubRawRightGray.getTopic());
  RCLCPP_INFO_STREAM(get_logger(), "Advertised on topic: " << mPubRawRight.getInfoTopic());

  if (!mDepthDisabled) {
    mPubDepth =
      image_transport::create_camera_publisher(this, depth_topic, mDepthQos.get_rmw_qos_profile());
    RCLCPP_INFO_STREAM(get_logger(), "Advertised on topic: " << mPubDepth.getTopic());
    RCLCPP_INFO_STREAM(get_logger(), "Advertised on topic: " << mPubDepth.getInfoTopic());
    mPubDepthInfo =
      create_publisher<zed_interfaces::msg::DepthInfoStamped>(depth_info_topic, mDepthQos);
    RCLCPP_INFO_STREAM(get_logger(), "Advertised on topic: " << mPubDepthInfo->get_topic_name());
  }

  mPubStereo =
    image_transport::create_publisher(this, stereo_topic, mVideoQos.get_rmw_qos_profile());
  RCLCPP_INFO_STREAM(get_logger(), "Advertised on topic: " << mPubStereo.getTopic());
  mPubRawStereo =
    image_transport::create_publisher(this, stereo_raw_topic, mVideoQos.get_rmw_qos_profile());
  RCLCPP_INFO_STREAM(get_logger(), "Advertised on topic: " << mPubRawStereo.getTopic());
  // <---- Camera publishers

  // ----> Depth publishers
  if (!mDepthDisabled) {
    mPubConfMap = create_publisher<sensor_msgs::msg::Image>(conf_map_topic, mDepthQos);
    RCLCPP_INFO_STREAM(get_logger(), "Advertised on topic: " << mPubConfMap->get_topic_name());
    mPubDisparity = create_publisher<stereo_msgs::msg::DisparityImage>(disparity_topic, mDepthQos);
    RCLCPP_INFO_STREAM(get_logger(), "Advertised on topic: " << mPubDisparity->get_topic_name());
    mPubCloud = create_publisher<sensor_msgs::msg::PointCloud2>(pointcloud_topic, mDepthQos);
    RCLCPP_INFO_STREAM(get_logger(), "Advertised on topic: " << mPubCloud->get_topic_name());
  }
  // <---- Depth publishers

  // ----> Pos Tracking
  if (!mDepthDisabled) {
    mPubPose = create_publisher<geometry_msgs::msg::PoseStamped>(mPoseTopic, mPoseQos);
    RCLCPP_INFO_STREAM(get_logger(), "Advertised on topic: " << mPubPose->get_topic_name());
    mPubPoseCov =
      create_publisher<geometry_msgs::msg::PoseWithCovarianceStamped>(mPoseCovTopic, mPoseQos);
    RCLCPP_INFO_STREAM(get_logger(), "Advertised on topic: " << mPubPoseCov->get_topic_name());
    mPubOdom = create_publisher<nav_msgs::msg::Odometry>(mOdomTopic, mPoseQos);
    RCLCPP_INFO_STREAM(get_logger(), "Advertised on topic: " << mPubOdom->get_topic_name());
    mPubPosePath = create_publisher<nav_msgs::msg::Path>(mMapPathTopic, mPoseQos);
    RCLCPP_INFO_STREAM(get_logger(), "Advertised on topic: " << mPubPosePath->get_topic_name());
    mPubOdomPath = create_publisher<nav_msgs::msg::Path>(mOdomPathTopic, mPoseQos);
    RCLCPP_INFO_STREAM(get_logger(), "Advertised on topic: " << mPubOdomPath->get_topic_name());
    if (mGnssFusionEnabled) {
      mPubGnssPose = create_publisher<nav_msgs::msg::Odometry>(mGnssPoseTopic, mPoseQos);
      RCLCPP_INFO_STREAM(
        get_logger(), "Advertised on topic (GNSS): " << mPubGnssPose->get_topic_name());
      mPubGeoPose = create_publisher<geographic_msgs::msg::GeoPoseStamped>(mGeoPoseTopic, mPoseQos);
      RCLCPP_INFO_STREAM(
        get_logger(), "Advertised on topic (GNSS): " << mPubGeoPose->get_topic_name());
    }
  }
  // <---- Pos Tracking

  // ----> Mapping
  if (!mDepthDisabled && mMappingEnabled) {
    mPubFusedCloud =
      create_publisher<sensor_msgs::msg::PointCloud2>(mPointcloudFusedTopic, mMappingQos);
    RCLCPP_INFO_STREAM(
      get_logger(), "Advertised on topic " << mPubFusedCloud->get_topic_name() << " @ " <<
        mFusedPcPubRate << " Hz");

    std::string marker_topic = "plane_marker";
    std::string plane_topic = "plane";
    // Rviz markers publisher
    mPubMarker = create_publisher<visualization_msgs::msg::Marker>(marker_topic, mMappingQos);
    RCLCPP_INFO_STREAM(get_logger(), "Advertised on topic: " << mPubMarker->get_topic_name());
    // Detected planes publisher
    mPubPlane = create_publisher<zed_interfaces::msg::PlaneStamped>(plane_topic, mMappingQos);
    RCLCPP_INFO_STREAM(get_logger(), "Advertised on topic: " << mPubPlane->get_topic_name());
  }
  // <---- Mapping

#ifdef WITH_TM
  // ----> Terrain Mapping
  std::string loc_map_prefix = mTopicRoot + "local_map/";
  std::string loc_map_data;

  loc_map_data = "gridmap";
  mPubGridMap = create_publisher<grid_map_msgs::msg::GridMap>(
    loc_map_prefix + loc_map_data,
    mMappingQos);
  RCLCPP_INFO_STREAM(get_logger(), "Advertised on topic: " << mPubGridMap->get_topic_name());

  loc_map_data = "elev_img";
  mPubElevMapImg = create_publisher<sensor_msgs::msg::Image>(
    loc_map_prefix + loc_map_data,
    mMappingQos);
  RCLCPP_INFO_STREAM(get_logger(), "Advertised on topic: " << mPubElevMapImg->get_topic_name());

  loc_map_data = "col_img";
  mPubColMapImg = create_publisher<sensor_msgs::msg::Image>(
    loc_map_prefix + loc_map_data,
    mMappingQos);
  RCLCPP_INFO_STREAM(get_logger(), "Advertised on topic: " << mPubColMapImg->get_topic_name());
  // <---- Terrain Mapping
#endif

  // ----> Sensors
  if (!sl_tools::isZED(mCamRealModel)) {
    mPubImu = create_publisher<sensor_msgs::msg::Imu>(imu_topic, mSensQos);
    RCLCPP_INFO_STREAM(get_logger(), "Advertised on topic: " << mPubImu->get_topic_name());
    mPubImuRaw = create_publisher<sensor_msgs::msg::Imu>(imu_topic_raw, mSensQos);
    RCLCPP_INFO_STREAM(get_logger(), "Advertised on topic: " << mPubImuRaw->get_topic_name());

    if (sl_tools::isZED2OrZED2i(mCamRealModel) || sl_tools::isZEDX(mCamRealModel)) {
      mPubImuTemp = create_publisher<sensor_msgs::msg::Temperature>(imu_temp_topic, mSensQos);
      RCLCPP_INFO_STREAM(get_logger(), "Advertised on topic: " << mPubImuTemp->get_topic_name());
    }

    if (sl_tools::isZED2OrZED2i(mCamRealModel)) {
      mPubImuMag = create_publisher<sensor_msgs::msg::MagneticField>(imu_mag_topic, mSensQos);
      RCLCPP_INFO_STREAM(get_logger(), "Advertised on topic: " << mPubImuMag->get_topic_name());
      mPubPressure = create_publisher<sensor_msgs::msg::FluidPressure>(pressure_topic, mSensQos);
      RCLCPP_INFO_STREAM(get_logger(), "Advertised on topic: " << mPubPressure->get_topic_name());
      mPubTempL = create_publisher<sensor_msgs::msg::Temperature>(temp_topic_left, mSensQos);
      RCLCPP_INFO_STREAM(get_logger(), "Advertised on topic: " << mPubTempL->get_topic_name());
      mPubTempR = create_publisher<sensor_msgs::msg::Temperature>(temp_topic_right, mSensQos);
      RCLCPP_INFO_STREAM(get_logger(), "Advertised on topic: " << mPubTempR->get_topic_name());
    }

    // ----> Camera/imu transform message
    std::string cam_imu_tr_topic = mTopicRoot + "left_cam_imu_transform";
    mPubCamImuTransf =
      create_publisher<geometry_msgs::msg::TransformStamped>(cam_imu_tr_topic, mSensQos);

    RCLCPP_INFO_STREAM(get_logger(), "Advertised on topic: " << mPubCamImuTransf->get_topic_name());

    sl::Orientation sl_rot = mSlCamImuTransf.getOrientation();
    sl::Translation sl_tr = mSlCamImuTransf.getTranslation();
    RCLCPP_INFO(get_logger(), "Camera-IMU Translation: \n %g %g %g", sl_tr.x, sl_tr.y, sl_tr.z);
    RCLCPP_INFO(
      get_logger(), "Camera-IMU Rotation:\n%s", sl_rot.getRotationMatrix().getInfos().c_str());

    // publishImuFrameAndTopic();
    // <---- Camera/imu transform message
  }
  // <---- Sensors
}

void ZedCamera::initSubscribers()
{
  RCLCPP_INFO(get_logger(), "*** Subscribers ***");
  // ----> Clicked Point Subscriber
  /* From `$ ros2 topic info /clicked_point -v`
      QoS profile:
          Reliability: RMW_QOS_POLICY_RELIABILITY_RELIABLE
          Durability: RMW_QOS_POLICY_DURABILITY_VOLATILE
          Lifespan: 2147483651294967295 nanoseconds
          Deadline: 2147483651294967295 nanoseconds
          Liveliness: RMW_QOS_POLICY_LIVELINESS_AUTOMATIC
          Liveliness lease duration: 2147483651294967295 nanoseconds
  */
  if (!mDepthDisabled) {
    mClickedPtQos.reliability(RMW_QOS_POLICY_RELIABILITY_RELIABLE);
    mClickedPtQos.durability(RMW_QOS_POLICY_DURABILITY_VOLATILE);
    mClickedPtSub = create_subscription<geometry_msgs::msg::PointStamped>(
      mClickedPtTopic, mClickedPtQos, std::bind(&ZedCamera::callback_clickedPoint, this, _1));


    RCLCPP_INFO_STREAM(get_logger(), " * Plane detection: '" << mClickedPtTopic.c_str() << "'");
  }
  // <---- Clicked Point Subscriber

  // ----> GNSS Fix Subscriber
  /* From `$ ros2 topic info /fix -v`
    QoS profile:
        Reliability: RELIABLE
        History (Depth): KEEP_LAST (10)
        Durability: VOLATILE
        Lifespan: Infinite
        Deadline: Infinite
        Liveliness: AUTOMATIC
        Liveliness lease duration: Infinite
  */
  if (mGnssFusionEnabled) {
    mGnssMsgReceived = false;
    mGnssFixValid = false;

    mGnssFixQos.reliability(RMW_QOS_POLICY_RELIABILITY_RELIABLE);
    mGnssFixQos.durability(RMW_QOS_POLICY_DURABILITY_VOLATILE);
    mGnssFixSub = create_subscription<sensor_msgs::msg::NavSatFix>(
      mGnssTopic, mGnssFixQos, std::bind(&ZedCamera::callback_gnssFix, this, _1));

    RCLCPP_INFO_STREAM(get_logger(), " * GNSS Fix: '" << mGnssTopic.c_str() << "'");
  }
  // <---- GNSS Fix Subscriber
}

bool ZedCamera::startCamera()
{
  RCLCPP_INFO(get_logger(), "***** STARTING CAMERA *****");

  // ----> SDK version
  RCLCPP_INFO(
    get_logger(), "ZED SDK Version: %d.%d.%d - Build %s", ZED_SDK_MAJOR_VERSION, ZED_SDK_MINOR_VERSION,
    ZED_SDK_PATCH_VERSION, ZED_SDK_BUILD_ID);
  // <---- SDK version

  // ----> TF2 Transform
  mTfBuffer = std::make_unique<tf2_ros::Buffer>(get_clock());
  mTfListener =
    std::make_unique<tf2_ros::TransformListener>(*mTfBuffer);  // Start TF Listener thread
  mTfBroadcaster = std::make_unique<tf2_ros::TransformBroadcaster>(this);
  // <---- TF2 Transform

  // ----> ZED configuration
  if (mSimEnabled) {  // Simulation?
    RCLCPP_INFO(get_logger(), "*** CONNECTING TO THE SIMULATOR ***");

    int mSimPort = ZED_SDK_PORT + 2 * mCamId;
    mInitParams.input.setFromStream(mSimAddr.c_str(), mSimPort);
  } else if (!mSvoFilepath.empty()) {
    RCLCPP_INFO(get_logger(), "*** SVO OPENING ***");

    mInitParams.input.setFromSVOFile(mSvoFilepath.c_str());
    mInitParams.svo_real_time_mode = mSvoRealtime;
    mSvoMode = true;
  } else {
    RCLCPP_INFO(get_logger(), "*** CAMERA OPENING ***");

    mInitParams.camera_fps = mCamGrabFrameRate;
    mInitParams.camera_resolution = static_cast<sl::RESOLUTION>(mCamResol);

    if (mCamSerialNumber == 0) {
      mInitParams.input.setFromCameraID(mCamId);
    } else {
      mInitParams.input.setFromSerialNumber(mCamSerialNumber);
    }
  }

  mInitParams.coordinate_system = ROS_COORDINATE_SYSTEM;
  mInitParams.coordinate_units = ROS_MEAS_UNITS;
  mInitParams.depth_mode = mDepthMode;
  mInitParams.sdk_verbose = mVerbose;
  mInitParams.sdk_gpu_id = mGpuId;
  mInitParams.depth_stabilization = mDepthStabilization;
  mInitParams.camera_image_flip = mCameraFlip;
  mInitParams.depth_minimum_distance = mCamMinDepth;
  mInitParams.depth_maximum_distance = mCamMaxDepth;

  mInitParams.camera_disable_self_calib = !mCameraSelfCalib;
  mInitParams.enable_image_enhancement = true;
  mInitParams.enable_right_side_measure = false;
  // <---- ZED configuration

  // ----> Try to connect to a camera, to a stream, or to load an SVO
  sl_tools::StopWatch connectTimer(get_clock());

  mThreadStop = false;

  if (!mSvoMode && !mSimEnabled) {
    if (mCamSerialNumber <= 0) {
      mInitParams.input.setFromCameraID(mCamId);
    } else {
      mInitParams.input.setFromSerialNumber(mCamSerialNumber);
    }
  }

  while (1) {
    rclcpp::sleep_for(500ms);

    mConnStatus = mZed.open(mInitParams);

    if (mConnStatus == sl::ERROR_CODE::SUCCESS) {
      DEBUG_STREAM_COMM("Opening successfull");
      break;
    }

    if (mSvoMode) {
      RCLCPP_WARN(get_logger(), "Error opening SVO: %s", sl::toString(mConnStatus).c_str());
      return false;
    } else if (mSimEnabled) {
      RCLCPP_WARN(
        get_logger(), "Error connecting to the simulator: %s", sl::toString(
          mConnStatus).c_str());
    } else {
      RCLCPP_WARN(get_logger(), "Error opening camera: %s", sl::toString(mConnStatus).c_str());
      if (mConnStatus == sl::ERROR_CODE::CAMERA_DETECTION_ISSUE &&
        sl_tools::isZEDM(mCamUserModel))
      {
        RCLCPP_INFO(
          get_logger(), "Try to flip the USB3 Type-C connector and verify the USB3 connection");
      } else {
        RCLCPP_INFO(get_logger(), "Please verify the camera connection");
      }
    }

    if (!rclcpp::ok() || mThreadStop) {
      RCLCPP_INFO(get_logger(), "ZED activation interrupted by user.");
      return false;
    }

    if (connectTimer.toc() > mMaxReconnectTemp * mCamTimeoutSec) {
      RCLCPP_ERROR(get_logger(), "Camera detection timeout");
      return false;
    }

    rclcpp::sleep_for(std::chrono::seconds(mCamTimeoutSec));
  }
  // ----> Try to connect to a camera, to a stream, or to load an SVO

  // ----> Camera information
  sl::CameraInformation camInfo = mZed.getCameraInformation();

  float realFps = camInfo.camera_configuration.fps;
  if (realFps != static_cast<float>(mCamGrabFrameRate)) {
    RCLCPP_WARN_STREAM(
      get_logger(), "!!! `general.grab_frame_rate` value is not valid: '" <<
        mCamGrabFrameRate << "'. Automatically replaced with '" << realFps <<
        "'. Please fix the parameter !!!");
    mCamGrabFrameRate = realFps;
  }

  // CUdevice devid;
  cuCtxGetDevice(&mGpuId);
  RCLCPP_INFO_STREAM(get_logger(), "ZED SDK running on GPU #" << mGpuId);

  // Camera model
  mCamRealModel = camInfo.camera_model;

  if (mCamRealModel == sl::MODEL::ZED) {
    if (mCamUserModel != sl::MODEL::ZED) {
      RCLCPP_WARN(
        get_logger(),
        "Camera model does not match user parameter. Please modify "
        "the value of the parameter 'general.camera_model' to 'zed'");
    }
  } else if (mCamRealModel == sl::MODEL::ZED_M) {
    if (mCamUserModel != sl::MODEL::ZED_M) {
      RCLCPP_WARN(
        get_logger(),
        "Camera model does not match user parameter. Please modify "
        "the value of the parameter 'general.camera_model' to 'zedm'");
    }
  } else if (mCamRealModel == sl::MODEL::ZED2) {
    if (mCamUserModel != sl::MODEL::ZED2) {
      RCLCPP_WARN(
        get_logger(),
        "Camera model does not match user parameter. Please modify "
        "the value of the parameter 'general.camera_model' to 'zed2'");
    }
  } else if (mCamRealModel == sl::MODEL::ZED2i) {
    if (mCamUserModel != sl::MODEL::ZED2i) {
      RCLCPP_WARN(
        get_logger(),
        "Camera model does not match user parameter. Please modify "
        "the value of the parameter 'general.camera_model' to 'zed2i'");
    }
  } else if (mCamRealModel == sl::MODEL::ZED_X) {
    if (mCamUserModel != sl::MODEL::ZED_X) {
      RCLCPP_WARN(
        get_logger(),
        "Camera model does not match user parameter. Please modify "
        "the value of the parameter 'general.camera_model' to 'zedx'");
    }
  } else if (mCamRealModel == sl::MODEL::ZED_XM) {
    if (mCamUserModel != sl::MODEL::ZED_XM) {
      RCLCPP_WARN(
        get_logger(),
        "Camera model does not match user parameter. Please modify "
        "the value of the parameter 'general.camera_model' to 'zedxm'");
    }
  }

  RCLCPP_INFO_STREAM(get_logger(), " * Camera Model  -> " << sl::toString(mCamRealModel).c_str());
  mCamSerialNumber = camInfo.serial_number;
  RCLCPP_INFO_STREAM(get_logger(), " * Serial Number -> " << mCamSerialNumber);

  RCLCPP_INFO_STREAM(
    get_logger(),
    " * Input\t -> " << sl::toString(mZed.getCameraInformation().input_type).c_str());
  if (mSvoMode) {
    RCLCPP_INFO(
      get_logger(), " * SVO resolution\t-> %ldx%ld",
      mZed.getCameraInformation().camera_configuration.resolution.width,
      mZed.getCameraInformation().camera_configuration.resolution.height);
    RCLCPP_INFO_STREAM(
      get_logger(),
      " * SVO framerate\t-> " << (mZed.getCameraInformation().camera_configuration.fps));
  }

  // Firmwares
  if (!mSvoMode) {
    mCamFwVersion = camInfo.camera_configuration.firmware_version;

    RCLCPP_INFO_STREAM(get_logger(), " * Camera FW Version  -> " << mCamFwVersion);
    if (!sl_tools::isZED(mCamRealModel)) {
      mSensFwVersion = camInfo.sensors_configuration.firmware_version;
      RCLCPP_INFO_STREAM(get_logger(), " * Sensors FW Version -> " << mSensFwVersion);
    }
  }

  // Camera/IMU transform
  if (!sl_tools::isZED(mCamRealModel)) {
    mSlCamImuTransf = camInfo.sensors_configuration.camera_imu_transform;

    DEBUG_SENS("Camera-IMU Transform:\n%s", mSlCamImuTransf.getInfos().c_str());
  }

  mCamWidth = camInfo.camera_configuration.resolution.width;
  mCamHeight = camInfo.camera_configuration.resolution.height;

  RCLCPP_INFO_STREAM(
    get_logger(), " * Camera grab frame size -> " << mCamWidth << "x" << mCamHeight);

  int pub_w, pub_h;
  switch (mPubResolution) {
    case PubRes::HD2K:
      pub_w = sl::getResolution(sl::RESOLUTION::HD2K).width;
      pub_h = sl::getResolution(sl::RESOLUTION::HD2K).height;
      break;

    case PubRes::HD1080:
      pub_w = sl::getResolution(sl::RESOLUTION::HD2K).width;
      pub_h = sl::getResolution(sl::RESOLUTION::HD2K).height;
      break;

    case PubRes::HD720:
      pub_w = sl::getResolution(sl::RESOLUTION::HD2K).width;
      pub_h = sl::getResolution(sl::RESOLUTION::HD2K).height;
      break;

    case PubRes::MEDIUM:
      pub_w = MEDIUM_W;
      pub_h = MEDIUM_H;
      break;

    case PubRes::VGA:
      pub_w = sl::getResolution(sl::RESOLUTION::HD2K).width;
      pub_h = sl::getResolution(sl::RESOLUTION::HD2K).height;
      break;

    case PubRes::LOW:
      pub_w = MEDIUM_W / 2;
      pub_h = MEDIUM_H / 2;
      break;
  }

  if (pub_w > mCamWidth || pub_h > mCamHeight) {
    RCLCPP_WARN_STREAM(
      get_logger(),
      "The publishing resolution (" <<
        pub_w << "x" << pub_h <<
        ") cannot be higher than the grabbing resolution (" <<
        mCamWidth << "x" << mCamHeight <<
        "). Using grab resolution for output messages.");
    pub_w = mCamWidth;
    pub_h = mCamHeight;
  }

  mMatResol = sl::Resolution(pub_w, pub_h);
  RCLCPP_INFO_STREAM(
    get_logger(), " * Publishing frame size  -> " << mMatResol.width << "x" << mMatResol.height);
  // <---- Camera information

  // ----> Set Region of Interest
  RCLCPP_INFO(get_logger(), "*** Setting ROI ***");
  sl::Resolution resol(mCamWidth, mCamHeight);
  std::vector<sl::float2> sl_poly;
  std::string log_msg = parseRoiPoly(mRoiParam, sl_poly);

  // Create ROI mask
  sl::Mat roi_mask(resol, sl::MAT_TYPE::U8_C1, sl::MEM::CPU);

  if (!sl_tools::generateROI(sl_poly, roi_mask)) {
    RCLCPP_WARN(get_logger(), " * Error generating the region of interest image mask.");
  } else {
    sl::ERROR_CODE err = mZed.setRegionOfInterest(roi_mask);
    if (err != sl::ERROR_CODE::SUCCESS) {
      RCLCPP_WARN_STREAM(
        get_logger(),
        " * Error while setting ZED SDK region of interest: " << sl::toString(err).c_str());
    } else {
      RCLCPP_INFO(get_logger(), " * Region of Interest correctly set.");
    }
  }
  // <---- Set Region of Interest

  // ----> Camera Info messages
  mRgbCamInfoMsg = std::make_shared<sensor_msgs::msg::CameraInfo>();
  mRgbCamInfoRawMsg = std::make_shared<sensor_msgs::msg::CameraInfo>();
  mLeftCamInfoMsg = std::make_shared<sensor_msgs::msg::CameraInfo>();
  mLeftCamInfoRawMsg = std::make_shared<sensor_msgs::msg::CameraInfo>();
  mRightCamInfoMsg = std::make_shared<sensor_msgs::msg::CameraInfo>();
  mRightCamInfoRawMsg = std::make_shared<sensor_msgs::msg::CameraInfo>();
  mDepthCamInfoMsg = std::make_shared<sensor_msgs::msg::CameraInfo>();

  setTFCoordFrameNames();  // Requires mZedRealCamModel available only after camera opening

  fillCamInfo(mZed, mLeftCamInfoMsg, mRightCamInfoMsg, mLeftCamOptFrameId, mRightCamOptFrameId);
  fillCamInfo(
    mZed, mLeftCamInfoRawMsg, mRightCamInfoRawMsg, mLeftCamOptFrameId, mRightCamOptFrameId, true);
  mRgbCamInfoMsg = mLeftCamInfoMsg;
  mRgbCamInfoRawMsg = mLeftCamInfoRawMsg;
  mDepthCamInfoMsg = mLeftCamInfoMsg;
  // <---- Camera Info messages

  initPublishers();  // Requires mZedRealCamModel available only after camera
                     // opening
  initSubscribers();

  // Disable AEC_AGC and Auto Whitebalance to trigger it if user set it to
  // automatic
  if (!mSvoMode && !mSimEnabled) {
    mZed.setCameraSettings(sl::VIDEO_SETTINGS::AEC_AGC, 0);
    mZed.setCameraSettings(sl::VIDEO_SETTINGS::WHITEBALANCE_AUTO, 0);
    // Force parameters with a dummy grab
    mZed.grab();
  }

  // Initialialized timestamp to avoid wrong initial data
  // ----> Timestamp
  if (mSvoMode) {
    mFrameTimestamp = sl_tools::slTime2Ros(mZed.getTimestamp(sl::TIME_REFERENCE::CURRENT));
  } else if (mSimEnabled) {
    mFrameTimestamp = get_clock()->now(); // We must use the simulation time, not the SDK time
  } else {
    mFrameTimestamp = sl_tools::slTime2Ros(mZed.getTimestamp(sl::TIME_REFERENCE::IMAGE));
  }
  // <---- Timestamp

  // ----> Initialize Diagnostic statistics
  mElabPeriodMean_sec = std::make_unique<sl_tools::WinAvg>(mCamGrabFrameRate);
  mGrabPeriodMean_sec = std::make_unique<sl_tools::WinAvg>(mCamGrabFrameRate);
  mVideoDepthPeriodMean_sec = std::make_unique<sl_tools::WinAvg>(mCamGrabFrameRate);
  mVideoDepthElabMean_sec = std::make_unique<sl_tools::WinAvg>(mCamGrabFrameRate);
  mPcPeriodMean_sec = std::make_unique<sl_tools::WinAvg>(mCamGrabFrameRate);
  mPcProcMean_sec = std::make_unique<sl_tools::WinAvg>(mCamGrabFrameRate);
  mObjDetPeriodMean_sec = std::make_unique<sl_tools::WinAvg>(mCamGrabFrameRate);
  mObjDetElabMean_sec = std::make_unique<sl_tools::WinAvg>(mCamGrabFrameRate);
  mImuPeriodMean_sec = std::make_unique<sl_tools::WinAvg>(mSensPubRate);
  mBaroPeriodMean_sec = std::make_unique<sl_tools::WinAvg>(mSensPubRate);
  mMagPeriodMean_sec = std::make_unique<sl_tools::WinAvg>(mSensPubRate);
  mPubFusedCloudPeriodMean_sec = std::make_unique<sl_tools::WinAvg>(mPcPubRate);
  mPubOdomTF_sec = std::make_unique<sl_tools::WinAvg>(mSensPubRate);
  mPubPoseTF_sec = std::make_unique<sl_tools::WinAvg>(mSensPubRate);
  mPubImuTF_sec = std::make_unique<sl_tools::WinAvg>(mSensPubRate);
  mGnssFix_sec = std::make_unique<sl_tools::WinAvg>(10);
  // <---- Initialize Diagnostic statistics

  // ----> Start Pointcloud thread
  if (!mDepthDisabled) {
    mPcDataReady = false;
    // DEBUG_STREAM_PC( "on_activate -> mPcDataReady FALSE")
    mPcThread = std::thread(&ZedCamera::threadFunc_pointcloudElab, this);
  }
  // <---- Start Pointcloud thread

  // ----> Start Sensors thread if not sync
  if (!mSvoMode && !mSensCameraSync && !sl_tools::isZED(mCamRealModel)) {
    mSensThread = std::thread(&ZedCamera::threadFunc_pubSensorsData, this);
  }
  // <---- Start Sensors thread if not sync

  // Start positional tracking
  //startPosTracking();
  //mZed.grab();

  if (mGnssFusionEnabled) {
    DEBUG_GNSS("Initialize Fusion module");
    // ----> Initialize Fusion module

    // Fusion parameters
    mFusionInitParams.coordinate_system = ROS_COORDINATE_SYSTEM;
    mFusionInitParams.coordinate_units = ROS_MEAS_UNITS;
    mFusionInitParams.verbose = mVerbose != 0;
    mFusionInitParams.output_performance_metrics = true;
    mFusionInitParams.timeout_period_number = (1.0 / mCamGrabFrameRate) * mCamTimeoutSec;

    // Fusion initialization
    sl::FUSION_ERROR_CODE fus_err = mFusion.init(mFusionInitParams);
    if (fus_err != sl::FUSION_ERROR_CODE::SUCCESS) {
      RCLCPP_ERROR_STREAM(
        get_logger(), "Error initializing the Fusion module: " << sl::toString(
          fus_err).c_str() << ".");
      exit(EXIT_FAILURE);
    }
    DEBUG_GNSS(" Fusion params OK");

    mFusionConfig =
      std::make_shared<sl::FusionConfiguration>();

    if (mSimEnabled) {
      //TODO Modify when support for streaming input is added
      mFusionConfig->input_type.setFromSerialNumber(mCamSerialNumber);
      mFusionConfig->communication_parameters.setForSharedMemory();
    } else if (mSvoMode) {
      mFusionConfig->input_type.setFromSVOFile(mSvoFilepath.c_str());
      mFusionConfig->communication_parameters.setForSharedMemory();
    } else {
      mFusionConfig->input_type.setFromSerialNumber(mCamSerialNumber);
      mFusionConfig->communication_parameters.setForSharedMemory();
    }
    mFusionConfig->serial_number = mCamSerialNumber;
    mFusionConfig->pose = sl::Transform::identity();

    DEBUG_GNSS(" Fusion communication params OK");

    // Camera identifier
    mCamUuid.sn = mCamSerialNumber;

    // Enable camera publishing to Fusion
    mZed.startPublishing(mFusionConfig->communication_parameters);
    DEBUG_GNSS(" Camera publishing OK");

    // Fusion subscrive to camera data
    fus_err = mFusion.subscribe(
      mCamUuid, mFusionConfig->communication_parameters,
      mFusionConfig->pose);
    if (fus_err != sl::FUSION_ERROR_CODE::SUCCESS) {
      RCLCPP_ERROR_STREAM(
        get_logger(), "Error initializing the Fusion module: " << sl::toString(fus_err).c_str());
      exit(EXIT_FAILURE);
    }
    DEBUG_GNSS(" Fusion subscribing OK");
    DEBUG_GNSS("Fusion module ready");
    // <---- Initialize Fusion module
  }

  // Start grab thread
  mGrabThread = std::thread(&ZedCamera::threadFunc_zedGrab, this);

  // Start data publishing timer
  mVideoDepthThread = std::thread(&ZedCamera::threadFunc_pubVideoDepth, this);

  // Start CMOS Temperatures thread
  if (!mSimEnabled && !sl_tools::isZED(mCamRealModel) && !sl_tools::isZEDM(mCamRealModel)) {
    startTempPubTimer();
  }

  return true;
}  // namespace stereolabs

void ZedCamera::startTempPubTimer()
{
  if (mTempPubTimer != nullptr) {
    mTempPubTimer->cancel();
  }

  std::chrono::milliseconds pubPeriod_msec(static_cast<int>(1000.0));
  mTempPubTimer = create_wall_timer(
    std::chrono::duration_cast<std::chrono::milliseconds>(pubPeriod_msec),
    std::bind(&ZedCamera::callback_pubTemp, this));
}

void ZedCamera::startFusedPcTimer(double fusedPcRate)
{
  if (mFusedPcTimer != nullptr) {
    mFusedPcTimer->cancel();
  }

  std::chrono::milliseconds pubPeriod_msec(static_cast<int>(1000.0 / (fusedPcRate)));
  mFusedPcTimer = create_wall_timer(
    std::chrono::duration_cast<std::chrono::milliseconds>(pubPeriod_msec),
    std::bind(&ZedCamera::callback_pubFusedPc, this));
}

#ifdef WITH_TM
void ZedCamera::startTerrainMappingTimer(double mapPubRate)
{
  if (mTerrainMapTimer != nullptr) {
    mTerrainMapTimer->cancel();
  }

  std::chrono::milliseconds pubPeriod_msec(static_cast<int>(1000.0 / (mapPubRate)));
  mTerrainMapTimer = create_wall_timer(
    std::chrono::duration_cast<std::chrono::milliseconds>(pubPeriod_msec),
    std::bind(&ZedCamera::callback_pubLocalMap, this));
}
#endif

void ZedCamera::startPathPubTimer(double pathTimerRate)
{
  if (mPathTimer != nullptr) {
    mPathTimer->cancel();
  }

  DEBUG_PT("Starting path pub. timer");

  if (pathTimerRate > 0) {
    std::chrono::milliseconds pubPeriod_msec(static_cast<int>(1000.0 / (pathTimerRate)));
    mPathTimer = create_wall_timer(
      std::chrono::duration_cast<std::chrono::milliseconds>(pubPeriod_msec),
      std::bind(&ZedCamera::callback_pubPaths, this));

    if (mOdomPath.size() == 0 && mMapPath.size() == 0) {
      if (mPathMaxCount != -1) {
        DEBUG_STREAM_PT("Path vectors reserved " << mPathMaxCount << " poses.");
        mOdomPath.reserve(mPathMaxCount);
        mMapPath.reserve(mPathMaxCount);

        DEBUG_STREAM_PT("Path vector sizes: " << mOdomPath.size() << " " << mMapPath.size());
      }
    }
  } else {
    mOdomPath.clear();
    mMapPath.clear();
    mPathTimer->cancel();
    RCLCPP_INFO_STREAM(
      get_logger(), "Path topics not published -> Pub. rate: " << pathTimerRate << " Hz");
  }
}

bool ZedCamera::startPosTracking()
{
  if (mDepthDisabled) {
    RCLCPP_WARN(
      get_logger(),
      "Cannot start Positional Tracking if "
      "`depth.quality` is set to `0` [NONE]");
    return false;
  }

  RCLCPP_INFO_STREAM(get_logger(), "*** Starting Positional Tracking ***");

  RCLCPP_INFO(get_logger(), " * Waiting for valid static transformations...");

  bool transformOk = false;
  double elapsed = 0.0;
  mPosTrackingReady = false;
  mGnssInitGood = false;

  //auto start = std::chrono::high_resolution_clock::now();

  sl_tools::StopWatch stopWatch(get_clock());

  do {
    transformOk = setPose(
      mInitialBasePose[0], mInitialBasePose[1], mInitialBasePose[2], mInitialBasePose[3],
      mInitialBasePose[4], mInitialBasePose[5]);

    // elapsed = std::chrono::duration_cast<std::chrono::milliseconds>(
    //   std::chrono::high_resolution_clock::now() - start)
    //   .count();
    elapsed = stopWatch.toc();

    rclcpp::sleep_for(500ms);

    if (elapsed > 10000) {
      RCLCPP_WARN(
        get_logger(),
        " !!! Failed to get static transforms. Is the "
        "'ROBOT STATE PUBLISHER' node correctly "
        "working? ");
      break;
    }
  } while (transformOk == false);

  if (transformOk) {
    DEBUG_STREAM_PT(
      "Time required to get valid static transforms: " << elapsed / 1000. << " sec");
  }

  RCLCPP_INFO(get_logger(), "Initial ZED left camera pose (ZED pos. tracking): ");
  RCLCPP_INFO(
    get_logger(), " * T: [%g,%g,%g]", mInitialPoseSl.getTranslation().x,
    mInitialPoseSl.getTranslation().y, mInitialPoseSl.getTranslation().z);
  RCLCPP_INFO(
    get_logger(), " * Q: [%g,%g,%g,%g]", mInitialPoseSl.getOrientation().ox,
    mInitialPoseSl.getOrientation().oy, mInitialPoseSl.getOrientation().oz,
    mInitialPoseSl.getOrientation().ow);

  if (mAreaMemoryDbPath != "" && !sl_tools::file_exist(mAreaMemoryDbPath)) {
    mAreaMemoryDbPath = "";
    RCLCPP_WARN_STREAM(
      get_logger(),
      "'area_memory_db_path' path doesn't exist or is unreachable: " << mAreaMemoryDbPath);
  }

  // Tracking parameters
  sl::PositionalTrackingParameters trackParams;

  mPoseSmoothing = false;  // Always false. Pose Smoothing is to be enabled only
                           // for VR/AR applications

  trackParams.enable_pose_smoothing = mPoseSmoothing;
  trackParams.enable_area_memory = mAreaMemory;
  trackParams.area_file_path = mAreaMemoryDbPath.c_str();
  trackParams.enable_imu_fusion = mImuFusion;
  trackParams.initial_world_transform = mInitialPoseSl;
  trackParams.set_floor_as_origin = mFloorAlignment;
  trackParams.depth_min_range = mPosTrackDepthMinRange;
  trackParams.set_as_static = mSetAsStatic;
  trackParams.set_gravity_as_origin = mSetGravityAsOrigin;

  sl::ERROR_CODE err = mZed.enablePositionalTracking(trackParams);

  if (err != sl::ERROR_CODE::SUCCESS) {
    mPosTrackingStarted = false;
    RCLCPP_WARN(get_logger(), "Pos. Tracking not started: %s", sl::toString(err).c_str());
    return false;
  }

  DEBUG_PT("Positional Tracking started");

  // ----> Enable Fusion Positional Tracking if required
  if (mGnssFusionEnabled && err == sl::ERROR_CODE::SUCCESS) {
    mMap2UtmTransfValid = false;

    sl::FUSION_ERROR_CODE fus_err = mFusion.enablePositionalTracking();

    if (fus_err != sl::FUSION_ERROR_CODE::SUCCESS) {
      mPosTrackingStarted = false;
      RCLCPP_WARN(
        get_logger(), "Fusion Pos. Tracking not started: %s", sl::toString(
          fus_err).c_str());
      mZed.disablePositionalTracking();
      return false;
    }
    DEBUG_GNSS("Fusion Positional Tracking started");
  }
  // <---- Enable Fusion Positional Tracking if required

  mPosTrackingStarted = true;

  startPathPubTimer(mPathPubRate);

  return mPosTrackingStarted;
}

bool ZedCamera::start3dMapping()
{
  if (mDepthDisabled) {
    RCLCPP_WARN(get_logger(), "Cannot start 3D Mapping if `depth.quality` is set to `0` [NONE]");
    return false;
  }

  if (mSpatialMappingRunning) {
    RCLCPP_WARN(get_logger(), "Cannot start 3D Mapping. The module is already running!");
    return false;
  }

  bool required = mMappingEnabled;

#ifdef WITH_TM
  required |= mTerrainMappingEnabled;
#endif

  if (!required) {
    return false;
  }

  RCLCPP_INFO_STREAM(get_logger(), "*** Starting Spatial Mapping ***");

  sl::SpatialMappingParameters params;
  params.map_type = sl::SpatialMappingParameters::SPATIAL_MAP_TYPE::FUSED_POINT_CLOUD;
  params.use_chunk_only = true;

  sl::SpatialMappingParameters spMapPar;

  float lRes = spMapPar.allowed_resolution.first;
  float hRes = spMapPar.allowed_resolution.second;

  if (mMappingRes < lRes) {
    RCLCPP_WARN_STREAM(
      get_logger(), "'mapping.resolution' value (" << mMappingRes <<
        " m) is lower than the allowed resolution "
        "values. Fixed automatically");
    mMappingRes = lRes;
  }
  if (mMappingRes > hRes) {
    RCLCPP_WARN_STREAM(
      get_logger(), "'mapping.resolution' value (" << mMappingRes <<
        " m) is higher than the allowed resolution "
        "values. Fixed automatically");
    mMappingRes = hRes;
  }

  params.resolution_meter = mMappingRes;

  float lRng = spMapPar.allowed_range.first;
  float hRng = spMapPar.allowed_range.second;

  if (mMappingRangeMax < 0) {
    mMappingRangeMax = sl::SpatialMappingParameters::getRecommendedRange(mMappingRes, mZed);
    RCLCPP_INFO_STREAM(
      get_logger(), "Mapping: max range set to " << mMappingRangeMax << " m for a resolution of " <<
        mMappingRes << " m");
  } else if (mMappingRangeMax < lRng) {
    RCLCPP_WARN_STREAM(
      get_logger(), "'mapping.max_mapping_range_m' value (" << mMappingRangeMax <<
        " m) is lower than the allowed "
        "resolution values. Fixed "
        "automatically");
    mMappingRangeMax = lRng;
  } else if (mMappingRangeMax > hRng) {
    RCLCPP_WARN_STREAM(
      get_logger(), "'mapping.max_mapping_range_m' value (" << mMappingRangeMax <<
        " m) is higher than the allowed "
        "resolution values. Fixed "
        "automatically");
    mMappingRangeMax = hRng;
  }

  params.range_meter = mMappingRangeMax;

  sl::ERROR_CODE err = mZed.enableSpatialMapping(params);

  if (err == sl::ERROR_CODE::SUCCESS) {
    if (mPubFusedCloud == nullptr) {
      mPubFusedCloud =
        create_publisher<sensor_msgs::msg::PointCloud2>(mPointcloudFusedTopic, mMappingQos);
      RCLCPP_INFO_STREAM(
        get_logger(), "Advertised on topic " << mPubFusedCloud->get_topic_name() << " @ " <<
          mFusedPcPubRate << " Hz");
    }

    mSpatialMappingRunning = true;

    startFusedPcTimer(mFusedPcPubRate);

    RCLCPP_INFO_STREAM(get_logger(), " * Resolution: " << params.resolution_meter << " m");
    RCLCPP_INFO_STREAM(get_logger(), " * Max Mapping Range: " << params.range_meter << " m");
    RCLCPP_INFO_STREAM(
      get_logger(), " * Map point cloud publishing rate: " << mFusedPcPubRate << " Hz");

    return true;
  } else {
    mSpatialMappingRunning = false;
    if (mFusedPcTimer) {
      mFusedPcTimer->cancel();
    }

    RCLCPP_WARN(get_logger(), "Mapping not activated: %s", sl::toString(err).c_str());

    return false;
  }
}

void ZedCamera::stop3dMapping()
{
  if (mFusedPcTimer) {
    mFusedPcTimer->cancel();
  }
  mSpatialMappingRunning = false;
  mMappingEnabled = false;
  mZed.disableSpatialMapping();

  RCLCPP_INFO(get_logger(), "*** Spatial Mapping stopped ***");
}

#ifdef WITH_TM
bool ZedCamera::startTerrainMapping()
{
  if (mDepthDisabled) {
    RCLCPP_WARN(
      get_logger(),
      "Cannot start Terrain Mapping if `depth.quality` is set to `0` [NONE]");
    return false;
  }
  if (!mTerrainMappingEnabled) {
    return false;
  }

  RCLCPP_INFO_STREAM(get_logger(), "*** Starting Terrain Mapping ***");

  sl::TerrainMappingParameters tm_params;

  tm_params.setGridResolution(sl::UNIT::METER, mTerrainMappingRes);
  tm_params.setGridRange(sl::UNIT::METER, mTerrainMappingRange);
  tm_params.setCameraHeightThreshold(
    sl::UNIT::METER,
    mTerrainMappingRobotHeigth + 2.0f * mTerrainMappingRes);

  sl::ERROR_CODE err = mZed.enableTerrainMapping(tm_params);

  if (err != sl::ERROR_CODE::SUCCESS) {
    mTerrainMappingRunning = false;

    RCLCPP_WARN(get_logger(), "Terrain Mapping not activated: %s", sl::toString(err).c_str());

    return false;
  }

  mTerrainMappingRunning = true;
  startTerrainMappingTimer(mTerrainMapPubFreq);
  return true;
}

void ZedCamera::stopTerrainMapping()
{
  if (mTerrainMapTimer) {
    mTerrainMapTimer->cancel();
  }
  mTerrainMappingRunning = false;
  mTerrainMappingEnabled = false;

  mZed.disableTerrainMapping();

  RCLCPP_INFO(get_logger(), "*** Terrain Mapping stopped ***");
}
#endif

bool ZedCamera::startObjDetect()
{
  if (!sl_tools::isObjDetAvailable(mCamRealModel)) {
    RCLCPP_ERROR(
      get_logger(),
      "Object detection not started. The camera model does not support it with the current version "
      "of the "
      "SDK");
    return false;
  }

  if (mDepthDisabled) {
    RCLCPP_WARN(
      get_logger(),
      "Cannot start Object Detection if "
      "`depth.quality` is set to `0` [NONE]");
    return false;
  }

  if (!mObjDetEnabled) {
    return false;
  }

  if (!mCamera2BaseTransfValid || !mSensor2CameraTransfValid || !mSensor2BaseTransfValid) {
    DEBUG_STREAM_PT("Tracking transforms not yet ready, OD starting postponed");
    return false;
  }

  RCLCPP_INFO(get_logger(), "*** Starting Object Detection ***");

  sl::ObjectDetectionParameters od_p;
  od_p.enable_segmentation = false;
  od_p.enable_tracking = mObjDetTracking;
  od_p.image_sync = true;
  od_p.detection_model = mObjDetModel;
  od_p.filtering_mode = mObjFilterMode;
  od_p.prediction_timeout_s = mObjDetPredTimeout;
  od_p.allow_reduced_precision_inference = mObjDetReducedPrecision;
  od_p.max_range = mObjDetMaxRange;

  // TODO(Walter) Consider adding future support for `instance_module_id`
  //od_p.instance_module_id = 0;

  mObjDetFilter.clear();
  if (mObjDetPeopleEnable) {
    mObjDetFilter.push_back(sl::OBJECT_CLASS::PERSON);
  }
  if (mObjDetVehiclesEnable) {
    mObjDetFilter.push_back(sl::OBJECT_CLASS::VEHICLE);
  }
  if (mObjDetBagsEnable) {
    mObjDetFilter.push_back(sl::OBJECT_CLASS::BAG);
  }
  if (mObjDetAnimalsEnable) {
    mObjDetFilter.push_back(sl::OBJECT_CLASS::ANIMAL);
  }
  if (mObjDetElectronicsEnable) {
    mObjDetFilter.push_back(sl::OBJECT_CLASS::ELECTRONICS);
  }
  if (mObjDetFruitsEnable) {
    mObjDetFilter.push_back(sl::OBJECT_CLASS::FRUIT_VEGETABLE);
  }
  if (mObjDetSportEnable) {
    mObjDetFilter.push_back(sl::OBJECT_CLASS::SPORT);
  }

  sl::ERROR_CODE objDetError = mZed.enableObjectDetection(od_p);

  if (objDetError != sl::ERROR_CODE::SUCCESS) {
    RCLCPP_ERROR_STREAM(get_logger(), "Object detection error: " << sl::toString(objDetError));

    mObjDetRunning = false;
    return false;
  }

  if (!mPubObjDet) {
    mPubObjDet = create_publisher<zed_interfaces::msg::ObjectsStamped>(mObjectDetTopic, mObjDetQos);
    RCLCPP_INFO_STREAM(get_logger(), "Advertised on topic " << mPubObjDet->get_topic_name());
  }

  mObjDetRunning = true;
  return true;
}

void ZedCamera::stopObjDetect()
{
  if (mObjDetRunning) {
    RCLCPP_INFO(get_logger(), "*** Stopping Object Detection ***");
    mObjDetRunning = false;
    mObjDetEnabled = false;
    mZed.disableObjectDetection();

    // ----> Send an empty message to indicate that no more objects are tracked
    // (e.g clean Rviz2)
    objDetMsgPtr objMsg = std::make_unique<zed_interfaces::msg::ObjectsStamped>();

    objMsg->header.stamp = mFrameTimestamp;
    objMsg->header.frame_id = mLeftCamFrameId;

    objMsg->objects.clear();

    DEBUG_STREAM_OD("Publishing EMPTY OBJ message " << mPubObjDet->get_topic_name());
    mPubObjDet->publish(std::move(objMsg));
    // <---- Send an empty message to indicate that no more objects are tracked
    // (e.g clean Rviz2)
  }
}

bool ZedCamera::startSvoRecording(std::string & errMsg)
{
  sl::RecordingParameters params;

  params.bitrate = mSvoRecBitrate;
  params.compression_mode = mSvoRecCompr;
  params.target_framerate = mSvoRecFramerate;
  params.transcode_streaming_input = mSvoRecTranscode;
  params.video_filename = mSvoRecFilename.c_str();

  sl::ERROR_CODE err = mZed.enableRecording(params);
  errMsg = sl::toString(err);

  if (err != sl::ERROR_CODE::SUCCESS) {
    RCLCPP_ERROR_STREAM(get_logger(), "Error starting SVO recording: " << errMsg);
    return false;
  }

  mRecording = true;

  return true;
}

void ZedCamera::stopSvoRecording()
{
  if (mRecording) {
    mRecording = false;
    mZed.disableRecording();
  }
}

void ZedCamera::initTransforms()
{
  // According to REP 105 -> http://www.ros.org/reps/rep-0105.html

  // base_link <- odom <- map
  //     ^                 |
  //     |                 |
  //     -------------------

  // ----> Dynamic transforms
  mOdom2BaseTransf.setIdentity();  // broadcasted if `publish_tf` is true
  mMap2OdomTransf.setIdentity();   // broadcasted if `publish_map_tf` is true
  mMap2BaseTransf.setIdentity();   // used internally, but not broadcasted
  mMap2UtmTransf.setIdentity();   // broadcasted if GNSS Fusion is enabled
  // <---- Dynamic transforms
}

bool ZedCamera::getCamera2BaseTransform()
{
  DEBUG_STREAM_PT(
    "Getting static TF from '" << mCameraFrameId.c_str()
                               << "' to '" << mBaseFrameId.c_str() << "'");

  mCamera2BaseTransfValid = false;
  static bool first_error = true;

  // ----> Static transforms
  // Sensor to Base link
  try {
    // Save the transformation
    geometry_msgs::msg::TransformStamped c2b = mTfBuffer->lookupTransform(
      mCameraFrameId, mBaseFrameId, TIMEZERO_SYS, rclcpp::Duration(1, 0));

    // Get the TF2 transformation
    // tf2::fromMsg(c2b.transform, mCamera2BaseTransf);
    geometry_msgs::msg::Transform in = c2b.transform;
    mCamera2BaseTransf.setOrigin(
      tf2::Vector3(in.translation.x, in.translation.y, in.translation.z));
    // w at the end in the constructor
    mCamera2BaseTransf.setRotation(
      tf2::Quaternion(in.rotation.x, in.rotation.y, in.rotation.z, in.rotation.w));

    double roll, pitch, yaw;
    tf2::Matrix3x3(mCamera2BaseTransf.getRotation()).getRPY(roll, pitch, yaw);

    RCLCPP_INFO(
      get_logger(), " Static transform Camera Center to Base [%s -> %s]", mCameraFrameId.c_str(),
      mBaseFrameId.c_str());
    RCLCPP_INFO(
      get_logger(), "  * Translation: {%.3f,%.3f,%.3f}", mCamera2BaseTransf.getOrigin().x(),
      mCamera2BaseTransf.getOrigin().y(), mCamera2BaseTransf.getOrigin().z());
    RCLCPP_INFO(
      get_logger(), "  * Rotation: {%.3f,%.3f,%.3f}", roll * RAD2DEG, pitch * RAD2DEG,
      yaw * RAD2DEG);
  } catch (tf2::TransformException & ex) {
    if (!first_error) {
      rclcpp::Clock steady_clock(RCL_STEADY_TIME);
      RCLCPP_WARN_THROTTLE(get_logger(), steady_clock, 1.0, "Transform error: %s", ex.what());
      RCLCPP_WARN_THROTTLE(
        get_logger(), steady_clock, 1.0, "The tf from '%s' to '%s' is not available.",
        mCameraFrameId.c_str(), mBaseFrameId.c_str());
      RCLCPP_WARN_THROTTLE(
        get_logger(), steady_clock, 1.0,
        "Note: one of the possible cause of the problem is the absense of an "
        "instance "
        "of the `robot_state_publisher` node publishing the correct static "
        "TF transformations "
        "or a modified URDF not correctly reproducing the ZED "
        "TF chain '%s' -> '%s' -> '%s'",
        mBaseFrameId.c_str(), mCameraFrameId.c_str(), mDepthFrameId.c_str());
      first_error = false;
    }

    mCamera2BaseTransf.setIdentity();
    return false;
  }

  // <---- Static transforms
  mCamera2BaseTransfValid = true;
  return true;
}

bool ZedCamera::getSens2CameraTransform()
{
  DEBUG_STREAM_PT(
    "Getting static TF from '" << mDepthFrameId.c_str() << "' to '" << mCameraFrameId.c_str() <<
      "'");

  mSensor2CameraTransfValid = false;

  static bool first_error = true;

  // ----> Static transforms
  // Sensor to Camera Center
  try {
    // Save the transformation
    geometry_msgs::msg::TransformStamped s2c = mTfBuffer->lookupTransform(
      mDepthFrameId, mCameraFrameId, TIMEZERO_SYS, rclcpp::Duration(1, 0));

    // Get the TF2 transformation
    // tf2::fromMsg(s2c.transform, mSensor2CameraTransf);
    geometry_msgs::msg::Transform in = s2c.transform;
    mSensor2CameraTransf.setOrigin(
      tf2::Vector3(in.translation.x, in.translation.y, in.translation.z));
    // w at the end in the constructor
    mSensor2CameraTransf.setRotation(
      tf2::Quaternion(in.rotation.x, in.rotation.y, in.rotation.z, in.rotation.w));

    double roll, pitch, yaw;
    tf2::Matrix3x3(mSensor2CameraTransf.getRotation()).getRPY(roll, pitch, yaw);

    RCLCPP_INFO(
      get_logger(), " Static transform Sensor to Camera Center [%s -> %s]", mDepthFrameId.c_str(),
      mCameraFrameId.c_str());
    RCLCPP_INFO(
      get_logger(), "  * Translation: {%.3f,%.3f,%.3f}", mSensor2CameraTransf.getOrigin().x(),
      mSensor2CameraTransf.getOrigin().y(), mSensor2CameraTransf.getOrigin().z());
    RCLCPP_INFO(
      get_logger(), "  * Rotation: {%.3f,%.3f,%.3f}", roll * RAD2DEG, pitch * RAD2DEG,
      yaw * RAD2DEG);
  } catch (tf2::TransformException & ex) {
    if (!first_error) {
      rclcpp::Clock steady_clock(RCL_STEADY_TIME);
      RCLCPP_WARN_THROTTLE(get_logger(), steady_clock, 1.0, "Transform error: %s", ex.what());
      RCLCPP_WARN_THROTTLE(
        get_logger(), steady_clock, 1.0, "The tf from '%s' to '%s' is not available.",
        mDepthFrameId.c_str(), mCameraFrameId.c_str());
      RCLCPP_WARN_THROTTLE(
        get_logger(), steady_clock, 1.0,
        "Note: one of the possible cause of the problem is the absense of an "
        "instance "
        "of the `robot_state_publisher` node publishing the correct static "
        "TF transformations "
        "or a modified URDF not correctly reproducing the ZED "
        "TF chain '%s' -> '%s' -> '%s'",
        mBaseFrameId.c_str(), mCameraFrameId.c_str(), mDepthFrameId.c_str());
      first_error = false;
    }

    mSensor2CameraTransf.setIdentity();
    return false;
  }
  // <---- Static transforms

  mSensor2CameraTransfValid = true;
  return true;
}

bool ZedCamera::getSens2BaseTransform()
{
  DEBUG_STREAM_PT(
    "Getting static TF from '" << mDepthFrameId.c_str() << "' to '" << mBaseFrameId.c_str() <<
      "'");

  mSensor2BaseTransfValid = false;
  static bool first_error = true;

  // ----> Static transforms
  // Sensor to Base link
  try {
    // Save the transformation
    geometry_msgs::msg::TransformStamped s2b =
      mTfBuffer->lookupTransform(mDepthFrameId, mBaseFrameId, TIMEZERO_SYS, rclcpp::Duration(1, 0));

    // Get the TF2 transformation
    // tf2::fromMsg(s2b.transform, mSensor2BaseTransf);
    geometry_msgs::msg::Transform in = s2b.transform;
    mSensor2BaseTransf.setOrigin(
      tf2::Vector3(in.translation.x, in.translation.y, in.translation.z));
    // w at the end in the constructor
    mSensor2BaseTransf.setRotation(
      tf2::Quaternion(in.rotation.x, in.rotation.y, in.rotation.z, in.rotation.w));

    double roll, pitch, yaw;
    tf2::Matrix3x3(mSensor2BaseTransf.getRotation()).getRPY(roll, pitch, yaw);

    RCLCPP_INFO(
      get_logger(), " Static transform Sensor to Base [%s -> %s]", mDepthFrameId.c_str(),
      mBaseFrameId.c_str());
    RCLCPP_INFO(
      get_logger(), "  * Translation: {%.3f,%.3f,%.3f}", mSensor2BaseTransf.getOrigin().x(),
      mSensor2BaseTransf.getOrigin().y(), mSensor2BaseTransf.getOrigin().z());
    RCLCPP_INFO(
      get_logger(), "  * Rotation: {%.3f,%.3f,%.3f}", roll * RAD2DEG, pitch * RAD2DEG,
      yaw * RAD2DEG);
  } catch (tf2::TransformException & ex) {
    if (!first_error) {
      rclcpp::Clock steady_clock(RCL_STEADY_TIME);
      RCLCPP_WARN_THROTTLE(get_logger(), steady_clock, 1.0, "Transform error: %s", ex.what());
      RCLCPP_WARN_THROTTLE(
        get_logger(), steady_clock, 1.0, "The tf from '%s' to '%s' is not available.",
        mDepthFrameId.c_str(), mBaseFrameId.c_str());
      RCLCPP_WARN_THROTTLE(
        get_logger(), steady_clock, 1.0,
        "Note: one of the possible cause of the problem is the absense of an "
        "instance "
        "of the `robot_state_publisher` node publishing the correct static "
        "TF transformations "
        "or a modified URDF not correctly reproducing the ZED "
        "TF chain '%s' -> '%s' -> '%s'",
        mBaseFrameId.c_str(), mCameraFrameId.c_str(), mDepthFrameId.c_str());
      first_error = false;
    }

    mSensor2BaseTransf.setIdentity();
    return false;
  }

  // <---- Static transforms

  mSensor2BaseTransfValid = true;
  return true;
}

bool ZedCamera::getGnss2BaseTransform()
{
  DEBUG_GNSS(
    "Getting static TF from '%s' to '%s'", mGnssFrameId.c_str(),
    mBaseFrameId.c_str());

  mGnss2BaseTransfValid = false;
  static bool first_error = true;

  // ----> Static transforms
  // Sensor to Base link
  try {
    // Save the transformation
    geometry_msgs::msg::TransformStamped g2b =
      mTfBuffer->lookupTransform(mGnssFrameId, mBaseFrameId, TIMEZERO_SYS, rclcpp::Duration(1, 0));

    // Get the TF2 transformation
    geometry_msgs::msg::Transform in = g2b.transform;
    mGnss2BaseTransf.setOrigin(
      tf2::Vector3(in.translation.x, in.translation.y, in.translation.z));
    // w at the end in the constructor
    mGnss2BaseTransf.setRotation(
      tf2::Quaternion(in.rotation.x, in.rotation.y, in.rotation.z, in.rotation.w));

    double roll, pitch, yaw;
    tf2::Matrix3x3(mGnss2BaseTransf.getRotation()).getRPY(roll, pitch, yaw);

    RCLCPP_INFO(
      get_logger(), " Static transform Sensor to Base [%s -> %s]", mGnssFrameId.c_str(),
      mBaseFrameId.c_str());
    RCLCPP_INFO(
      get_logger(), "  * Translation: {%.3f,%.3f,%.3f}", mGnss2BaseTransf.getOrigin().x(),
      mGnss2BaseTransf.getOrigin().y(), mGnss2BaseTransf.getOrigin().z());
    RCLCPP_INFO(
      get_logger(), "  * Rotation: {%.3f,%.3f,%.3f}", roll * RAD2DEG, pitch * RAD2DEG,
      yaw * RAD2DEG);
  } catch (tf2::TransformException & ex) {
    if (!first_error) {
      rclcpp::Clock steady_clock(RCL_STEADY_TIME);
      DEBUG_STREAM_THROTTLE_GNSS(1.0, "Transform error: " << ex.what());
      RCLCPP_WARN_THROTTLE(
        get_logger(), steady_clock, 1.0, "The tf from '%s' to '%s' is not available.",
        mGnssFrameId.c_str(), mBaseFrameId.c_str());
      RCLCPP_WARN_THROTTLE(
        get_logger(), steady_clock, 1.0,
        "Note: one of the possible cause of the problem is the absense of an "
        "instance "
        "of the `robot_state_publisher` node publishing the correct static "
        "TF transformations "
        "or a modified URDF not correctly reproducing the "
        "TF chain '%s' -> '%s'",
        mBaseFrameId.c_str(), mGnssFrameId.c_str());
      first_error = false;
    }

    mGnss2BaseTransf.setIdentity();
    return false;
  }
  // <---- Static transforms

  mGnss2BaseTransfValid = true;
  return true;
}

bool ZedCamera::setPose(float xt, float yt, float zt, float rr, float pr, float yr)
{
  initTransforms();

  if (!mSensor2BaseTransfValid) {
    getSens2BaseTransform();
  }

  if (!mSensor2CameraTransfValid) {
    getSens2CameraTransform();
  }

  if (!mCamera2BaseTransfValid) {
    getCamera2BaseTransform();
  }

  // Apply Base to sensor transform
  tf2::Transform initPose;
  tf2::Vector3 origin(xt, yt, zt);
  initPose.setOrigin(origin);
  tf2::Quaternion quat;
  quat.setRPY(rr, pr, yr);
  initPose.setRotation(quat);

  initPose = initPose * mSensor2BaseTransf.inverse();

  // SL pose
  sl::float3 t_vec;
  t_vec[0] = initPose.getOrigin().x();
  t_vec[1] = initPose.getOrigin().y();
  t_vec[2] = initPose.getOrigin().z();

  sl::float4 q_vec;
  q_vec[0] = initPose.getRotation().x();
  q_vec[1] = initPose.getRotation().y();
  q_vec[2] = initPose.getRotation().z();
  q_vec[3] = initPose.getRotation().w();

  sl::Translation trasl(t_vec);
  sl::Orientation orient(q_vec);
  mInitialPoseSl.setTranslation(trasl);
  mInitialPoseSl.setOrientation(orient);

  return mSensor2BaseTransfValid & mSensor2CameraTransfValid & mCamera2BaseTransfValid;
}

void ZedCamera::publishImuFrameAndTopic()
{
  sl::Orientation sl_rot = mSlCamImuTransf.getOrientation();
  sl::Translation sl_tr = mSlCamImuTransf.getTranslation();

  transfMsgPtr cameraImuTransfMgs = std::make_unique<geometry_msgs::msg::TransformStamped>();

  cameraImuTransfMgs->header.stamp = get_clock()->now();

  cameraImuTransfMgs->header.frame_id = mLeftCamFrameId;
  cameraImuTransfMgs->child_frame_id = mImuFrameId;

  cameraImuTransfMgs->transform.rotation.x = sl_rot.ox;
  cameraImuTransfMgs->transform.rotation.y = sl_rot.oy;
  cameraImuTransfMgs->transform.rotation.z = sl_rot.oz;
  cameraImuTransfMgs->transform.rotation.w = sl_rot.ow;

  cameraImuTransfMgs->transform.translation.x = sl_tr.x;
  cameraImuTransfMgs->transform.translation.y = sl_tr.y;
  cameraImuTransfMgs->transform.translation.z = sl_tr.z;

  mPubCamImuTransf->publish(std::move(cameraImuTransfMgs));

  // Publish IMU TF as static TF
  if (!mPublishImuTF) {
    return;
  }

  // ----> Publish TF
  // RCLCPP_INFO(get_logger(), "Broadcasting Camera-IMU TF ");

  geometry_msgs::msg::TransformStamped transformStamped;

  transformStamped.header.stamp = get_clock()->now() + rclcpp::Duration(0, mTfOffset * 1e9);

  transformStamped.header.frame_id = mLeftCamFrameId;
  transformStamped.child_frame_id = mImuFrameId;

  transformStamped.transform.rotation.x = sl_rot.ox;
  transformStamped.transform.rotation.y = sl_rot.oy;
  transformStamped.transform.rotation.z = sl_rot.oz;
  transformStamped.transform.rotation.w = sl_rot.ow;

  transformStamped.transform.translation.x = sl_tr.x;
  transformStamped.transform.translation.y = sl_tr.y;
  transformStamped.transform.translation.z = sl_tr.z;

  mTfBroadcaster->sendTransform(transformStamped);

  // <---- Publish TF

  // IMU TF publishing diagnostic
  static sl_tools::StopWatch imuTfFreqTimer(get_clock());

  double elapsed_sec = imuTfFreqTimer.toc();
  mPubImuTF_sec->addValue(elapsed_sec);
  imuTfFreqTimer.tic();
}

void ZedCamera::threadFunc_zedGrab()
{
  DEBUG_STREAM_COMM("Grab thread started");

  mFrameCount = 0;

  // ----> Grab Runtime parameters
  mRunParams.enable_depth = false;
  mRunParams.measure3D_reference_frame = sl::REFERENCE_FRAME::CAMERA;
  mRunParams.remove_saturated_areas = mRemoveSatAreas;
  // <---- Grab Runtime parameters

  // Infinite grab thread
  while (1) {
    sl_tools::StopWatch grabElabTimer(get_clock());

    // ----> Interruption check
    if (!rclcpp::ok()) {
      DEBUG_STREAM_COMM("Ctrl+C received: stopping grab thread");
      break;
    }

    if (mThreadStop) {
      DEBUG_STREAM_COMM("Grab thread stopped");
      break;
    }
    // <---- Interruption check

    // Wait for operations on Positional Tracking
    std::lock_guard<std::mutex> lock(mPosTrkMutex);

    // ----> Apply depth settings
    applyDepthSettings();
    // <---- Apply depth settings

    // ----> Apply video dynamic parameters
    if (!mSimEnabled && !mSvoMode) {
      applyVideoSettings();
    }
    // <---- Apply video dynamic parameters

    // ----> Check for Positional Tracking requirement
    if (isPosTrackingRequired() && !mPosTrackingStarted) {
      if (mGnssFusionEnabled && !mGnssFixValid) {
        RCLCPP_INFO_ONCE(get_logger(), "*** Positional Tracking with GNSS fusion ***");
        RCLCPP_INFO_ONCE(get_logger(), " * Waiting for the first valid GNSS fix...");
      } else {
        startPosTracking();
      }
    }
    // ----> Check for Positional Tracking requirement

    // ----> Check for Spatial Mapping requirement
    if (!mDepthDisabled) {
      mMappingMutex.lock();
      bool required = mMappingEnabled;
#ifdef WITH_TM
      required |= mTerrainMappingEnabled;
#endif
      if (required && !mSpatialMappingRunning) {
        start3dMapping();
      }
      mMappingMutex.unlock();
    }
    // <---- Check for Spatial Mapping requirement

#ifdef WITH_TM
    // ----> Check for Terrain Mapping requirement
    if (!mDepthDisabled) {
      mTerrainMappingMutex.lock();
      if (mSpatialMappingRunning && mTerrainMappingEnabled && !mTerrainMappingRunning) {
        startTerrainMapping();
      }
      mTerrainMappingMutex.unlock();
    }
    // <---- Check for Terrain Mapping requirement
#endif

    // ----> Check for Object Detection requirement
    if (!mDepthDisabled) {
      mObjDetMutex.lock();
      if (mObjDetEnabled && !mObjDetRunning) {
        startObjDetect();
        if (!sl_tools::isObjDetAvailable(mCamRealModel)) {
          mObjDetEnabled = false;
        }
      }
      mObjDetMutex.unlock();
    }
    // ----> Check for Object Detection requirement

    // ----> Grab freq calculation
    static sl_tools::StopWatch grabFreqTimer(get_clock());

    double elapsed_sec = grabFreqTimer.toc();
    mGrabPeriodMean_sec->addValue(elapsed_sec);
    grabFreqTimer.tic();

    // RCLCPP_INFO_STREAM(get_logger(), "Grab period: "
    // << mGrabPeriodMean_sec->getAvg() / 1e6
    // << " Freq: " << 1e6 / mGrabPeriodMean_usec->getAvg());
    // <---- Grab freq calculation

    if (!mSvoPause) {
      // Start processing timer for diagnostic
      grabElabTimer.tic();

      // ZED grab
      mGrabStatus = mZed.grab(mRunParams);

      // ----> Grab errors?
      // Note: disconnection are automatically handled by the ZED SDK
      if (mGrabStatus != sl::ERROR_CODE::SUCCESS) {
        RCLCPP_ERROR_STREAM(get_logger(), "Camera error: " << sl::toString(mGrabStatus).c_str());
        break;  // TODO(walter) verify what to do in case of grab errors
      }
      // <---- Grab errors?

      // ----> Check SVO status
      if (mSvoMode && mGrabStatus == sl::ERROR_CODE::END_OF_SVOFILE_REACHED) {
        if (mSvoLoop) {
          mZed.setSVOPosition(0);
          RCLCPP_WARN(get_logger(), "SVO reached the end and has been restarted.");
          rclcpp::sleep_for(
            std::chrono::microseconds(static_cast<int>(mGrabPeriodMean_sec->getAvg() * 1e6)));
          continue;
        } else {
          RCLCPP_WARN(get_logger(), "SVO reached the end. The node has been stopped.");
          break;
        }
      }
      // <---- Check SVO status

      mFrameCount++;

      if (mGnssFusionEnabled) {
        // Process Fusion data
        mFusionStatus = mFusion.process();
        // ----> Fusion errors?
        if (mFusionStatus != sl::FUSION_ERROR_CODE::SUCCESS) {
          RCLCPP_ERROR_STREAM(
            get_logger(),
            "Fusion error: " << sl::toString(mFusionStatus).c_str());
        }
        // <---- Fusion errors?
      }

      // ----> Timestamp
      if (mSvoMode) {
        mFrameTimestamp = sl_tools::slTime2Ros(mZed.getTimestamp(sl::TIME_REFERENCE::CURRENT));
      } else if (mSimEnabled) {
        mFrameTimestamp = get_clock()->now(); // We must use the simulation time, not the SDK time
      } else {
        mFrameTimestamp = sl_tools::slTime2Ros(mZed.getTimestamp(sl::TIME_REFERENCE::IMAGE));
      }
      // <---- Timestamp

      if (!mSimEnabled) {
        if (mGnssFusionEnabled && mGnssFixNew) {
          mGnssFixNew = false;

          rclcpp::Time real_frame_ts =
            sl_tools::slTime2Ros(mZed.getTimestamp(sl::TIME_REFERENCE::IMAGE));
          DEBUG_STREAM_GNSS("GNSS synced frame ts: " << real_frame_ts.nanoseconds() << " nsec");
          float dT_sec =
            (static_cast<float>(real_frame_ts.nanoseconds()) -
            static_cast<float>(mGnssTimestamp.nanoseconds())) / 1e9;
          DEBUG_STREAM_GNSS(
            "DeltaT: " << dT_sec << " sec [" <<
              std::fixed << std::setprecision(9) <<
              static_cast<float>(real_frame_ts.nanoseconds()) / 1e9 << "-" <<
              static_cast<float>(mGnssTimestamp.nanoseconds()) / 1e9);

          if (real_frame_ts.nanoseconds() < mGnssTimestamp.nanoseconds() ) {
            RCLCPP_WARN_STREAM(
              get_logger(), "GNSS sensor and ZED Timestamps are not good. dT = "
                << dT_sec << " sec");
          }
        }
      }

      // ----> Check recording status
      mRecMutex.lock();
      if (mRecording) {
        mRecStatus = mZed.getRecordingStatus();

        if (!mRecStatus.status) {
          rclcpp::Clock steady_clock(RCL_STEADY_TIME);
          RCLCPP_ERROR_THROTTLE(get_logger(), steady_clock, 1.0, "Error saving frame to SVO");
        }
      }
      mRecMutex.unlock();
      // <---- Check recording status
    }

    // ----> Retrieve Image/Depth data if someone has subscribed to
    // Retrieve data if there are subscriber to topics
    if (areVideoDepthSubscribed()) {
      // Run the point cloud conversion asynchronously to avoid slowing down
      // all the program
      // Retrieve raw pointCloud data if latest Pointcloud is ready
      std::unique_lock<std::mutex> vd_lock(mVideoDepthMutex, std::defer_lock);

      if (vd_lock.try_lock()) {
        DEBUG_STREAM_VD("Retrieving video/depth data");
        retrieveVideoDepth();

        // Signal Pointcloud thread that a new pointcloud is ready
        mVideoDepthDataReadyCondVar.notify_one();
        mVideoDepthDataReady = true;
        mVdPublishing = true;
      }
    } else {
      mVdPublishing = false;
    }
    // <---- Retrieve Image/Depth data if someone has subscribed to

    if (!mDepthDisabled) {
      if (mPosTrackingStarted) {
        if (!mSvoPause) {
          processOdometry();
          processPose();
          if (mGnssFusionEnabled) {
            processGnssPose();
          }
        }

        // Publish `odom` and `map` TFs at the grab frequency
        // RCLCPP_INFO(get_logger(), "Publishing TF -> threadFunc_zedGrab");
        publishTFs(mFrameTimestamp);
      }
    }

    // ----> Retrieve the point cloud if someone has subscribed to
    if (!mDepthDisabled) {
      size_t cloudSubnumber = 0;
      try {
        cloudSubnumber = count_subscribers(mPubCloud->get_topic_name());
      } catch (...) {
        rcutils_reset_error();
        DEBUG_STREAM_PC("threadFunc_zedGrab: Exception while counting point cloud subscribers");
        continue;
      }

      if (cloudSubnumber > 0) {
        // Run the point cloud conversion asynchronously to avoid slowing down
        // all the program
        // Retrieve raw pointCloud data if latest Pointcloud is ready
        std::unique_lock<std::mutex> pc_lock(mPcMutex, std::defer_lock);

        if (pc_lock.try_lock()) {
          DEBUG_STREAM_PC("Retrieving point cloud");
          mZed.retrieveMeasure(mMatCloud, sl::MEASURE::XYZBGRA, sl::MEM::CPU, mMatResol);

          // Signal Pointcloud thread that a new pointcloud is ready
          mPcDataReadyCondVar.notify_one();
          mPcDataReady = true;
          mPcPublishing = true;
        }
      } else {
        mPcPublishing = false;
      }
    }
    // <---- Retrieve the point cloud if someone has subscribed to

    if (!mDepthDisabled) {
      mObjDetMutex.lock();
      if (mObjDetRunning) {
        processDetectedObjects(mFrameTimestamp);
      }
      mObjDetMutex.unlock();
    }

    // Diagnostic statistics update
    double mean_elab_sec = mElabPeriodMean_sec->addValue(grabElabTimer.toc());
  }

  DEBUG_STREAM_COMM("Grab thread finished");
}

rclcpp::Time ZedCamera::publishSensorsData(rclcpp::Time t)
{
  // ----> Subscribers count
  DEBUG_STREAM_ONCE_SENS("Sensors callback: counting subscribers");

  size_t imu_SubNumber = 0;
  size_t imu_RawSubNumber = 0;
  size_t imu_TempSubNumber = 0;
  size_t imu_MagSubNumber = 0;
  size_t pressSubNumber = 0;

  try {
    imu_SubNumber = count_subscribers(mPubImu->get_topic_name());
    imu_RawSubNumber = count_subscribers(mPubImuRaw->get_topic_name());
    imu_MagSubNumber = 0;
    pressSubNumber = 0;

    if (sl_tools::isZED2OrZED2i(mCamRealModel)) {
      imu_MagSubNumber = count_subscribers(mPubImuMag->get_topic_name());
      pressSubNumber = count_subscribers(mPubPressure->get_topic_name());
    }
  } catch (...) {
    rcutils_reset_error();
    DEBUG_STREAM_SENS("pubSensorsData: Exception while counting subscribers");
    return TIMEZERO_ROS;
  }
  // <---- Subscribers count

  int totSub = imu_SubNumber + imu_RawSubNumber + imu_TempSubNumber + imu_MagSubNumber +
    pressSubNumber;

  // ----> Grab data and setup timestamps
  DEBUG_STREAM_ONCE_SENS("Sensors callback: Grab data and setup timestamps");
  rclcpp::Time ts_imu;
  rclcpp::Time ts_baro;
  rclcpp::Time ts_mag;

  rclcpp::Time now = get_clock()->now();

  static rclcpp::Time lastTs_imu = now;
  static rclcpp::Time lastTs_baro = now;
  static rclcpp::Time lastTs_mag = now;

  sl::SensorsData sens_data;

  if (mSvoMode || mSensCameraSync || mSimEnabled) {
    sl::ERROR_CODE err = mZed.getSensorsData(sens_data, sl::TIME_REFERENCE::IMAGE);
    if (err != sl::ERROR_CODE::SUCCESS) {
      RCLCPP_WARN_STREAM(get_logger(), "sl::getSensorsData error: " << sl::toString(err).c_str());
      return TIMEZERO_ROS;
    }
  } else {
    sl::ERROR_CODE err = mZed.getSensorsData(sens_data, sl::TIME_REFERENCE::CURRENT);
    if (err != sl::ERROR_CODE::SUCCESS) {
      RCLCPP_WARN_STREAM(get_logger(), "sl::getSensorsData error: " << sl::toString(err).c_str());
      return TIMEZERO_ROS;
    }
  }

  if (mSensCameraSync) {
    ts_imu = t;
    ts_baro = t;
    ts_mag = t;
  } else if (mSimEnabled) {
    ts_imu = get_clock()->now();
    ts_baro = ts_imu;
    ts_mag = ts_imu;
  } else {
    ts_imu = sl_tools::slTime2Ros(sens_data.imu.timestamp);
    ts_baro = sl_tools::slTime2Ros(sens_data.barometer.timestamp);
    ts_mag = sl_tools::slTime2Ros(sens_data.magnetometer.timestamp);
  }
  // <---- Grab data and setup timestamps

  // ----> Check for duplicated data
  bool new_imu_data = ts_imu != lastTs_imu;
  double sens_period = 1. / mSensPubRate;
  double dT = ts_imu.seconds() - lastTs_imu.seconds();

  bool new_baro_data = ts_baro != lastTs_baro;
  lastTs_baro = ts_baro;
  bool new_mag_data = ts_mag != lastTs_mag;
  lastTs_mag = ts_mag;

  if (!new_imu_data && !new_baro_data && !new_mag_data) {
    DEBUG_STREAM_SENS("No new sensors data");
    return TIMEZERO_ROS;
  }

  if (mSimEnabled) {
    new_baro_data = false;
    new_mag_data = false;
  }
  // <---- Check for duplicated data

  lastTs_imu = ts_imu;

  DEBUG_STREAM_SENS("SENSOR LAST PERIOD: " << dT << " sec @" << 1. / dT << " Hz");

  // ----> Sensors freq for diagnostic
  if (new_imu_data) {
    static sl_tools::StopWatch imuFreqTimer(get_clock());

    double mean = mImuPeriodMean_sec->addValue(imuFreqTimer.toc());
    imuFreqTimer.tic();

    DEBUG_STREAM_SENS("IMU MEAN freq: " << 1. / mean);
  }

  if (new_baro_data) {
    static sl_tools::StopWatch baroFreqTimer(get_clock());

    double mean = mBaroPeriodMean_sec->addValue(baroFreqTimer.toc());
    baroFreqTimer.tic();
    DEBUG_STREAM_SENS("Barometer freq: " << 1. / mean);
  }

  if (new_mag_data) {
    static sl_tools::StopWatch magFreqTimer(get_clock());

    double mean = mMagPeriodMean_sec->addValue(magFreqTimer.toc());
    magFreqTimer.tic();

    DEBUG_STREAM_SENS("Magnetometer freq: " << 1. / mean);
  }
  // <---- Sensors freq for diagnostic

  // ----> Sensors data publishing
  if (new_imu_data) {
    publishImuFrameAndTopic();

    if (imu_SubNumber > 0) {
      mImuPublishing = true;

      imuMsgPtr imuMsg = std::make_unique<sensor_msgs::msg::Imu>();

      imuMsg->header.stamp = ts_imu;
      imuMsg->header.frame_id = mImuFrameId;

      imuMsg->orientation.x = sens_data.imu.pose.getOrientation()[0];
      imuMsg->orientation.y = sens_data.imu.pose.getOrientation()[1];
      imuMsg->orientation.z = sens_data.imu.pose.getOrientation()[2];
      imuMsg->orientation.w = sens_data.imu.pose.getOrientation()[3];

      imuMsg->angular_velocity.x = sens_data.imu.angular_velocity[0] * DEG2RAD;
      imuMsg->angular_velocity.y = sens_data.imu.angular_velocity[1] * DEG2RAD;
      imuMsg->angular_velocity.z = sens_data.imu.angular_velocity[2] * DEG2RAD;

      imuMsg->linear_acceleration.x = sens_data.imu.linear_acceleration[0];
      imuMsg->linear_acceleration.y = sens_data.imu.linear_acceleration[1];
      imuMsg->linear_acceleration.z = sens_data.imu.linear_acceleration[2];

      // ----> Covariances copy
      // Note: memcpy not allowed because ROS2 uses double and ZED SDK uses
      // float
      for (int i = 0; i < 3; ++i) {
        int r = 0;

        if (i == 0) {
          r = 0;
        } else if (i == 1) {
          r = 1;
        } else {
          r = 2;
        }

        imuMsg->orientation_covariance[i * 3 + 0] =
          sens_data.imu.pose_covariance.r[r * 3 + 0] * DEG2RAD * DEG2RAD;
        imuMsg->orientation_covariance[i * 3 + 1] =
          sens_data.imu.pose_covariance.r[r * 3 + 1] * DEG2RAD * DEG2RAD;
        imuMsg->orientation_covariance[i * 3 + 2] =
          sens_data.imu.pose_covariance.r[r * 3 + 2] * DEG2RAD * DEG2RAD;

        imuMsg->linear_acceleration_covariance[i * 3 + 0] =
          sens_data.imu.linear_acceleration_covariance.r[r * 3 + 0];
        imuMsg->linear_acceleration_covariance[i * 3 + 1] =
          sens_data.imu.linear_acceleration_covariance.r[r * 3 + 1];
        imuMsg->linear_acceleration_covariance[i * 3 + 2] =
          sens_data.imu.linear_acceleration_covariance.r[r * 3 + 2];

        imuMsg->angular_velocity_covariance[i * 3 + 0] =
          sens_data.imu.angular_velocity_covariance.r[r * 3 + 0] * DEG2RAD * DEG2RAD;
        imuMsg->angular_velocity_covariance[i * 3 + 1] =
          sens_data.imu.angular_velocity_covariance.r[r * 3 + 1] * DEG2RAD * DEG2RAD;
        imuMsg->angular_velocity_covariance[i * 3 + 2] =
          sens_data.imu.angular_velocity_covariance.r[r * 3 + 2] * DEG2RAD * DEG2RAD;
      }
      // <---- Covariances copy

      DEBUG_STREAM_SENS("Publishing IMU message");
      mPubImu->publish(std::move(imuMsg));
    } else {
      mImuPublishing = false;
    }

    if (imu_RawSubNumber > 0) {
      mImuPublishing = true;

      imuMsgPtr imuRawMsg = std::make_unique<sensor_msgs::msg::Imu>();

      imuRawMsg->header.stamp = ts_imu;
      imuRawMsg->header.frame_id = mImuFrameId;

      imuRawMsg->angular_velocity.x = sens_data.imu.angular_velocity[0] * DEG2RAD;
      imuRawMsg->angular_velocity.y = sens_data.imu.angular_velocity[1] * DEG2RAD;
      imuRawMsg->angular_velocity.z = sens_data.imu.angular_velocity[2] * DEG2RAD;

      imuRawMsg->linear_acceleration.x = sens_data.imu.linear_acceleration[0];
      imuRawMsg->linear_acceleration.y = sens_data.imu.linear_acceleration[1];
      imuRawMsg->linear_acceleration.z = sens_data.imu.linear_acceleration[2];

      // ----> Covariances copy
      // Note: memcpy not allowed because ROS2 uses double and ZED SDK uses
      // float
      for (int i = 0; i < 3; ++i) {
        int r = 0;

        if (i == 0) {
          r = 0;
        } else if (i == 1) {
          r = 1;
        } else {
          r = 2;
        }

        imuRawMsg->linear_acceleration_covariance[i * 3 + 0] =
          sens_data.imu.linear_acceleration_covariance.r[r * 3 + 0];
        imuRawMsg->linear_acceleration_covariance[i * 3 + 1] =
          sens_data.imu.linear_acceleration_covariance.r[r * 3 + 1];
        imuRawMsg->linear_acceleration_covariance[i * 3 + 2] =
          sens_data.imu.linear_acceleration_covariance.r[r * 3 + 2];

        imuRawMsg->angular_velocity_covariance[i * 3 + 0] =
          sens_data.imu.angular_velocity_covariance.r[r * 3 + 0] * DEG2RAD * DEG2RAD;
        imuRawMsg->angular_velocity_covariance[i * 3 + 1] =
          sens_data.imu.angular_velocity_covariance.r[r * 3 + 1] * DEG2RAD * DEG2RAD;
        imuRawMsg->angular_velocity_covariance[i * 3 + 2] =
          sens_data.imu.angular_velocity_covariance.r[r * 3 + 2] * DEG2RAD * DEG2RAD;
      }
      // <---- Covariances copy

      DEBUG_STREAM_SENS("Publishing IMU RAW message");
      mPubImuRaw->publish(std::move(imuRawMsg));
    }
  }

  if (sens_data.barometer.is_available && new_baro_data) {
    if (pressSubNumber > 0) {
      mBaroPublishing = true;

      pressMsgPtr pressMsg = std::make_unique<sensor_msgs::msg::FluidPressure>();

      pressMsg->header.stamp = ts_baro;
      pressMsg->header.frame_id = mBaroFrameId;
      pressMsg->fluid_pressure = sens_data.barometer.pressure;  // Pascals -> see
      // https://github.com/ros2/common_interfaces/blob/humble/sensor_msgs/msg/FluidPressure.msg
      pressMsg->variance = 1.0585e-2;

      DEBUG_STREAM_SENS("Publishing PRESS message");
      mPubPressure->publish(std::move(pressMsg));
    } else {
      mBaroPublishing = false;
    }
  }

  if (sens_data.magnetometer.is_available && new_mag_data) {
    if (imu_MagSubNumber > 0) {
      mMagPublishing = true;

      magMsgPtr magMsg = std::make_unique<sensor_msgs::msg::MagneticField>();

      magMsg->header.stamp = ts_mag;
      magMsg->header.frame_id = mMagFrameId;
      magMsg->magnetic_field.x =
        sens_data.magnetometer.magnetic_field_calibrated.x * 1e-6;  // Tesla
      magMsg->magnetic_field.y =
        sens_data.magnetometer.magnetic_field_calibrated.y * 1e-6;  // Tesla
      magMsg->magnetic_field.z =
        sens_data.magnetometer.magnetic_field_calibrated.z * 1e-6;  // Tesla
      magMsg->magnetic_field_covariance[0] = 0.039e-6;
      magMsg->magnetic_field_covariance[1] = 0.0f;
      magMsg->magnetic_field_covariance[2] = 0.0f;
      magMsg->magnetic_field_covariance[3] = 0.0f;
      magMsg->magnetic_field_covariance[4] = 0.037e-6;
      magMsg->magnetic_field_covariance[5] = 0.0f;
      magMsg->magnetic_field_covariance[6] = 0.0f;
      magMsg->magnetic_field_covariance[7] = 0.0f;
      magMsg->magnetic_field_covariance[8] = 0.047e-6;

      DEBUG_STREAM_SENS("Publishing MAG message");
      mPubImuMag->publish(std::move(magMsg));
    } else {
      mMagPublishing = false;
    }
  }
  // <---- Sensors data publishing

  return ts_imu;
}

void ZedCamera::publishTFs(rclcpp::Time t)
{
  // DEBUG_STREAM_PT("publishTFs");

  // RCLCPP_INFO_STREAM(get_logger(), "publishTFs - t type:" <<
  // t.get_clock_type());

  if (!mPosTrackingReady) {
    return;
  }

  if (t == TIMEZERO_ROS) {
    DEBUG_STREAM_PT("Time zero: not publishing TFs");
    return;
  }

  // Publish pose tf only if enabled
  if (mDepthMode != sl::DEPTH_MODE::NONE && mPublishTF) {
    publishOdomTF(t);  // publish the base Frame in odometry frame

    if (mPublishMapTF) {
      publishPoseTF(t);  // publish the odometry Frame in map frame
    }
  }
}

void ZedCamera::publishOdomTF(rclcpp::Time t)
{
  // DEBUG_STREAM_PT("publishOdomTF");

  // ----> Avoid duplicated TF publishing
  static rclcpp::Time last_stamp = TIMEZERO_ROS;

  if (t == last_stamp) {
    return;
  }
  last_stamp = t;
  // <---- Avoid duplicated TF publishing

  if (!mSensor2BaseTransfValid) {
    getSens2BaseTransform();
  }

  if (!mSensor2CameraTransfValid) {
    getSens2CameraTransform();
  }

  if (!mCamera2BaseTransfValid) {
    getCamera2BaseTransform();
  }

  geometry_msgs::msg::TransformStamped transformStamped;

  transformStamped.header.stamp = t + rclcpp::Duration(0, mTfOffset * 1e9);

  // RCLCPP_INFO_STREAM(get_logger(), "Odom TS: " << transformStamped.header.stamp);

  transformStamped.header.frame_id = mOdomFrameId;
  transformStamped.child_frame_id = mBaseFrameId;
  // conversion from Tranform to message
  tf2::Vector3 translation = mOdom2BaseTransf.getOrigin();
  tf2::Quaternion quat = mOdom2BaseTransf.getRotation();
  transformStamped.transform.translation.x = translation.x();
  transformStamped.transform.translation.y = translation.y();
  transformStamped.transform.translation.z = translation.z();
  transformStamped.transform.rotation.x = quat.x();
  transformStamped.transform.rotation.y = quat.y();
  transformStamped.transform.rotation.z = quat.z();
  transformStamped.transform.rotation.w = quat.w();

  // Publish transformation
  mTfBroadcaster->sendTransform(transformStamped);

  // Odom TF publishing diagnostic
  static sl_tools::StopWatch odomFreqTimer(get_clock());

  double elapsed_sec = odomFreqTimer.toc();
  mPubOdomTF_sec->addValue(elapsed_sec);
  odomFreqTimer.tic();
}

void ZedCamera::publishPoseTF(rclcpp::Time t)
{
  // DEBUG_STREAM_PT("publishPoseTF");

  // ----> Avoid duplicated TF publishing
  static rclcpp::Time last_stamp = TIMEZERO_ROS;

  if (t == last_stamp) {
    return;
  }
  last_stamp = t;
  // <---- Avoid duplicated TF publishing

  if (!mSensor2BaseTransfValid) {
    getSens2BaseTransform();
  }

  if (!mSensor2CameraTransfValid) {
    getSens2CameraTransform();
  }

  if (!mCamera2BaseTransfValid) {
    getCamera2BaseTransform();
  }

  geometry_msgs::msg::TransformStamped transformStamped;

  transformStamped.header.stamp = t + rclcpp::Duration(0, mTfOffset * 1e9);
  transformStamped.header.frame_id = mMapFrameId;
  transformStamped.child_frame_id = mOdomFrameId;
  // conversion from Tranform to message
  tf2::Vector3 translation = mMap2OdomTransf.getOrigin();
  tf2::Quaternion quat = mMap2OdomTransf.getRotation();
  transformStamped.transform.translation.x = translation.x();
  transformStamped.transform.translation.y = translation.y();
  transformStamped.transform.translation.z = translation.z();
  transformStamped.transform.rotation.x = quat.x();
  transformStamped.transform.rotation.y = quat.y();
  transformStamped.transform.rotation.z = quat.z();
  transformStamped.transform.rotation.w = quat.w();

  // Publish transformation
  mTfBroadcaster->sendTransform(transformStamped);

  // Pose TF publishing diagnostic
  static sl_tools::StopWatch poseFreqTimer(get_clock());

  double elapsed_sec = poseFreqTimer.toc();
  mPubPoseTF_sec->addValue(elapsed_sec);
  poseFreqTimer.tic();
}

void ZedCamera::threadFunc_pointcloudElab()
{
  DEBUG_STREAM_PC("Point Cloud thread started");
  mPcDataReady = false;

  std::unique_lock<std::mutex> lock(mPcMutex);

  while (1) {
    if (!rclcpp::ok()) {
      DEBUG_STREAM_PC("Ctrl+C received: stopping point cloud thread");
      break;
    }

    // DEBUG_STREAM_PC( "pointcloudThreadFunc -> mPcDataReady value:
    // %s", mPcDataReady ? "TRUE" : "FALSE");

    while (!mPcDataReady) {  // loop to avoid spurious wakeups
      if (
        mPcDataReadyCondVar.wait_for(lock, std::chrono::milliseconds(500)) ==
        std::cv_status::timeout)
      {
        // Check thread stopping
        if (!rclcpp::ok()) {
          DEBUG_STREAM_PC("Ctrl+C received: stopping point cloud thread");
          mThreadStop = true;
          break;
        }
        if (mThreadStop) {
          DEBUG_STREAM_PC("threadFunc_pointcloudElab (2): Point Cloud thread stopped");
          break;
        } else {
          // DEBUG_STREAM_PC( "pointcloudThreadFunc -> WAIT FOR CLOUD
          // DATA");
          continue;
        }
      }
    }

    if (mThreadStop) {
      DEBUG_STREAM_PC("threadFunc_pointcloudElab (1): Point Cloud thread stopped");
      break;
    }

    publishPointCloud();

    // ----> Check publishing frequency
    double pc_period_usec = 1e6 / mPcPubRate;

    static sl_tools::StopWatch pcPubFreqTimer(get_clock());
    double elapsed_usec = pcPubFreqTimer.toc() * 1e6;

    if (elapsed_usec < pc_period_usec) {
      rclcpp::sleep_for(std::chrono::microseconds(static_cast<int>(pc_period_usec - elapsed_usec)));
    }

    pcPubFreqTimer.tic();
    // <---- Check publishing frequency

    mPcDataReady = false;
    // DEBUG_STREAM_PC( "pointcloudThreadFunc -> mPcDataReady FALSE")
  }

  DEBUG_STREAM_PC("Pointcloud thread finished");
}

void ZedCamera::threadFunc_pubVideoDepth()
{
  DEBUG_STREAM_VD("Video Depth thread started");
  mVideoDepthDataReady = false;

  std::unique_lock<std::mutex> lock(mVideoDepthMutex);

  while (1) {
    if (!rclcpp::ok()) {
      DEBUG_STREAM_VD("Ctrl+C received: stopping video depth thread");
      break;
    }

    // DEBUG_STREAM_VD( "threadFunc_pubVideoDepth -> mVideoDepthDataReady value:
    // %s", mVideoDepthDataReady ? "TRUE" : "FALSE");

    while (!mVideoDepthDataReady) {  // loop to avoid spurious wakeups
      if (
        mVideoDepthDataReadyCondVar.wait_for(lock, std::chrono::milliseconds(500)) ==
        std::cv_status::timeout)
      {
        // Check thread stopping
        if (!rclcpp::ok()) {
          DEBUG_STREAM_VD("Ctrl+C received: stopping video depth thread");
          mThreadStop = true;
          break;
        }
        if (mThreadStop) {
          DEBUG_STREAM_VD("threadFunc_pubVideoDepth (2): video depth thread stopped");
          break;
        } else {
          // DEBUG_STREAM_VD( "threadFunc_pubVideoDepth -> WAIT FOR DATA");
          continue;
        }
      }
    }

    if (mThreadStop) {
      DEBUG_STREAM_VD("threadFunc_pubVideoDepth (1): video depth thread stopped");
      break;
    }

    rclcpp::Time pub_ts;
    publishVideoDepth(pub_ts);

    if (!sl_tools::isZED(mCamRealModel) && mVdPublishing && pub_ts != TIMEZERO_ROS) {
      if (mSensCameraSync || mSvoMode) {
        publishSensorsData(pub_ts);
      }
    }

    // ----> Check publishing frequency
    double vd_period_usec = 1e6 / mPubFrameRate;

    static sl_tools::StopWatch vdPubFreqTimer(get_clock());
    double elapsed_usec = vdPubFreqTimer.toc() * 1e6;

    if (elapsed_usec < vd_period_usec) {
      rclcpp::sleep_for(std::chrono::microseconds(static_cast<int>(vd_period_usec - elapsed_usec)));
    }

    vdPubFreqTimer.tic();
    // <---- Check publishing frequency

    mVideoDepthDataReady = false;
    // DEBUG_STREAM_VD( "threadFunc_pubVideoDepth -> mVideoDepthDataReady FALSE")
  }

  DEBUG_STREAM_VD("Pointcloud thread finished");
}

void ZedCamera::threadFunc_pubSensorsData()
{
  DEBUG_STREAM_SENS("Sensors thread started");

  while (1) {
    if (!rclcpp::ok()) {
      DEBUG_STREAM_SENS("Ctrl+C received: stopping sensors thread");
      mThreadStop = true;
      break;
    }
    if (mThreadStop) {
      DEBUG_STREAM_SENS("threadFunc_pubSensorsData (2): Sensors thread stopped");
      break;
    }

    // std::lock_guard<std::mutex> lock(mCloseZedMutex);
    if (!mZed.isOpened()) {
      DEBUG_STREAM_SENS("threadFunc_pubSensorsData: the camera is not open");
      continue;
    }

    // RCLCPP_INFO_STREAM(get_logger(),
    // "threadFunc_pubSensorsData: Publishing Camera-IMU transform ");
    // publishImuFrameAndTopic();
    rclcpp::Time sens_ts = publishSensorsData();

    // RCLCPP_INFO_STREAM(get_logger(), "threadFunc_pubSensorsData - sens_ts type:"
    // << sens_ts.get_clock_type());

    // Publish TF at the same frequency of IMU data, so they are always
    // synchronized
    /*if (sens_ts != TIMEZERO_ROS)
    {
      RCLCPP_INFO(get_logger(), "Publishing TF -> threadFunc_pubSensorsData");
      publishTFs(sens_ts);
    }*/

    // ----> Check publishing frequency
    double sens_period_usec = 1e6 / mSensPubRate;

    static sl_tools::StopWatch sensPubFreqTimer(get_clock());
    double elapsed_usec = sensPubFreqTimer.toc() * 1e6;

    if (elapsed_usec < sens_period_usec) {
      rclcpp::sleep_for(
        std::chrono::microseconds(static_cast<int>(sens_period_usec - elapsed_usec)));
    }

    sensPubFreqTimer.tic();
    // <---- Check publishing frequency
  }

  DEBUG_STREAM_SENS("Sensors thread finished");
}

bool ZedCamera::areVideoDepthSubscribed()
{
  mRgbSubnumber = 0;
  mRgbRawSubnumber = 0;
  mRgbGraySubnumber = 0;
  mRgbGrayRawSubnumber = 0;
  mLeftSubnumber = 0;
  mLeftRawSubnumber = 0;
  mLeftGraySubnumber = 0;
  mLeftGrayRawSubnumber = 0;
  mRightSubnumber = 0;
  mRightRawSubnumber = 0;
  mRightGraySubnumber = 0;
  mRightGrayRawSubnumber = 0;
  mStereoSubnumber = 0;
  mStereoRawSubnumber = 0;
  mDepthSubnumber = 0;
  mConfMapSubnumber = 0;
  mDisparitySubnumber = 0;
  mDepthInfoSubnumber = 0;

  try {
    mRgbSubnumber = mPubRgb.getNumSubscribers();
    mRgbRawSubnumber = mPubRawRgb.getNumSubscribers();
    mRgbGraySubnumber = mPubRgbGray.getNumSubscribers();
    mRgbGrayRawSubnumber = mPubRawRgbGray.getNumSubscribers();
    mLeftSubnumber = mPubLeft.getNumSubscribers();
    mLeftRawSubnumber = mPubRawLeft.getNumSubscribers();
    mLeftGraySubnumber = mPubLeftGray.getNumSubscribers();
    mLeftGrayRawSubnumber = mPubRawLeftGray.getNumSubscribers();
    mRightSubnumber = mPubRight.getNumSubscribers();
    mRightRawSubnumber = mPubRawRight.getNumSubscribers();
    mRightGraySubnumber = mPubRightGray.getNumSubscribers();
    mRightGrayRawSubnumber = mPubRawRightGray.getNumSubscribers();
    mStereoSubnumber = mPubStereo.getNumSubscribers();
    mStereoRawSubnumber = mPubRawStereo.getNumSubscribers();

    if (!mDepthDisabled) {
      mDepthSubnumber = mPubDepth.getNumSubscribers();
      mDepthInfoSubnumber = count_subscribers(mPubDepthInfo->get_topic_name());
      mConfMapSubnumber = count_subscribers(mPubConfMap->get_topic_name());
      mDisparitySubnumber = count_subscribers(mPubDisparity->get_topic_name());
    }
  } catch (...) {
    rcutils_reset_error();
    DEBUG_STREAM_VD("publishImages: Exception while counting subscribers");
    return 0;
  }

  return (mRgbSubnumber +
         mRgbRawSubnumber +
         mRgbGraySubnumber +
         mRgbGrayRawSubnumber +
         mLeftSubnumber +
         mLeftRawSubnumber +
         mLeftGraySubnumber +
         mLeftGrayRawSubnumber +
         mRightSubnumber +
         mRightRawSubnumber +
         mRightGraySubnumber +
         mRightGrayRawSubnumber +
         mStereoSubnumber +
         mStereoRawSubnumber +
         mDepthSubnumber +
         mConfMapSubnumber +
         mDisparitySubnumber +
         mDepthInfoSubnumber) > 0;
}

void ZedCamera::retrieveVideoDepth()
{
  bool retrieved = false;
  mRgbSubscribed = false;

  // ----> Retrieve all required data
  DEBUG_STREAM_VD("Retrieving Video Data");
  if (mRgbSubnumber + mLeftSubnumber + mStereoSubnumber > 0) {
    retrieved |= sl::ERROR_CODE::SUCCESS ==
      mZed.retrieveImage(mMatLeft, sl::VIEW::LEFT, sl::MEM::CPU, mMatResol);
    mSdkGrabTS = mMatLeft.timestamp;
    mRgbSubscribed = true;
  }
  if (mRgbRawSubnumber + mLeftRawSubnumber + mStereoRawSubnumber > 0) {
    retrieved |=
      sl::ERROR_CODE::SUCCESS ==
      mZed.retrieveImage(mMatLeftRaw, sl::VIEW::LEFT_UNRECTIFIED, sl::MEM::CPU, mMatResol);
    mSdkGrabTS = mMatLeftRaw.timestamp;
  }
  if (mRightSubnumber + mStereoSubnumber > 0) {
    retrieved |= sl::ERROR_CODE::SUCCESS ==
      mZed.retrieveImage(mMatRight, sl::VIEW::RIGHT, sl::MEM::CPU, mMatResol);
    mSdkGrabTS = mMatRight.timestamp;
  }
  if (mRightRawSubnumber + mStereoRawSubnumber > 0) {
    retrieved |= sl::ERROR_CODE::SUCCESS ==
      mZed.retrieveImage(
      mMatRightRaw, sl::VIEW::RIGHT_UNRECTIFIED, sl::MEM::CPU, mMatResol);
    mSdkGrabTS = mMatRightRaw.timestamp;
  }
  if (mRgbGraySubnumber + mLeftGraySubnumber > 0) {
    retrieved |=
      sl::ERROR_CODE::SUCCESS ==
      mZed.retrieveImage(mMatLeftGray, sl::VIEW::LEFT_GRAY, sl::MEM::CPU, mMatResol);
    mSdkGrabTS = mMatLeftGray.timestamp;
  }
  if (mRgbGrayRawSubnumber + mLeftGrayRawSubnumber > 0) {
    retrieved |= sl::ERROR_CODE::SUCCESS == mZed.retrieveImage(
      mMatLeftRawGray, sl::VIEW::LEFT_UNRECTIFIED_GRAY,
      sl::MEM::CPU, mMatResol);
    mSdkGrabTS = mMatLeftRawGray.timestamp;
  }
  if (mRightGraySubnumber > 0) {
    retrieved |=
      sl::ERROR_CODE::SUCCESS ==
      mZed.retrieveImage(mMatRightGray, sl::VIEW::RIGHT_GRAY, sl::MEM::CPU, mMatResol);
    mSdkGrabTS = mMatRightGray.timestamp;
  }
  if (mRightGrayRawSubnumber > 0) {
    retrieved |=
      sl::ERROR_CODE::SUCCESS ==
      mZed.retrieveImage(
      mMatRightRawGray, sl::VIEW::RIGHT_UNRECTIFIED_GRAY, sl::MEM::CPU, mMatResol);
    mSdkGrabTS = mMatRightRawGray.timestamp;
  }
  DEBUG_STREAM_VD("Video Data retrieved");
  DEBUG_STREAM_VD("Retrieving Depth Data");
  if (mDepthSubnumber > 0 || mDepthInfoSubnumber > 0) {
    DEBUG_STREAM_VD("Retrieving Depth");
    retrieved |=
      sl::ERROR_CODE::SUCCESS ==
      mZed.retrieveMeasure(mMatDepth, sl::MEASURE::DEPTH, sl::MEM::CPU, mMatResol);
    mSdkGrabTS = mMatDepth.timestamp;
  }
  if (mDisparitySubnumber > 0) {
    DEBUG_STREAM_VD("Retrieving Disparity");
    retrieved |=
      sl::ERROR_CODE::SUCCESS ==
      mZed.retrieveMeasure(mMatDisp, sl::MEASURE::DISPARITY, sl::MEM::CPU, mMatResol);
    mSdkGrabTS = mMatDisp.timestamp;
  }
  if (mConfMapSubnumber > 0) {
    DEBUG_STREAM_VD("Retrieving Confidence");
    retrieved |=
      sl::ERROR_CODE::SUCCESS ==
      mZed.retrieveMeasure(mMatConf, sl::MEASURE::CONFIDENCE, sl::MEM::CPU, mMatResol);
    mSdkGrabTS = mMatConf.timestamp;
  }
  if (mDepthInfoSubnumber > 0) {
    retrieved |= sl::ERROR_CODE::SUCCESS == mZed.getCurrentMinMaxDepth(mMinDepth, mMaxDepth);
    mSdkGrabTS = mMatConf.timestamp;
  }
  DEBUG_STREAM_VD("Depth Data retrieved");
  // <---- Retrieve all required data
}


void ZedCamera::publishVideoDepth(rclcpp::Time & out_pub_ts)
{
  sl_tools::StopWatch vdElabTimer(get_clock());

  static sl::Timestamp lastZedTs = 0;  // Used to calculate stable publish frequency

  // ----> Check RGB/Depth sync
  static sl::Timestamp ts_rgb = 0;
  static sl::Timestamp ts_depth = 0;

  if (mRgbSubscribed && (mDepthSubnumber > 0 || mDepthInfoSubnumber > 0)) {
    ts_rgb = mMatLeft.timestamp;
    ts_depth = mMatDepth.timestamp;

    if (mRgbSubscribed && (ts_rgb.data_ns != 0 && (ts_depth.data_ns != ts_rgb.data_ns))) {
      RCLCPP_WARN_STREAM(
        get_logger(), "!!!!! DEPTH/RGB ASYNC !!!!! - Delta: " <<
          1e-9 * static_cast<double>(ts_depth - ts_rgb) << " sec");
    }
  }
  // <---- Check RGB/Depth sync

  // Start processing timer for diagnostic
  vdElabTimer.tic();

  // ----> Check if a grab has been done before publishing the same images
  if (mSdkGrabTS.data_ns == lastZedTs.data_ns) {
    out_pub_ts = TIMEZERO_ROS;
    // Data not updated by a grab calling in the grab thread
    DEBUG_STREAM_VD("publishVideoDepth: ignoring not update data");
    return;
  }

  if (lastZedTs.data_ns != 0) {
    double period_sec = static_cast<double>(mSdkGrabTS.data_ns - lastZedTs.data_ns) / 1e9;
    DEBUG_STREAM_VD(
      "VIDEO/DEPTH PUB LAST PERIOD: " << period_sec << " sec @" << 1. / period_sec << " Hz");

    mVideoDepthPeriodMean_sec->addValue(period_sec);
    DEBUG_STREAM_VD(
      "VIDEO/DEPTH PUB MEAN PERIOD: " << mVideoDepthPeriodMean_sec->getAvg() << " sec @"
                                      << 1. / mVideoDepthPeriodMean_sec->getAvg() << " Hz");
  }
  lastZedTs = mSdkGrabTS;
  // <---- Check if a grab has been done before publishing the same images

  static rclcpp::Time timeStamp;
  if (mSvoMode || mSimEnabled) {
    timeStamp = mFrameTimestamp;
  } else {
    timeStamp = sl_tools::slTime2Ros(mSdkGrabTS, get_clock()->get_clock_type());
  }

  out_pub_ts = timeStamp;

  // ----> Publish the left=rgb image if someone has subscribed to
  if (mLeftSubnumber > 0) {
    publishImageWithInfo(mMatLeft, mPubLeft, mLeftCamInfoMsg, mLeftCamOptFrameId, timeStamp);
  }
  if (mRgbSubnumber > 0) {
    publishImageWithInfo(mMatLeft, mPubRgb, mRgbCamInfoMsg, mDepthOptFrameId, timeStamp);
  }
  // <---- Publish the left=rgb image if someone has subscribed to

  // ----> Publish the left_raw=rgb_raw image if someone has subscribed to
  if (mLeftRawSubnumber > 0) {
    publishImageWithInfo(
      mMatLeftRaw, mPubRawLeft, mLeftCamInfoRawMsg, mLeftCamOptFrameId, timeStamp);
  }
  if (mRgbRawSubnumber > 0) {
    publishImageWithInfo(mMatLeftRaw, mPubRawRgb, mRgbCamInfoRawMsg, mDepthOptFrameId, timeStamp);
  }
  // <---- Publish the left_raw=rgb_raw image if someone has subscribed to

  // ----> Publish the left_gray=rgb_gray image if someone has subscribed to
  if (mLeftGraySubnumber > 0) {
    publishImageWithInfo(
      mMatLeftGray, mPubLeftGray, mLeftCamInfoMsg, mLeftCamOptFrameId, timeStamp);
  }
  if (mRgbGraySubnumber > 0) {
    publishImageWithInfo(mMatLeftGray, mPubRgbGray, mRgbCamInfoMsg, mDepthOptFrameId, timeStamp);
  }
  // <---- Publish the left_raw=rgb_raw image if someone has subscribed to

  // ----> Publish the left_raw_gray=rgb_raw_gray image if someone has
  // subscribed to
  if (mLeftGrayRawSubnumber > 0) {
    publishImageWithInfo(
      mMatLeftRawGray, mPubRawLeftGray, mLeftCamInfoRawMsg, mLeftCamOptFrameId, timeStamp);
  }
  if (mRgbGrayRawSubnumber > 0) {
    publishImageWithInfo(
      mMatLeftRawGray, mPubRawRgbGray, mRgbCamInfoRawMsg, mDepthOptFrameId, timeStamp);
  }
  // ----> Publish the left_raw_gray=rgb_raw_gray image if someone has
  // subscribed to

  // ----> Publish the right image if someone has subscribed to
  if (mRightSubnumber > 0) {
    publishImageWithInfo(mMatRight, mPubRight, mRightCamInfoMsg, mRightCamOptFrameId, timeStamp);
  }
  // <---- Publish the right image if someone has subscribed to

  // ----> Publish the right raw image if someone has subscribed to
  if (mRightRawSubnumber > 0) {
    publishImageWithInfo(
      mMatRightRaw, mPubRawRight, mRightCamInfoRawMsg, mRightCamOptFrameId, timeStamp);
  }
  // <---- Publish the right raw image if someone has subscribed to

  // ----> Publish the right gray image if someone has subscribed to
  if (mRightGraySubnumber > 0) {
    publishImageWithInfo(
      mMatRightGray, mPubRightGray, mRightCamInfoMsg, mRightCamOptFrameId, timeStamp);
  }
  // <---- Publish the right gray image if someone has subscribed to

  // ----> Publish the right raw gray image if someone has subscribed to
  if (mRightGrayRawSubnumber > 0) {
    publishImageWithInfo(
      mMatRightRawGray, mPubRawRightGray, mRightCamInfoRawMsg, mRightCamOptFrameId, timeStamp);
  }
  // <---- Publish the right raw gray image if someone has subscribed to

  // ----> Publish the side-by-side image if someone has subscribed to
  if (mStereoSubnumber > 0) {
    auto combined = sl_tools::imagesToROSmsg(mMatLeft, mMatRight, mCameraFrameId, timeStamp);
    DEBUG_STREAM_VD("Publishing SIDE-BY-SIDE message");
    mPubStereo.publish(std::move(combined));
  }
  // <---- Publish the side-by-side image if someone has subscribed to

  // ----> Publish the side-by-side image if someone has subscribed to
  if (mStereoRawSubnumber > 0) {
    auto combined =
      sl_tools::imagesToROSmsg(mMatLeftRaw, mMatRightRaw, mCameraFrameId, timeStamp);
    DEBUG_STREAM_VD("Publishing SIDE-BY-SIDE RAW message");
    mPubRawStereo.publish(std::move(combined));
  }
  // <---- Publish the side-by-side image if someone has subscribed to

  // ---->  Publish the depth image if someone has subscribed to
  if (mDepthSubnumber > 0) {
    publishDepthMapWithInfo(mMatDepth, timeStamp);
  }
  // <----  Publish the depth image if someone has subscribed to

  // ---->  Publish the confidence image and map if someone has subscribed to
  if (mConfMapSubnumber > 0) {
    DEBUG_STREAM_VD("Publishing CONF MAP message");
    mPubConfMap->publish(*sl_tools::imageToROSmsg(mMatConf, mDepthOptFrameId, timeStamp));
  }
  // <----  Publish the confidence image and map if someone has subscribed to

  // ----> Publish the disparity image if someone has subscribed to
  if (mDisparitySubnumber > 0) {
    publishDisparity(mMatDisp, timeStamp);
  }
  // <---- Publish the disparity image if someone has subscribed to

  // ----> Publish the depth info if someone has subscribed to
  if (mDepthInfoSubnumber > 0) {
    depthInfoMsgPtr depthInfoMsg = std::make_unique<zed_interfaces::msg::DepthInfoStamped>();
    depthInfoMsg->header.stamp = timeStamp;
    depthInfoMsg->header.frame_id = mDepthOptFrameId;
    depthInfoMsg->min_depth = mMinDepth;
    depthInfoMsg->max_depth = mMaxDepth;

    DEBUG_STREAM_VD("Publishing DEPTH INFO message");
    mPubDepthInfo->publish(std::move(depthInfoMsg));
  }
  // <---- Publish the depth info if someone has subscribed to

  // Diagnostic statistic
  mVideoDepthElabMean_sec->addValue(vdElabTimer.toc());
}

void ZedCamera::publishImageWithInfo(
  sl::Mat & img, image_transport::CameraPublisher & pubImg, camInfoMsgPtr & camInfoMsg,
  std::string imgFrameId, rclcpp::Time t)
{
  auto image = sl_tools::imageToROSmsg(img, imgFrameId, t);
  camInfoMsg->header.stamp = t;
  DEBUG_STREAM_VD("Publishing IMAGE message");
  pubImg.publish(std::move(image), camInfoMsg);
}

void ZedCamera::processOdometry()
{
  rclcpp::Clock steady_clock(RCL_STEADY_TIME);

  if (!mSensor2BaseTransfValid) {
    getSens2BaseTransform();
  }

  if (!mSensor2CameraTransfValid) {
    getSens2CameraTransform();
  }

  if (!mCamera2BaseTransfValid) {
    getCamera2BaseTransform();
  }

  if (!mInitOdomWithPose) {
    sl::Pose deltaOdom;

    if (!mGnssFusionEnabled) {
      mPosTrackingStatusCamera = mZed.getPosition(deltaOdom, sl::REFERENCE_FRAME::CAMERA);
    } else {
      mPosTrackingStatusCamera = mFusion.getPosition(
        deltaOdom, sl::REFERENCE_FRAME::CAMERA /*,mCamUuid*/);

    }

    DEBUG_PT(
      "delta ODOM %s- [%s]:\n%s",
      mDebugGnss ? "(`sl::Fusion`) " : "",
      sl::toString(mPosTrackingStatusCamera).c_str(),
      deltaOdom.pose_data.getInfos().c_str());

    if (mDebugGnss) {
      sl::Pose camera_delta_odom;
      auto status = mZed.getPosition(camera_delta_odom, sl::REFERENCE_FRAME::CAMERA);

      DEBUG_PT(
        "delta ODOM (`sl::Camera`) [%s]:\n%s",
        sl::toString(status).c_str(),
        camera_delta_odom.pose_data.getInfos().c_str());
    }

    if (
      mPosTrackingStatusCamera == sl::POSITIONAL_TRACKING_STATE::OK ||
      mPosTrackingStatusCamera == sl::POSITIONAL_TRACKING_STATE::SEARCHING ||
      mPosTrackingStatusCamera == sl::POSITIONAL_TRACKING_STATE::FPS_TOO_LOW)
    {
      sl::Translation translation = deltaOdom.getTranslation();
      sl::Orientation quat = deltaOdom.getOrientation();

      // Transform ZED delta odom pose in TF2 Transformation
      tf2::Transform deltaOdomTf;
      deltaOdomTf.setOrigin(tf2::Vector3(translation(0), translation(1), translation(2)));
      // w at the end in the constructor
      deltaOdomTf.setRotation(tf2::Quaternion(quat(0), quat(1), quat(2), quat(3)));

      // delta odom from sensor to base frame
      tf2::Transform deltaOdomTf_base =
        mSensor2BaseTransf.inverse() * deltaOdomTf * mSensor2BaseTransf;
      // TODO(Walter) Use tf2::transform instead?

      // Propagate Odom transform in time
      mOdom2BaseTransf = mOdom2BaseTransf * deltaOdomTf_base;
      // TODO(Walter) MOVE THIS TO SL INSTEAD OF TF2:
      // camera_pose_data = camera_pose_data * pose_camera.pose_data;

      if (mTwoDMode) {
        tf2::Vector3 tr_2d = mOdom2BaseTransf.getOrigin();
        tr_2d.setZ(mFixedZValue);
        mOdom2BaseTransf.setOrigin(tr_2d);

        double roll, pitch, yaw;
        tf2::Matrix3x3(mOdom2BaseTransf.getRotation()).getRPY(roll, pitch, yaw);

        tf2::Quaternion quat_2d;
        quat_2d.setRPY(0.0, 0.0, yaw);

        mOdom2BaseTransf.setRotation(quat_2d);
      }

      double roll, pitch, yaw;
      tf2::Matrix3x3(mOdom2BaseTransf.getRotation()).getRPY(roll, pitch, yaw);

      DEBUG_PT(
        "+++ Odometry [%s -> %s] - {%.3f,%.3f,%.3f} {%.3f,%.3f,%.3f}",
        mOdomFrameId.c_str(), mBaseFrameId.c_str(),
        mOdom2BaseTransf.getOrigin().x(),
        mOdom2BaseTransf.getOrigin().y(),
        mOdom2BaseTransf.getOrigin().z(),
        roll * RAD2DEG, pitch * RAD2DEG, yaw * RAD2DEG);

      // Publish odometry message
      publishOdom(mOdom2BaseTransf, deltaOdom, mFrameTimestamp);
      mPosTrackingReady = true;
    }
  } else if (mFloorAlignment) {
    DEBUG_STREAM_THROTTLE_PT(
      5.0,
      "Odometry will be published as soon as the floor as "
      "been detected for the first time");
  }
}

void ZedCamera::publishOdom(tf2::Transform & odom2baseTransf, sl::Pose & slPose, rclcpp::Time t)
{
  odomMsgPtr odomMsg = std::make_unique<nav_msgs::msg::Odometry>();

  odomMsg->header.stamp = t;
  odomMsg->header.frame_id = mOdomFrameId;  // frame
  odomMsg->child_frame_id = mBaseFrameId;   // camera_frame

  // Add all value in odometry message
  odomMsg->pose.pose.position.x = odom2baseTransf.getOrigin().x();
  odomMsg->pose.pose.position.y = odom2baseTransf.getOrigin().y();
  odomMsg->pose.pose.position.z = odom2baseTransf.getOrigin().z();
  odomMsg->pose.pose.orientation.x = odom2baseTransf.getRotation().x();
  odomMsg->pose.pose.orientation.y = odom2baseTransf.getRotation().y();
  odomMsg->pose.pose.orientation.z = odom2baseTransf.getRotation().z();
  odomMsg->pose.pose.orientation.w = odom2baseTransf.getRotation().w();

  // Odometry pose covariance
  for (size_t i = 0; i < odomMsg->pose.covariance.size(); i++) {
    odomMsg->pose.covariance[i] = static_cast<double>(slPose.pose_covariance[i]);

    if (mTwoDMode) {
      if (i == 14 || i == 21 || i == 28) {
        odomMsg->pose.covariance[i] = 1e-9;  // Very low covariance if 2D mode
      } else if (
        (i >= 2 && i <= 4) || (i >= 8 && i <= 10) || (i >= 12 && i <= 13) || (i >= 15 && i <= 16) ||
        (i >= 18 && i <= 20) || (i == 22) || (i >= 24 && i <= 27))
      {
        odomMsg->pose.covariance[i] = 0.0;
      }
    }
  }

  // Publish odometry message
  DEBUG_STREAM_PT("Publishing ODOM message");
  mPubOdom->publish(std::move(odomMsg));
}

void ZedCamera::processPose()
{
  if (!mSensor2BaseTransfValid) {
    getSens2BaseTransform();
  }

  if (!mSensor2CameraTransfValid) {
    getSens2CameraTransform();
  }

  if (!mCamera2BaseTransfValid) {
    getCamera2BaseTransform();
  }

  // size_t odomSub = 0;
  // try {
  //   odomSub = count_subscribers(mOdomTopic);  // mPubOdom subscribers
  // } catch (...) {
  //   rcutils_reset_error();
  //   DEBUG_STREAM_PT("processPose: Exception while counting subscribers");
  //   return;
  // }

  if (!mGnssFusionEnabled) {
    mPosTrackingStatusWorld = mZed.getPosition(mLastZedPose, sl::REFERENCE_FRAME::WORLD);
  } else {
    mPosTrackingStatusWorld =
      mFusion.getPosition(mLastZedPose, sl::REFERENCE_FRAME::WORLD /*,mCamUuid*/);
  }

  sl::Translation translation = mLastZedPose.getTranslation();
  sl::Orientation quat = mLastZedPose.getOrientation();

  if (quat.sum() == 0) {
    return;
  }

  DEBUG_STREAM_PT("MAP -> Tracking Status: " << sl::toString(mPosTrackingStatusWorld).c_str());

  DEBUG_PT(
    "Sensor POSE %s- [%s -> %s]:\n%s}",
    mDebugGnss ? "(`sl::Fusion`) " : "",
    mLeftCamFrameId.c_str(), mMapFrameId.c_str(),
    mLastZedPose.pose_data.getInfos().c_str());

  if (mDebugGnss) {
    sl::Pose camera_pose;
    mZed.getPosition(camera_pose, sl::REFERENCE_FRAME::WORLD);

    DEBUG_PT(
      "Sensor POSE (`sl::Camera`) [%s -> %s]:\n%s",
      mLeftCamFrameId.c_str(), mMapFrameId.c_str(),
      camera_pose.pose_data.getInfos().c_str());
  }

  if (
    mPosTrackingStatusWorld == sl::POSITIONAL_TRACKING_STATE::OK ||
    mPosTrackingStatusWorld == sl::POSITIONAL_TRACKING_STATE::SEARCHING)
  {
    double roll, pitch, yaw;
    tf2::Matrix3x3(tf2::Quaternion(quat.ox, quat.oy, quat.oz, quat.ow)).getRPY(roll, pitch, yaw);

    tf2::Transform map_to_sens_transf;
    map_to_sens_transf.setOrigin(tf2::Vector3(translation(0), translation(1), translation(2)));
    map_to_sens_transf.setRotation(tf2::Quaternion(quat(0), quat(1), quat(2), quat(3)));

    mMap2BaseTransf = map_to_sens_transf * mSensor2BaseTransf;  // Base position in map frame

    if (mTwoDMode) {
      tf2::Vector3 tr_2d = mMap2BaseTransf.getOrigin();
      tr_2d.setZ(mFixedZValue);
      mMap2BaseTransf.setOrigin(tr_2d);

      double roll, pitch, yaw;
      tf2::Matrix3x3(mMap2BaseTransf.getRotation()).getRPY(roll, pitch, yaw);

      tf2::Quaternion quat_2d;
      quat_2d.setRPY(0.0, 0.0, yaw);

      mMap2BaseTransf.setRotation(quat_2d);
    }

    //double roll, pitch, yaw;
    tf2::Matrix3x3(mMap2BaseTransf.getRotation()).getRPY(roll, pitch, yaw);

    DEBUG_PT(
      "*** Base POSE [%s -> %s] - {%.3f,%.3f,%.3f} {%.3f,%.3f,%.3f}",
      mMapFrameId.c_str(), mBaseFrameId.c_str(),
      mMap2BaseTransf.getOrigin().x(), mMap2BaseTransf.getOrigin().y(),
      mMap2BaseTransf.getOrigin().z(),
      roll * RAD2DEG, pitch * RAD2DEG, yaw * RAD2DEG);

    bool initOdom = false;

    if (!(mFloorAlignment)) {
      initOdom = mInitOdomWithPose;
    } else {
      initOdom = mInitOdomWithPose & (mPosTrackingStatusWorld == sl::POSITIONAL_TRACKING_STATE::OK);
    }

    if (initOdom || mResetOdom) {
      RCLCPP_INFO(get_logger(), "Odometry aligned to last tracking pose");

      // Propagate Odom transform in time
      mOdom2BaseTransf = mMap2BaseTransf;
      mMap2BaseTransf.setIdentity();

      double roll, pitch, yaw;
      tf2::Matrix3x3(mOdom2BaseTransf.getRotation()).getRPY(roll, pitch, yaw);

      RCLCPP_INFO(
        get_logger(),
        " * Initial odometry [%s -> %s] - {%.3f,%.3f,%.3f} {%.3f,%.3f,%.3f}",
        mOdomFrameId.c_str(), mBaseFrameId.c_str(),
        mOdom2BaseTransf.getOrigin().x(),
        mOdom2BaseTransf.getOrigin().y(),
        mOdom2BaseTransf.getOrigin().z(),
        roll * RAD2DEG, pitch * RAD2DEG, yaw * RAD2DEG);

      // if (odomSub > 0) {
      //   // Publish odometry message
      //   publishOdom(mOdom2BaseTransf, mLastZedPose, mFrameTimestamp);
      // }

      mInitOdomWithPose = false;
      mResetOdom = false;
    } else {
      // Transformation from map to odometry frame
      mMap2OdomTransf = mMap2BaseTransf * mOdom2BaseTransf.inverse();

      double roll, pitch, yaw;
      tf2::Matrix3x3(mMap2OdomTransf.getRotation()).getRPY(roll, pitch, yaw);

      DEBUG_PT(
        "+++ Diff [%s -> %s] - {%.3f,%.3f,%.3f} {%.3f,%.3f,%.3f}",
        mMapFrameId.c_str(), mOdomFrameId.c_str(),
        mMap2OdomTransf.getOrigin().x(),
        mMap2OdomTransf.getOrigin().y(),
        mMap2OdomTransf.getOrigin().z(),
        roll * RAD2DEG, pitch * RAD2DEG, yaw * RAD2DEG);
    }

    // Publish Pose message
    publishPose();
    mPosTrackingReady = true;
  }
}

void ZedCamera::publishPose()
{
  size_t poseSub = 0;
  size_t poseCovSub = 0;

  try {
    poseSub = count_subscribers(mPoseTopic);        // mPubPose subscribers
    poseCovSub = count_subscribers(mPoseCovTopic);  // mPubPoseCov subscribers
  } catch (...) {
    rcutils_reset_error();
    DEBUG_STREAM_PT("publishPose: Exception while counting subscribers");
    return;
  }

  tf2::Transform base_pose;
  base_pose.setIdentity();

  base_pose = mMap2BaseTransf;

  std_msgs::msg::Header header;
  header.stamp = mFrameTimestamp;
  header.frame_id = mMapFrameId;  // frame

  geometry_msgs::msg::Pose pose;

  // Add all value in Pose message
  pose.position.x = mMap2BaseTransf.getOrigin().x();
  pose.position.y = mMap2BaseTransf.getOrigin().y();
  pose.position.z = mMap2BaseTransf.getOrigin().z();
  pose.orientation.x = mMap2BaseTransf.getRotation().x();
  pose.orientation.y = mMap2BaseTransf.getRotation().y();
  pose.orientation.z = mMap2BaseTransf.getRotation().z();
  pose.orientation.w = mMap2BaseTransf.getRotation().w();

  if (poseSub > 0) {
    poseMsgPtr poseNoCov = std::make_unique<geometry_msgs::msg::PoseStamped>();

    poseNoCov->header = header;
    poseNoCov->pose = pose;

    // Publish pose stamped message
    DEBUG_STREAM_PT("Publishing POSE NO COV message");
    mPubPose->publish(std::move(poseNoCov));
  }

  if (mPublishPoseCov) {
    if (poseCovSub > 0) {
      poseCovMsgPtr poseCov = std::make_unique<geometry_msgs::msg::PoseWithCovarianceStamped>();

      poseCov->header = header;
      poseCov->pose.pose = pose;

      // Odometry pose covariance if available

      for (size_t i = 0; i < poseCov->pose.covariance.size(); i++) {
        poseCov->pose.covariance[i] = static_cast<double>(mLastZedPose.pose_covariance[i]);

        if (mTwoDMode) {
          if (
            (i >= 2 && i <= 4) || (i >= 8 && i <= 10) || (i >= 12 && i <= 29) ||
            (i >= 32 && i <= 34))
          {
            poseCov->pose.covariance[i] = 1e-9;  // Very low covariance if 2D mode
          }
        }
      }

      // Publish pose with covariance stamped message
      DEBUG_STREAM_PT("Publishing POSE COV message");
      mPubPoseCov->publish(std::move(poseCov));
    }
  }
}

void ZedCamera::processGnssPose()
{
  if (!mGnssFusionEnabled) {
    return;
  }

  if (!mGnss2BaseTransfValid) {
    getGnss2BaseTransform();
  }

  mGnssPosStatus = mFusion.getGeoPose(mLastGeoPose);

  if (mGnssPosStatus != sl::POSITIONAL_TRACKING_STATE::OK ||
    mPosTrackingStatusWorld != sl::POSITIONAL_TRACKING_STATE::OK)
  {
    DEBUG_STREAM_THROTTLE_PT(1.0, "Waiting for good GNSS pose...");
    return;
  }

  // ----> Setup Lat/Long
  mLastLatLongPose.latitude = mLastGeoPose.getLatitude();
  mLastLatLongPose.longitude = mLastGeoPose.getLongitude();
  mLastLatLongPose.altitude = mLastGeoPose.getAltitude();
  if (mGnssZeroAltitude) {
    mLastLatLongPose.altitude = 0.0;
  }
  mLastHeading = mLastGeoPose.heading;
  // <---- Setup Lat/Long

  // Get ECEF
  sl::GeoConverter::latlng2ecef(mLastLatLongPose, mLastEcefPose);

  // Get UTM
  sl::GeoConverter::latlng2utm(mLastLatLongPose, mLastUtmPose);

  DEBUG_GNSS("Good GNSS localization:");
  DEBUG_GNSS(
    " * ECEF: %.6f m, %.6f m, %.6f m", mLastEcefPose.x, mLastEcefPose.y,
    mLastEcefPose.z);
  DEBUG_GNSS(
    " * Lat. Long.: %.6f°, %.6f°,%.3f m", mLastLatLongPose.latitude, mLastLatLongPose.longitude,
    mLastLatLongPose.altitude);
  DEBUG_GNSS(
    " * Heading: %.3f°", mLastHeading * RAD2DEG);
  DEBUG_GNSS(
    " * UTM: %.5f m, %.5f m, %.5f°, %s", mLastUtmPose.easting, mLastUtmPose.northing,
    mLastUtmPose.gamma, mLastUtmPose.UTMZone.c_str());

  if (!mGnssInitGood) {
    mInitEcefPose = mLastEcefPose;
    mInitUtmPose = mLastUtmPose;
    mInitLatLongPose = mLastLatLongPose;
    mInitHeading = mLastHeading;

    mGnssInitGood = true;

    RCLCPP_INFO(get_logger(), "GNSS reference localization initialized");

    // ----> Create (static) transform UTM to MAP
    // Add only Heading to pose
    tf2::Quaternion pose_quat_yaw;
    pose_quat_yaw.setRPY(0.0, 0.0, mLastHeading);
    mLastHeadingQuat = pose_quat_yaw;

    // Set UTM transform
    // Get position from ZED SDK UTM pose
    mMap2UtmTransf.setOrigin(
      tf2::Vector3(mLastUtmPose.easting, mLastUtmPose.northing, mLastGeoPose.getAltitude()));
    mMap2UtmTransf.setRotation(pose_quat_yaw);
    // ----> Create (static) transform UTM to MAP

    mMap2UtmTransfValid = true;

    if (!mUtmAsParent) {
      tf2::Transform map2utmInverse = mMap2UtmTransf.inverse();

      double roll, pitch, yaw;
      tf2::Matrix3x3(map2utmInverse.getRotation()).getRPY(roll, pitch, yaw);

      RCLCPP_INFO(
        get_logger(), " Static transform UTM to MAP [%s -> %s]", mUtmFrameId.c_str(),
        mMapFrameId.c_str());
      RCLCPP_INFO(
        get_logger(), "  * Translation: {%.3f,%.3f,%.3f}",
        map2utmInverse.getOrigin().x(),
        map2utmInverse.getOrigin().y(),
        map2utmInverse.getOrigin().z());
      RCLCPP_INFO(
        get_logger(), "  * Rotation: {%.3f,%.3f,%.3f}",
        roll * RAD2DEG,
        pitch * RAD2DEG,
        yaw * RAD2DEG);
    } else {
      double roll, pitch, yaw;
      tf2::Matrix3x3(mMap2UtmTransf.getRotation()).getRPY(roll, pitch, yaw);

      RCLCPP_INFO(
        get_logger(),
        " Static transform MAP to UTM [%s -> %s]", mMapFrameId.c_str(), mUtmFrameId.c_str());
      RCLCPP_INFO(
        get_logger(), "  * Translation: {%.3f,%.3f,%.3f}",
        mMap2UtmTransf.getOrigin().x(),
        mMap2UtmTransf.getOrigin().y(),
        mMap2UtmTransf.getOrigin().z());
      RCLCPP_INFO(
        get_logger(), "  * Rotation: {%.3f,%.3f,%.3f}",
        roll * RAD2DEG,
        pitch * RAD2DEG,
        yaw * RAD2DEG);
    }
  }

  if (mMap2UtmTransfValid && mPublishUtmTf) {
    // Publish the transform
    // Note: we cannot use a static TF publisher because IPC is enabled
    geometry_msgs::msg::TransformStamped transformStamped;

    transformStamped.header.stamp = mFrameTimestamp + rclcpp::Duration(0, mTfOffset * 1e9);
    transformStamped.header.frame_id = mUtmAsParent ? mUtmFrameId : mMapFrameId;
    transformStamped.child_frame_id = mUtmAsParent ? mMapFrameId : mUtmFrameId;

    // conversion from Transform to message
    transformStamped.transform = mUtmAsParent ?
      (tf2::toMsg(mMap2UtmTransf.inverse())) : (tf2::toMsg(mMap2UtmTransf));

    mTfBroadcaster->sendTransform(transformStamped);
  }

  publishGnssPose();
}

void ZedCamera::publishGnssPose()
{
  size_t gnssSub = 0;
  size_t geoPoseSub = 0;

  try {
    gnssSub = count_subscribers(mGnssPoseTopic);
    geoPoseSub = count_subscribers(mGeoPoseTopic);
  } catch (...) {
    rcutils_reset_error();
    DEBUG_GNSS("publishGnssPose: Exception while counting subscribers");
    return;
  }

  if (gnssSub > 0) {
    // TODO(Walter) this must be fixed

    odomMsgPtr msg = std::make_unique<nav_msgs::msg::Odometry>();

    msg->header.stamp = mFrameTimestamp;
    msg->header.frame_id = mMapFrameId;
    msg->child_frame_id = mBaseFrameId;

    // Add all value in odometry message
    msg->pose.pose.position.x = mMap2BaseTransf.getOrigin().x();
    msg->pose.pose.position.y = mMap2BaseTransf.getOrigin().y();
    msg->pose.pose.position.z = mMap2BaseTransf.getOrigin().z();
    msg->pose.pose.orientation.x = mMap2BaseTransf.getRotation().x();
    msg->pose.pose.orientation.y = mMap2BaseTransf.getRotation().y();
    msg->pose.pose.orientation.z = mMap2BaseTransf.getRotation().z();
    msg->pose.pose.orientation.w = mMap2BaseTransf.getRotation().w();

    // Odometry pose covariance
    for (size_t i = 0; i < msg->pose.covariance.size(); i++) {
      msg->pose.covariance[i] = static_cast<double>(mLastZedPose.pose_covariance[i]);

      if (mTwoDMode) {
        if (i == 14 || i == 21 || i == 28) {
          msg->pose.covariance[i] = 1e-9;  // Very low covariance if 2D mode
        } else if (
          (i >= 2 && i <= 4) || (i >= 8 && i <= 10) || (i >= 12 && i <= 13) ||
          (i >= 15 && i <= 16) ||
          (i >= 18 && i <= 20) || (i == 22) || (i >= 24 && i <= 27))
        {
          msg->pose.covariance[i] = 0.0;
        }
      }
    }

    // Publish gnss message
    //DEBUG_GNSS("Publishing GNSS pose message");
    mPubGnssPose->publish(std::move(msg));
  }

  if (geoPoseSub > 0) {
    geoPoseMsgPtr msg = std::make_unique<geographic_msgs::msg::GeoPoseStamped>();

    msg->header.stamp = mFrameTimestamp;
    msg->header.frame_id = mGnssFrameId;

    // Latest Lat Long data
    msg->pose.position.latitude = mLastLatLongPose.latitude;
    msg->pose.position.longitude = mLastLatLongPose.longitude;
    msg->pose.position.altitude = mLastLatLongPose.altitude;

    // Latest Heading Quaternion
    msg->pose.orientation.x = mLastHeadingQuat.getX();
    msg->pose.orientation.y = mLastHeadingQuat.getY();
    msg->pose.orientation.z = mLastHeadingQuat.getZ();
    msg->pose.orientation.w = mLastHeadingQuat.getW();

    mPubGeoPose->publish(std::move(msg));
  }
}

void ZedCamera::processDetectedObjects(rclcpp::Time t)
{
  size_t objdet_sub_count = 0;

  try {
    objdet_sub_count = count_subscribers(mPubObjDet->get_topic_name());
  } catch (...) {
    rcutils_reset_error();
    DEBUG_STREAM_OD("processDetectedObjects: Exception while counting subscribers");
    return;
  }

  if (objdet_sub_count < 1) {
    mObjDetSubscribed = false;
    return;
  }

  sl_tools::StopWatch odElabTimer(get_clock());
  static sl_tools::StopWatch odFreqTimer(get_clock());

  mObjDetSubscribed = true;

  sl::ObjectDetectionRuntimeParameters objectTracker_parameters_rt;

  // ----> Process realtime dynamic parameters
  objectTracker_parameters_rt.detection_confidence_threshold = mObjDetConfidence;
  mObjDetFilter.clear();
  if (mObjDetPeopleEnable) {
    mObjDetFilter.push_back(sl::OBJECT_CLASS::PERSON);
  }
  if (mObjDetVehiclesEnable) {
    mObjDetFilter.push_back(sl::OBJECT_CLASS::VEHICLE);
  }
  if (mObjDetBagsEnable) {
    mObjDetFilter.push_back(sl::OBJECT_CLASS::BAG);
  }
  if (mObjDetAnimalsEnable) {
    mObjDetFilter.push_back(sl::OBJECT_CLASS::ANIMAL);
  }
  if (mObjDetElectronicsEnable) {
    mObjDetFilter.push_back(sl::OBJECT_CLASS::ELECTRONICS);
  }
  if (mObjDetFruitsEnable) {
    mObjDetFilter.push_back(sl::OBJECT_CLASS::FRUIT_VEGETABLE);
  }
  if (mObjDetSportEnable) {
    mObjDetFilter.push_back(sl::OBJECT_CLASS::SPORT);
  }
  objectTracker_parameters_rt.object_class_filter = mObjDetFilter;
  // <---- Process realtime dynamic parameters

  sl::Objects objects;

  sl::ERROR_CODE objDetRes = mZed.retrieveObjects(objects, objectTracker_parameters_rt);

  if (objDetRes != sl::ERROR_CODE::SUCCESS) {
    RCLCPP_WARN_STREAM(get_logger(), "Object Detection error: " << sl::toString(objDetRes));
    return;
  }

  if (!objects.is_new) {  // Async object detection. Update data only if new
    // detection is available
    return;
  }

  // DEBUG_STREAM_OD( "Detected " << objects.object_list.size()
  // << " objects");

  size_t objCount = objects.object_list.size();

  objDetMsgPtr objMsg = std::make_unique<zed_interfaces::msg::ObjectsStamped>();

  objMsg->header.stamp = t;
  objMsg->header.frame_id = mLeftCamFrameId;

  objMsg->objects.resize(objCount);

  size_t idx = 0;
  for (auto data : objects.object_list) {
    objMsg->objects[idx].label = sl::toString(data.label).c_str();
    objMsg->objects[idx].sublabel = sl::toString(data.sublabel).c_str();
    objMsg->objects[idx].label_id = data.id;
    objMsg->objects[idx].confidence = data.confidence;

    memcpy(&(objMsg->objects[idx].position[0]), &(data.position[0]), 3 * sizeof(float));
    memcpy(
      &(objMsg->objects[idx].position_covariance[0]), &(data.position_covariance[0]),
      6 * sizeof(float));
    memcpy(&(objMsg->objects[idx].velocity[0]), &(data.velocity[0]), 3 * sizeof(float));

    objMsg->objects[idx].tracking_available = mObjDetTracking;
    objMsg->objects[idx].tracking_state = static_cast<int8_t>(data.tracking_state);
    objMsg->objects[idx].action_state = static_cast<int8_t>(data.action_state);

    if (data.bounding_box_2d.size() == 4) {
      memcpy(
        &(objMsg->objects[idx].bounding_box_2d.corners[0]), &(data.bounding_box_2d[0]),
        8 * sizeof(unsigned int));
    }
    if (data.bounding_box.size() == 8) {
      memcpy(
        &(objMsg->objects[idx].bounding_box_3d.corners[0]), &(data.bounding_box[0]),
        24 * sizeof(float));
    }

    memcpy(&(objMsg->objects[idx].dimensions_3d[0]), &(data.dimensions[0]), 3 * sizeof(float));

    // TODO(Walter) for SDK v4 integration the OD module must be reworked!!!

//     objMsg->objects[idx].body_format = static_cast<uint8_t>(mObjDetBodyFmt);

//       if (data.head_bounding_box_2d.size() == 4) {
//         memcpy(
//           &(objMsg->objects[idx].head_bounding_box_2d.corners[0]), &(data.head_bounding_box_2d[0]),
//           8 * sizeof(unsigned int));
//       }
//       if (data.head_bounding_box.size() == 8) {
//         memcpy(
//           &(objMsg->objects[idx].head_bounding_box_3d.corners[0]), &(data.head_bounding_box[0]),
//           24 * sizeof(float));
//       }
//       memcpy(&(objMsg->objects[idx].head_position[0]), &(data.head_position[0]), 3 * sizeof(float));

//       uint8_t kp_size = data.keypoint_2d.size();
//       if (kp_size == 18 || kp_size == 34) {
//         memcpy(
//           &(objMsg->objects[idx].skeleton_2d.keypoints[0]), &(data.keypoint_2d[0]),
//           2 * kp_size * sizeof(float));

//         memcpy(
//           &(objMsg->objects[idx].skeleton_3d.keypoints[0]), &(data.keypoint[0]),
//           3 * kp_size * sizeof(float));
//       }
//     } else {
//       objMsg->objects[idx].skeleton_available = false;
//     }

    // at the end of the loop
    idx++;
  }

  //DEBUG_STREAM_OD("Publishing OBJ DET message");
  mPubObjDet->publish(std::move(objMsg));

  // ----> Diagnostic information update
  mObjDetElabMean_sec->addValue(odElabTimer.toc());
  mObjDetPeriodMean_sec->addValue(odFreqTimer.toc());
  odFreqTimer.tic();
  // <---- Diagnostic information update
}

bool ZedCamera::isDepthRequired()
{
  // DEBUG_STREAM_VD( "isDepthRequired called");

  if (mDepthDisabled) {
    return false;
  }

  size_t tot_sub = 0;
  size_t depthSub = 0;
  size_t confMapSub = 0;
  size_t dispSub = 0;
  size_t pcSub = 0;
  size_t depthInfoSub = 0;

  try {
    depthSub = mPubDepth.getNumSubscribers();
    confMapSub = count_subscribers(mPubConfMap->get_topic_name());
    dispSub = count_subscribers(mPubDisparity->get_topic_name());
    pcSub = count_subscribers(mPubCloud->get_topic_name());
    depthInfoSub = count_subscribers(mPubDepthInfo->get_topic_name());

    tot_sub = depthSub + confMapSub + dispSub + pcSub + depthInfoSub;
  } catch (...) {
    rcutils_reset_error();
    DEBUG_STREAM_VD("isDepthRequired: Exception while counting subscribers");
    return false;
  }

  return tot_sub > 0 || isPosTrackingRequired();
}

void ZedCamera::applyDepthSettings()
{
  if (isDepthRequired()) {
    mDynParMutex.lock();
    mRunParams.confidence_threshold = mDepthConf;  // Update depth confidence if changed
    mRunParams.texture_confidence_threshold =
      mDepthTextConf;  // Update depth texture confidence if changed
    mRunParams.remove_saturated_areas = mRemoveSatAreas;
    mDynParMutex.unlock();

    DEBUG_STREAM_COMM("Depth extraction enabled");
    mRunParams.enable_depth = true;
  } else {
    DEBUG_STREAM_COMM("Depth extraction disabled");
    mRunParams.enable_depth = false;
  }
}

void ZedCamera::applyVideoSettings()
{
  sl::ERROR_CODE err;
  // TODO(Walter) SDK v4 -> Add new settings for ZED-X

  if (!mSvoMode && mFrameCount % 5 == 0) {
    mDynParMutex.lock();
    if (mCamAutoExpGain) {
      if (mTriggerAutoExpGain) {
        mZed.setCameraSettings(sl::VIDEO_SETTINGS::AEC_AGC, 1);
        mTriggerAutoExpGain = false;
      }
    } else {
      int exposure;
      err = mZed.getCameraSettings(sl::VIDEO_SETTINGS::EXPOSURE, exposure);
      if (err == sl::ERROR_CODE::SUCCESS && exposure != mCamExposure) {
        mZed.setCameraSettings(sl::VIDEO_SETTINGS::EXPOSURE, mCamExposure);
      } else if (err != sl::ERROR_CODE::SUCCESS) {
        RCLCPP_WARN_STREAM(
          get_logger(), "Error setting camera EXPOSURE: " << sl::toString(
            err).c_str() );
      }

      int gain;
      err = mZed.getCameraSettings(sl::VIDEO_SETTINGS::GAIN, gain);
      if (err == sl::ERROR_CODE::SUCCESS && gain != mCamGain) {
        err = mZed.setCameraSettings(sl::VIDEO_SETTINGS::GAIN, mCamGain);
      } else if (err != sl::ERROR_CODE::SUCCESS) {
        RCLCPP_WARN_STREAM(
          get_logger(),
          "Error setting camera GAIN: " << sl::toString(err).c_str() );
      }
    }
    if (mCamAutoWB) {
      if (mTriggerAutoWB) {
        mZed.setCameraSettings(sl::VIDEO_SETTINGS::WHITEBALANCE_AUTO, 1);
        mTriggerAutoWB = false;
      }
    } else {
      int wb;
      err = mZed.getCameraSettings(sl::VIDEO_SETTINGS::WHITEBALANCE_TEMPERATURE, wb);
      if (err == sl::ERROR_CODE::SUCCESS && wb != mCamWBTemp) {
        err = mZed.setCameraSettings(sl::VIDEO_SETTINGS::WHITEBALANCE_TEMPERATURE, mCamWBTemp);
      } else if (err != sl::ERROR_CODE::SUCCESS) {
        RCLCPP_WARN_STREAM(
          get_logger(),
          "Error setting camera WHITE BALANCE: " << sl::toString(err).c_str() );
      }
    }
    int brgt;
    err = mZed.getCameraSettings(sl::VIDEO_SETTINGS::BRIGHTNESS, brgt);
    if (err == sl::ERROR_CODE::SUCCESS && brgt != mCamBrightness) {
      mZed.setCameraSettings(sl::VIDEO_SETTINGS::BRIGHTNESS, mCamBrightness);
    } else if (err != sl::ERROR_CODE::SUCCESS) {
      RCLCPP_WARN_STREAM(
        get_logger(),
        "Error setting camera BRIGHTNESS: " << sl::toString(err).c_str() );
    }

    int contr;
    err = mZed.getCameraSettings(sl::VIDEO_SETTINGS::CONTRAST, contr);
    if (err == sl::ERROR_CODE::SUCCESS && contr != mCamContrast) {
      err = mZed.setCameraSettings(sl::VIDEO_SETTINGS::CONTRAST, mCamContrast);
    } else if (err != sl::ERROR_CODE::SUCCESS) {
      RCLCPP_WARN_STREAM(
        get_logger(),
        "Error setting camera CONTRAST: " << sl::toString(err).c_str() );
    }

    int hue;
    err = mZed.getCameraSettings(sl::VIDEO_SETTINGS::HUE, hue);
    if (err == sl::ERROR_CODE::SUCCESS && hue != mCamHue) {
      mZed.setCameraSettings(sl::VIDEO_SETTINGS::HUE, mCamHue);
    } else if (err != sl::ERROR_CODE::SUCCESS) {
      RCLCPP_WARN_STREAM(
        get_logger(),
        "Error setting camera HUE: " << sl::toString(err).c_str() );
    }

    int sat;
    err = mZed.getCameraSettings(sl::VIDEO_SETTINGS::SATURATION, sat);
    if (err == sl::ERROR_CODE::SUCCESS && sat != mCamSaturation) {
      mZed.setCameraSettings(sl::VIDEO_SETTINGS::SATURATION, mCamSaturation);
    } else if (err != sl::ERROR_CODE::SUCCESS) {
      RCLCPP_WARN_STREAM(
        get_logger(),
        "Error setting camera SATURATION: " << sl::toString(err).c_str() );
    }

    int sharp;
    err = mZed.getCameraSettings(sl::VIDEO_SETTINGS::SHARPNESS, sharp);
    if (err == sl::ERROR_CODE::SUCCESS && sharp != mCamSharpness) {
      mZed.setCameraSettings(sl::VIDEO_SETTINGS::SHARPNESS, mCamSharpness);
    } else if (err != sl::ERROR_CODE::SUCCESS) {
      RCLCPP_WARN_STREAM(
        get_logger(),
        "Error setting camera SHARPNESS: " << sl::toString(err).c_str() );
    }

    int gamma;
    err = mZed.getCameraSettings(sl::VIDEO_SETTINGS::GAMMA, gamma);
    if (err == sl::ERROR_CODE::SUCCESS && gamma != mCamGamma) {
      err = mZed.setCameraSettings(sl::VIDEO_SETTINGS::GAMMA, mCamGamma);
    } else if (err != sl::ERROR_CODE::SUCCESS) {
      RCLCPP_WARN_STREAM(
        get_logger(),
        "Error setting camera SHARPNESS: " << sl::toString(err).c_str() );
    }

    // TODO(Walt) Check ZED-X camera parameters

    mDynParMutex.unlock();
  }
}

bool ZedCamera::isPosTrackingRequired()
{
  if (mDepthDisabled) {
    DEBUG_ONCE_PT("POS. TRACKING not required: Depth disabled.");
    return false;
  }

  if (mPosTrackingEnabled) {
    DEBUG_ONCE_PT("POS. TRACKING required: enabled by param.");
    return true;
  }

  if (mPublishTF) {
    DEBUG_ONCE_PT("POS. TRACKING required: enabled by TF param.");
    return true;
  }

  if (mDepthStabilization > 0) {
    DEBUG_ONCE_PT("POS. TRACKING required: enabled by depth stabilization param.");
    return true;
  }

  if (mMappingEnabled || mObjDetEnabled) {
    DEBUG_ONCE_PT("POS. TRACKING required: enabled by mapping or object detection.");
    return true;
  }

  size_t topics_sub = 0;
  try {
    topics_sub = count_subscribers(mPubPose->get_topic_name()) +
      count_subscribers(mPubPoseCov->get_topic_name()) +
      count_subscribers(mPubPosePath->get_topic_name()) +
      count_subscribers(mPubOdom->get_topic_name()) +
      count_subscribers(mPubOdomPath->get_topic_name());
  } catch (...) {
    rcutils_reset_error();
    RCLCPP_WARN(get_logger(), "isPosTrackingRequired: Exception while counting subscribers");
    return false;
  }

  if (topics_sub > 0) {
    DEBUG_ONCE_PT("POS. TRACKING required: topic subscribed.");
    return true;
  }

  DEBUG_ONCE_PT("POS. TRACKING not required.");
  return false;
}

void ZedCamera::publishDepthMapWithInfo(sl::Mat & depth, rclcpp::Time t)
{
  mDepthCamInfoMsg->header.stamp = t;

  if (!mOpenniDepthMode) {
    auto depth_img = sl_tools::imageToROSmsg(depth, mDepthOptFrameId, t);
    DEBUG_STREAM_VD("Publishing DEPTH message");
    mPubDepth.publish(std::move(depth_img), mDepthCamInfoMsg);
    return;
  }

  // OPENNI CONVERSION (meter -> millimeters - float32 -> uint16)
  std::unique_ptr<sensor_msgs::msg::Image> openniDepthMsg =
    std::make_unique<sensor_msgs::msg::Image>();

  openniDepthMsg->header.stamp = t;
  openniDepthMsg->header.frame_id = mDepthOptFrameId;
  openniDepthMsg->height = depth.getHeight();
  openniDepthMsg->width = depth.getWidth();

  int num = 1;  // for endianness detection
  openniDepthMsg->is_bigendian = !(*reinterpret_cast<char *>(&num) == 1);

  openniDepthMsg->step = openniDepthMsg->width * sizeof(uint16_t);
  openniDepthMsg->encoding = sensor_msgs::image_encodings::MONO16;

  size_t size = openniDepthMsg->step * openniDepthMsg->height;
  openniDepthMsg->data.resize(size);

  uint16_t * data = reinterpret_cast<uint16_t *>(&openniDepthMsg->data[0]);

  int dataSize = openniDepthMsg->width * openniDepthMsg->height;
  sl::float1 * depthDataPtr = depth.getPtr<sl::float1>();

  for (int i = 0; i < dataSize; i++) {
    *(data++) = static_cast<uint16_t>(std::round(*(depthDataPtr++) * 1000));  // in mm, rounded
  }

  DEBUG_STREAM_VD("Publishing OPENNI DEPTH message");
  mPubDepth.publish(std::move(openniDepthMsg), mDepthCamInfoMsg);
}

void ZedCamera::publishDisparity(sl::Mat disparity, rclcpp::Time t)
{
  sl::CameraInformation zedParam = mZed.getCameraInformation(mMatResol);

  std::unique_ptr<sensor_msgs::msg::Image> disparity_image =
    sl_tools::imageToROSmsg(disparity, mDepthOptFrameId, t);

  dispMsgPtr disparityMsg = std::make_unique<stereo_msgs::msg::DisparityImage>();
  disparityMsg->image = *disparity_image.get();
  disparityMsg->header = disparityMsg->image.header;
  disparityMsg->f = zedParam.camera_configuration.calibration_parameters.left_cam.fx;
  disparityMsg->t = zedParam.camera_configuration.calibration_parameters.getCameraBaseline();
  disparityMsg->min_disparity =
    disparityMsg->f * disparityMsg->t / mZed.getInitParameters().depth_minimum_distance;
  disparityMsg->max_disparity =
    disparityMsg->f * disparityMsg->t / mZed.getInitParameters().depth_maximum_distance;

  DEBUG_STREAM_VD("Publishing DISPARITY message");
  mPubDisparity->publish(std::move(disparityMsg));
}

void ZedCamera::publishPointCloud()
{
  sl_tools::StopWatch pcElabTimer(get_clock());

  static rclcpp::Time lastPcTs = TIMEZERO_ROS;

  pointcloudMsgPtr pcMsg = std::make_unique<sensor_msgs::msg::PointCloud2>();

  // Initialize Point Cloud message
  // https://github.com/ros/common_msgs/blob/jade-devel/sensor_msgs/include/sensor_msgs/point_cloud2_iterator.h

  int width = mMatResol.width;
  int height = mMatResol.height;

  int ptsCount = width * height;

  if (mSvoMode || mSimEnabled) {
    // pcMsg->header.stamp = sl_tools::slTime2Ros(mZed.getTimestamp(sl::TIME_REFERENCE::CURRENT));
    pcMsg->header.stamp = mFrameTimestamp;
  } else {
    pcMsg->header.stamp = sl_tools::slTime2Ros(mMatCloud.timestamp);
  }

  // ---> Check that `pcMsg->header.stamp` is not the same of the latest published pointcloud
  // Avoid to publish the same old data
  if (lastPcTs == pcMsg->header.stamp) {
    // Data not updated by a grab calling in the grab thread
    DEBUG_STREAM_PC("publishPointCloud: ignoring not update data");
    return;
  }
  lastPcTs = pcMsg->header.stamp;
  // <--- Check that `pcMsg->header.stamp` is not the same of the latest published pointcloud


  if (pcMsg->width != width || pcMsg->height != height) {
    pcMsg->header.frame_id = mPointCloudFrameId;  // Set the header values of the ROS message

    pcMsg->is_bigendian = false;
    pcMsg->is_dense = false;

    pcMsg->width = width;
    pcMsg->height = height;

    sensor_msgs::PointCloud2Modifier modifier(*(pcMsg.get()));
    modifier.setPointCloud2Fields(
      4, "x", 1, sensor_msgs::msg::PointField::FLOAT32, "y", 1,
      sensor_msgs::msg::PointField::FLOAT32, "z", 1, sensor_msgs::msg::PointField::FLOAT32, "rgb",
      1, sensor_msgs::msg::PointField::FLOAT32);
  }

  sl::Vector4<float> * cpu_cloud = mMatCloud.getPtr<sl::float4>();

  // Data copy
  float * ptCloudPtr = reinterpret_cast<float *>(&pcMsg->data[0]);
  memcpy(ptCloudPtr, reinterpret_cast<float *>(cpu_cloud), ptsCount * 4 * sizeof(float));

  // Pointcloud publishing
  DEBUG_STREAM_PC("Publishing POINT CLOUD message");
  mPubCloud->publish(std::move(pcMsg));

  // Publish freq calculation
  static sl_tools::StopWatch pcfreqTimer(get_clock());
  double mean = mPcPeriodMean_sec->addValue(pcfreqTimer.toc());
  pcfreqTimer.tic();

  // Point cloud elaboration time
  mPcProcMean_sec->addValue(pcElabTimer.toc());
  DEBUG_STREAM_PC("Point cloud freq: " << 1. / mean);
}

void ZedCamera::callback_pubTemp()
{
  DEBUG_STREAM_ONCE_SENS("Temperatures callback called");

  if (sl_tools::isZED(mCamRealModel) || sl_tools::isZEDM(mCamRealModel)) {
    DEBUG_SENS(
      "callback_pubTemp: the callback should never be called for the ZED or ZEDM camera models!");
    return;
  }

  // ----> Always update temperature values for diagnostic
  sl::SensorsData sens_data;
  sl::ERROR_CODE err = mZed.getSensorsData(sens_data, sl::TIME_REFERENCE::CURRENT);
  if (err != sl::ERROR_CODE::SUCCESS) {
    DEBUG_STREAM_SENS("[callback_pubTemp] sl::getSensorsData error: " << sl::toString(err).c_str());
    return;
  }

  if (sl_tools::isZED2OrZED2i(mCamRealModel)) {
    sens_data.temperature.get(
      sl::SensorsData::TemperatureData::SENSOR_LOCATION::ONBOARD_LEFT, mTempLeft);
    sens_data.temperature.get(
      sl::SensorsData::TemperatureData::SENSOR_LOCATION::ONBOARD_RIGHT, mTempRight);
  } else {
    mTempLeft = NOT_VALID_TEMP;
    mTempRight = NOT_VALID_TEMP;
  }

  sens_data.temperature.get(
    sl::SensorsData::TemperatureData::SENSOR_LOCATION::IMU, mTempImu);
  // <---- Always update temperature values for diagnostic

  // ----> Subscribers count
  size_t tempLeftSubNumber = 0;
  size_t tempRightSubNumber = 0;
  size_t tempImuSubNumber = 0;

  try {
    tempLeftSubNumber = 0;
    tempRightSubNumber = 0;
    tempImuSubNumber = 0;

    if (sl_tools::isZED2OrZED2i(mCamRealModel)) {
      tempLeftSubNumber = count_subscribers(mPubTempL->get_topic_name());
      tempRightSubNumber = count_subscribers(mPubTempR->get_topic_name());
    }
    tempImuSubNumber = count_subscribers(mPubImuTemp->get_topic_name());
  } catch (...) {
    rcutils_reset_error();
    DEBUG_STREAM_SENS("callback_pubTemp: Exception while counting subscribers");
    return;
  }
  // <---- Subscribers count

  rclcpp::Time now = get_clock()->now();

  if (tempLeftSubNumber > 0) {
    tempMsgPtr leftTempMsg = std::make_unique<sensor_msgs::msg::Temperature>();

    leftTempMsg->header.stamp = now;

    leftTempMsg->header.frame_id = mTempLeftFrameId;
    leftTempMsg->temperature = static_cast<double>(mTempLeft);
    leftTempMsg->variance = 0.0;

    mPubTempL->publish(std::move(leftTempMsg));
  }

  if (tempRightSubNumber > 0) {
    tempMsgPtr rightTempMsg = std::make_unique<sensor_msgs::msg::Temperature>();

    rightTempMsg->header.stamp = now;

    rightTempMsg->header.frame_id = mTempRightFrameId;
    rightTempMsg->temperature = static_cast<double>(mTempRight);
    rightTempMsg->variance = 0.0;

    DEBUG_STREAM_SENS("Publishing RIGHT TEMP message");
    mPubTempR->publish(std::move(rightTempMsg));
  }

  if (tempImuSubNumber > 0) {
    tempMsgPtr imuTempMsg = std::make_unique<sensor_msgs::msg::Temperature>();

    imuTempMsg->header.stamp = now;

    imuTempMsg->header.frame_id = mImuFrameId;
    imuTempMsg->temperature = static_cast<double>(mTempImu);
    imuTempMsg->variance = 0.0;

    DEBUG_SENS("Publishing IMU TEMP message");
    mPubImuTemp->publish(std::move(imuTempMsg));
  }
}

void ZedCamera::callback_pubFusedPc()
{
  DEBUG_STREAM_ONCE_MAP("Mapping callback called");

  static rclcpp::Time prev_ts = TIMEZERO_ROS;

  pointcloudMsgPtr pointcloudFusedMsg = std::make_unique<sensor_msgs::msg::PointCloud2>();

  uint32_t fusedCloudSubnumber = 0;
  try {
    fusedCloudSubnumber = count_subscribers(mPubFusedCloud->get_topic_name());
  } catch (...) {
    rcutils_reset_error();
    DEBUG_STREAM_MAP("pubFusedPc: Exception while counting subscribers");
    return;
  }

  if (fusedCloudSubnumber == 0) {
    return;
  }

  if (!mZed.isOpened()) {
    return;
  }

  mZed.requestSpatialMapAsync();

  while (mZed.getSpatialMapRequestStatusAsync() == sl::ERROR_CODE::FAILURE) {
    // Mesh is still generating
    rclcpp::sleep_for(1ms);
  }

  sl::ERROR_CODE res = mZed.retrieveSpatialMapAsync(mFusedPC);

  if (res != sl::ERROR_CODE::SUCCESS) {
    RCLCPP_WARN_STREAM(
      get_logger(), "Fused point cloud not extracted: " << sl::toString(res).c_str());
    return;
  }

  size_t ptsCount = mFusedPC.getNumberOfPoints();
  bool resized = false;

  if (pointcloudFusedMsg->width != ptsCount || pointcloudFusedMsg->height != 1) {
    // Initialize Point Cloud message
    // https://github.com/ros/common_msgs/blob/jade-devel/sensor_msgs/include/sensor_msgs/point_cloud2_iterator.h
    pointcloudFusedMsg->header.frame_id = mMapFrameId;  // Set the header values of the ROS message
    pointcloudFusedMsg->is_bigendian = false;
    pointcloudFusedMsg->is_dense = false;
    pointcloudFusedMsg->width = ptsCount;
    pointcloudFusedMsg->height = 1;

    sensor_msgs::PointCloud2Modifier modifier(*pointcloudFusedMsg);
    modifier.setPointCloud2Fields(
      4, "x", 1, sensor_msgs::msg::PointField::FLOAT32, "y", 1,
      sensor_msgs::msg::PointField::FLOAT32, "z", 1, sensor_msgs::msg::PointField::FLOAT32, "rgb",
      1, sensor_msgs::msg::PointField::FLOAT32);

    resized = true;
  }

  int index = 0;
  float * ptCloudPtr = reinterpret_cast<float *>(&pointcloudFusedMsg->data[0]);
  int updated = 0;

  for (int c = 0; c < mFusedPC.chunks.size(); c++) {
    if (mFusedPC.chunks[c].has_been_updated || resized) {
      updated++;
      size_t chunkSize = mFusedPC.chunks[c].vertices.size();

      if (chunkSize > 0) {
        float * cloud_pts = reinterpret_cast<float *>(mFusedPC.chunks[c].vertices.data());
        memcpy(ptCloudPtr, cloud_pts, 4 * chunkSize * sizeof(float));
        ptCloudPtr += 4 * chunkSize;
        if (mSvoMode || mSimEnabled) {
          pointcloudFusedMsg->header.stamp = mFrameTimestamp;
        } else {
          pointcloudFusedMsg->header.stamp = sl_tools::slTime2Ros(mFusedPC.chunks[c].timestamp);
        }
      }
    } else {
      index += mFusedPC.chunks[c].vertices.size();
    }
  }

  rclcpp::Time ros_ts = get_clock()->now();

  // RCLCPP_INFO_STREAM(get_logger(), "callback_pubFusedPc - prev_ts type:" <<
  // prev_ts.get_clock_type());

  if (prev_ts != TIMEZERO_ROS) {
    double mean = mPubFusedCloudPeriodMean_sec->addValue((ros_ts - prev_ts).seconds());
    // RCLCPP_INFO_STREAM( get_logger(),"Fused Cloud Pub freq: " << 1.0/mean );
  }
  prev_ts = ros_ts;

  // Pointcloud publishing
  DEBUG_STREAM_MAP("Publishing FUSED POINT CLOUD message");
  mPubFusedCloud->publish(std::move(pointcloudFusedMsg));
}

#ifdef WITH_TM
inline
void updateGrid(
  sl::Terrain & terrain, grid_map::GridMap & map, std::string layer,
  sl::LayerName layer_type)
{
  float x_ = 0, y_ = 0;
  auto & chunk = terrain.getChunk(x_, y_);
  auto & h_layer = chunk.getLayer(layer_type);

  auto ptr_terrain = h_layer.getData().data();
  auto ptr_grid = map.get(layer).data();

  auto dim = chunk.getDimension();

  memcpy(ptr_grid, ptr_terrain, sizeof(float) * dim.getFullSizeIdx());
}

bool ZedCamera::publishLocalMap()
{
  static rclcpp::Time prev_ts = TIMEZERO_ROS;

  if (!mZed.isOpened()) {
    return false;
  }

  if (!mSpatialMappingRunning || !mTerrainMappingRunning) {
    return false;
  }

  if (mPosTrackingStatusWorld != sl::POSITIONAL_TRACKING_STATE::OK) {
    RCLCPP_INFO_STREAM(
      get_logger(),
      "Terrain mapping: positional tracking not ready: " << sl::toString(
        mPosTrackingStatusWorld).c_str());
    return false;
  }

  static rclcpp::Time timeStamp;
<<<<<<< HEAD
  if (mSvoMode || mSimEnabled) {
=======
  if (!mSvoMode && !mSimEnabled) {
    timeStamp = sl_tools::slTime2Ros(mSdkGrabTS, get_clock()->get_clock_type());
  } else {
    // timeStamp = sl_tools::slTime2Ros(mZed.getTimestamp(sl::TIME_REFERENCE::CURRENT),
    // get_clock()->get_clock_type());
>>>>>>> 6f933e4c
    timeStamp = mFrameTimestamp;
  } else {
    timeStamp = sl_tools::slTime2Ros(mSdkGrabTS, get_clock()->get_clock_type());
  }

  size_t imgColSub = 0;
  size_t imgElevSub = 0;
  size_t gridMapSub = 0;
  size_t tot_sub = 0;
  try {
    imgColSub = count_subscribers(mPubColMapImg->get_topic_name());
    imgElevSub = count_subscribers(mPubElevMapImg->get_topic_name());
    gridMapSub = count_subscribers(mPubGridMap->get_topic_name());

    tot_sub = imgColSub + imgElevSub + gridMapSub;
  } catch (...) {
    rcutils_reset_error();
    DEBUG_STREAM_TM("publishLocalMap: Exception while counting subscribers");
    return false;
  }

  if (tot_sub == 0) {
    return false;
  }

  sl::ERROR_CODE err;

  //DEBUG_STREAM_TM("Before retrieveTerrain...");
  const sl::REFERENCE_FRAME terrain_ref = sl::REFERENCE_FRAME::CAMERA;
  sl::Terrain sl_map;
  err = mZed.retrieveTerrain(sl_map, terrain_ref);
  //DEBUG_STREAM_TM("... after retrieveTerrain");

  if (err != sl::ERROR_CODE::SUCCESS) {
    RCLCPP_WARN_STREAM(
      get_logger(),
      "Terrain mapping retrieve error: " << sl::toString(err).c_str());
    return false;
  }

  sl::Mat travMapImg, occMapImg, colorMapImg, elevMapImg;
  sl::Mat elevMap, costMap, occMap;

  if (gridMapSub > 0) {
    DEBUG_STREAM_ONCE_TM("Terrain Mapping subscribed");
    std::unique_ptr<grid_map_msgs::msg::GridMap> msg =
      std::make_unique<grid_map_msgs::msg::GridMap>();

    const std::string ELEVATION_GRID_STR("elevation");
    const std::string RGB_GRID_STR("rgb");
    const std::string TRAVERSABILITY_GRID_STR("traversability");

    grid_map::GridMap gridmap;

    // Initialization
    gridmap.setGeometry(
      grid_map::Length(
        mTerrainMappingRange,
        mTerrainMappingRange), mTerrainMappingRes);
    gridmap.setFrameId(mCameraFrameId);

    DEBUG_STREAM_TM(
      "Created map with size " << gridmap.getLength().x() << "x" << gridmap.getLength().y()
                               << "m (" << gridmap.getSize()(0) << "x" << gridmap.getSize()(
        1) << " cells)");
    DEBUG_STREAM_TM(
      "Map center: (" << gridmap.getPosition().x() << "," << gridmap.getPosition().y() << ") Frame: " <<
        gridmap.getFrameId().c_str());

    sl::Terrain sl_traversability_map;
    stereolabs::cost_traversability::initCostTraversibily(
      sl_traversability_map, mTerrainMappingRes,
      mTerrainMappingRange,
      mTerrainMappingRobotHeigth);
    stereolabs::cost_traversability::computeCost(
      sl_map, sl_traversability_map,
      gridmap.getResolution(), mAgentParams, mTraversabilityParams);

    // Elevation is the main layer
    gridmap.setBasicLayers({ELEVATION_GRID_STR});
    gridmap.setTimestamp(timeStamp.nanoseconds());

    // Add elevation layer
    gridmap.add(ELEVATION_GRID_STR, std::numeric_limits<double>::quiet_NaN());
    sl::LayerName sl_layer = sl::LayerName::ELEVATION;
    updateGrid(sl_map, gridmap, ELEVATION_GRID_STR, sl_layer);

    // Add color layer
    gridmap.add(RGB_GRID_STR, std::numeric_limits<double>::quiet_NaN());
    sl_layer = sl::LayerName::COLOR;
    updateGrid(sl_map, gridmap, RGB_GRID_STR, sl_layer);

    gridmap.add(TRAVERSABILITY_GRID_STR, std::numeric_limits<double>::quiet_NaN());
    sl_layer = stereolabs::cost_traversability::TRAVERSABILITY_COST;
    updateGrid(sl_traversability_map, gridmap, TRAVERSABILITY_GRID_STR, sl_layer);

    // Send message
    msg = grid_map::GridMapRosConverter::toMessage(gridmap);
    mPubGridMap->publish(std::move(msg));
  }

  if (imgColSub > 0) {
    //DEBUG_STREAM_TM("Before color_map...");

    err = sl_map.retrieveView(colorMapImg, sl::MAT_TYPE::U8_C4, sl::LayerName::COLOR);
    if (err == sl::ERROR_CODE::SUCCESS && colorMapImg.isInit()) {
      //DEBUG_STREAM_TM("Terrain mapping: COLOR map OK");
      mPubColMapImg->publish(*sl_tools::imageToROSmsg(colorMapImg, mDepthFrameId, timeStamp));
    } else {
      RCLCPP_WARN_STREAM(
        get_logger(), "Terrain mapping generate COLOR layer error: " << sl::toString(
          err).c_str());
    }
    //DEBUG_STREAM_TM("... after color_map");
  }

  if (imgElevSub > 0) {
    //DEBUG_STREAM_TM("Before elev_map...");
    err = sl_map.retrieveView(elevMapImg, sl::MAT_TYPE::U8_C4, sl::LayerName::ELEVATION);
    if (err == sl::ERROR_CODE::SUCCESS && elevMapImg.isInit()) {
      //DEBUG_STREAM_TM("Terrain mapping: ELEVATION map OK");
      mPubElevMapImg->publish(*sl_tools::imageToROSmsg(elevMapImg, mDepthFrameId, timeStamp));
    } else {
      RCLCPP_WARN_STREAM(
        get_logger(), "Terrain mapping generate ELEVATION layer error: " << sl::toString(
          err).c_str());
    }
    //DEBUG_STREAM_TM("... after elev_map");
  }

  return true;
}

void ZedCamera::callback_pubLocalMap()
{
  DEBUG_STREAM_ONCE_TM("Terrain Mapping callback called");

  publishLocalMap();
}
#endif

void ZedCamera::callback_pubPaths()
{
  uint32_t mapPathSub = 0;
  uint32_t odomPathSub = 0;
  uint32_t utmPathSub = 0;

  try {
    mapPathSub = count_subscribers(mMapPathTopic);
    odomPathSub = count_subscribers(mOdomPathTopic);
  } catch (...) {
    rcutils_reset_error();
    DEBUG_STREAM_PT("pubPaths: Exception while counting subscribers");
    return;
  }

  geometry_msgs::msg::PoseStamped odomPose;
  geometry_msgs::msg::PoseStamped mapPose;
  geometry_msgs::msg::PoseStamped utmPose;

  odomPose.header.stamp = mFrameTimestamp + rclcpp::Duration(0, mTfOffset * 1e9);
  odomPose.header.frame_id = mMapFrameId;  // map_frame
  odomPose.pose.position.x = mOdom2BaseTransf.getOrigin().x();
  odomPose.pose.position.y = mOdom2BaseTransf.getOrigin().y();
  odomPose.pose.position.z = mOdom2BaseTransf.getOrigin().z();
  odomPose.pose.orientation.x = mOdom2BaseTransf.getRotation().x();
  odomPose.pose.orientation.y = mOdom2BaseTransf.getRotation().y();
  odomPose.pose.orientation.z = mOdom2BaseTransf.getRotation().z();
  odomPose.pose.orientation.w = mOdom2BaseTransf.getRotation().w();

  mapPose.header.stamp = mFrameTimestamp + rclcpp::Duration(0, mTfOffset * 1e9);
  mapPose.header.frame_id = mMapFrameId;  // map_frame
  mapPose.pose.position.x = mMap2BaseTransf.getOrigin().x();
  mapPose.pose.position.y = mMap2BaseTransf.getOrigin().y();
  mapPose.pose.position.z = mMap2BaseTransf.getOrigin().z();
  mapPose.pose.orientation.x = mMap2BaseTransf.getRotation().x();
  mapPose.pose.orientation.y = mMap2BaseTransf.getRotation().y();
  mapPose.pose.orientation.z = mMap2BaseTransf.getRotation().z();
  mapPose.pose.orientation.w = mMap2BaseTransf.getRotation().w();

  if (mGnssFusionEnabled) {
    utmPose.header.stamp = mFrameTimestamp + rclcpp::Duration(0, mTfOffset * 1e9);
    utmPose.header.frame_id = mMapFrameId; //mUtmFrameId;  // map_frame
    utmPose.pose.position.x = mMap2UtmTransf.getOrigin().x();
    utmPose.pose.position.y = mMap2UtmTransf.getOrigin().y();
    utmPose.pose.position.z = mMap2UtmTransf.getOrigin().z();
    utmPose.pose.orientation.x = mMap2UtmTransf.getRotation().x();
    utmPose.pose.orientation.y = mMap2UtmTransf.getRotation().y();
    utmPose.pose.orientation.z = mMap2UtmTransf.getRotation().z();
    utmPose.pose.orientation.w = mMap2UtmTransf.getRotation().w();
  }

  // Circular vector
  if (mPathMaxCount != -1) {
    if (mOdomPath.size() == mPathMaxCount) {
      DEBUG_STREAM_PT("Path vectors full: rotating ");
      std::rotate(mOdomPath.begin(), mOdomPath.begin() + 1, mOdomPath.end());
      std::rotate(mMapPath.begin(), mMapPath.begin() + 1, mMapPath.end());

      mMapPath[mPathMaxCount - 1] = mapPose;
      mOdomPath[mPathMaxCount - 1] = odomPose;
    } else {
      // DEBUG_STREAM_PT( "Path vectors adding last available poses");
      mMapPath.push_back(mapPose);
      mOdomPath.push_back(odomPose);
    }
  } else {
    // DEBUG_STREAM_PT( "No limit path vectors, adding last available
    // poses");
    mMapPath.push_back(mapPose);
    mOdomPath.push_back(odomPose);
  }

  if (mapPathSub > 0) {
    pathMsgPtr mapPathMsg = std::make_unique<nav_msgs::msg::Path>();
    mapPathMsg->header.frame_id = mMapFrameId;
    mapPathMsg->header.stamp = mFrameTimestamp;
    mapPathMsg->poses = mMapPath;

    DEBUG_STREAM_PT("Publishing MAP PATH message");
    mPubPosePath->publish(std::move(mapPathMsg));
  }

  if (odomPathSub > 0) {
    pathMsgPtr odomPathMsg = std::make_unique<nav_msgs::msg::Path>();
    odomPathMsg->header.frame_id = mMapFrameId;
    odomPathMsg->header.stamp = mFrameTimestamp;
    odomPathMsg->poses = mOdomPath;

    DEBUG_STREAM_PT("Publishing ODOM PATH message");
    mPubOdomPath->publish(std::move(odomPathMsg));
  }
}

void ZedCamera::callback_resetOdometry(
  const std::shared_ptr<rmw_request_id_t> request_header,
  const std::shared_ptr<std_srvs::srv::Trigger_Request> req,
  std::shared_ptr<std_srvs::srv::Trigger_Response> res)
{
  (void)request_header;
  (void)req;

  RCLCPP_INFO(get_logger(), "** Reset Odometry service called **");
  mResetOdom = true;
  res->message = "Odometry reset OK";
  res->success = true;
}

void ZedCamera::callback_resetPosTracking(
  const std::shared_ptr<rmw_request_id_t> request_header,
  const std::shared_ptr<std_srvs::srv::Trigger_Request> req,
  std::shared_ptr<std_srvs::srv::Trigger_Response> res)
{
  (void)request_header;
  (void)req;

  RCLCPP_INFO(get_logger(), "** Reset Pos. Tracking service called **");

  if (!mPosTrackingStarted) {
    RCLCPP_WARN(get_logger(), "Pos. Tracking was not started");
    res->message = "Positional tracking not active";
    res->success = false;
    return;
  }

  std::lock_guard<std::mutex> lock(mPosTrkMutex);

  // Restart tracking
  startPosTracking();

  res->message = "Positional tracking reset OK";
  res->success = true;
}

void ZedCamera::callback_setPose(
  const std::shared_ptr<rmw_request_id_t> request_header,
  const std::shared_ptr<zed_interfaces::srv::SetPose_Request> req,
  std::shared_ptr<zed_interfaces::srv::SetPose_Response> res)
{
  (void)request_header;

  RCLCPP_INFO(get_logger(), "** Set Pose service called **");

  if (!mGnssFusionEnabled) {
    RCLCPP_WARN(get_logger(), "Service call not valid: GNSS fusion is enabled.");
    res->message = "GNSS fusion is enabled";
    res->success = false;
    return;
  }

  RCLCPP_INFO_STREAM(
    get_logger(), "New pose: [" << req->pos[0] << "," << req->pos[1] << "," << req->pos[2] << ", " <<
      req->orient[0] << "," << req->orient[1] << "," << req->orient[2] <<
      "]");

  if (!mPosTrackingStarted) {
    RCLCPP_WARN(get_logger(), "Pos. Tracking was not active");
    res->message = "Positional tracking not active";
    res->success = false;
    return;
  }

  // mInitOdomWithPose = true;

  mInitialBasePose[0] = req->pos[0];
  mInitialBasePose[1] = req->pos[1];
  mInitialBasePose[2] = req->pos[2];

  mInitialBasePose[3] = req->orient[0];
  mInitialBasePose[4] = req->orient[1];
  mInitialBasePose[5] = req->orient[2];

  // Restart tracking
  startPosTracking();

  res->message = "Positional Tracking new pose OK";
  res->success = true;
}

void ZedCamera::callback_enableObjDet(
  const std::shared_ptr<rmw_request_id_t> request_header,
  const std::shared_ptr<std_srvs::srv::SetBool_Request> req,
  std::shared_ptr<std_srvs::srv::SetBool_Response> res)
{
  (void)request_header;

  RCLCPP_INFO(get_logger(), "** Enable Object Detection service called **");

  std::lock_guard<std::mutex> lock(mObjDetMutex);

  if (sl_tools::isZED(mCamRealModel)) {
    RCLCPP_WARN(get_logger(), "Object Detection not available for ZED");
    res->message = "Object Detection not available for ZED";
    res->success = false;
    return;
  }

  if (req->data) {
    RCLCPP_INFO(get_logger(), "Starting Object Detection");
    // Start
    if (mObjDetEnabled && mObjDetRunning) {
      RCLCPP_WARN(get_logger(), "Object Detection is just running");
      res->message = "Object Detection is just running";
      res->success = false;
      return;
    }

    mObjDetEnabled = true;

    if (startObjDetect()) {
      res->message = "Object Detection started";
      res->success = true;
      return;
    } else {
      res->message = "Error occurred starting Object Detection. See log for more info";
      res->success = false;
      return;
    }
  } else {
    RCLCPP_INFO(get_logger(), "Stopping Object Detection");
    // Stop
    if (!mObjDetEnabled || !mObjDetRunning) {
      RCLCPP_WARN(get_logger(), "Object Detection was not running");
      res->message = "Object Detection was not running";
      res->success = false;
      return;
    }

    stopObjDetect();

    res->message = "Object Detection stopped";
    res->success = true;
    return;
  }
}

void ZedCamera::callback_enableMapping(
  const std::shared_ptr<rmw_request_id_t> request_header,
  const std::shared_ptr<std_srvs::srv::SetBool_Request> req,
  std::shared_ptr<std_srvs::srv::SetBool_Response> res)
{
  (void)request_header;

  RCLCPP_INFO(get_logger(), "** Enable Spatial Mapping service called **");

  std::lock_guard<std::mutex> lock(mMappingMutex);

  if (req->data) {
    RCLCPP_INFO(get_logger(), "Starting Spatial Mapping");
    // Start
    if (mMappingEnabled && mSpatialMappingRunning) {
      RCLCPP_WARN(get_logger(), "Spatial Mapping is just running");
      res->message = "Spatial Mapping is just running";
      res->success = false;
      return;
    }

    mMappingEnabled = true;

    if (start3dMapping()) {
      res->message = "Spatial Mapping started";
      res->success = true;
      return;
    } else {
      res->message = "Error occurred starting Spatial Mapping. See log for more info";
      res->success = false;
      return;
    }
  } else {
    RCLCPP_INFO(get_logger(), "Stopping Spatial Mapping");
    // Stop
    if (!mMappingEnabled || !mSpatialMappingRunning) {
      RCLCPP_WARN(get_logger(), "Spatial Mapping was not running");
      res->message = "Spatial Mapping was not running";
      res->success = false;
      return;
    }

    stop3dMapping();

    res->message = "Spatial Mapping stopped";
    res->success = true;
    return;
  }
}

void ZedCamera::callback_startSvoRec(
  const std::shared_ptr<rmw_request_id_t> request_header,
  const std::shared_ptr<zed_interfaces::srv::StartSvoRec_Request> req,
  std::shared_ptr<zed_interfaces::srv::StartSvoRec_Response> res)
{
  (void)request_header;

  RCLCPP_INFO(get_logger(), "** Start SVO Recording service called **");

  if (mSvoMode) {
    RCLCPP_WARN(get_logger(), "Cannot start SVO recording while playing SVO as input");
    res->message = "Cannot start SVO recording while playing SVO as input";
    res->success = false;
    return;
  }

  std::lock_guard<std::mutex> lock(mRecMutex);

  if (mRecording) {
    RCLCPP_WARN(get_logger(), "SVO Recording is just enabled");
    res->message = "SVO Recording is just enabled";
    res->success = false;
    return;
  }

  mSvoRecBitrate = req->bitrate;
  if ((mSvoRecBitrate != 0) && ((mSvoRecBitrate < 1000) || (mSvoRecBitrate > 60000))) {
    RCLCPP_WARN(
      get_logger(),
      "'bitrate' value not valid. Please use a value "
      "in range [1000,60000], or 0 for default");
    res->message =
      "'bitrate' value not valid. Please use a value in range "
      "[1000,60000], or 0 for default";
    res->success = false;
    return;
  }
  mSvoRecCompr = static_cast<sl::SVO_COMPRESSION_MODE>(req->compression_mode);
  if (mSvoRecCompr >= sl::SVO_COMPRESSION_MODE::LAST) {
    RCLCPP_WARN(
      get_logger(), "'compression_mode' mode not valid. Please use a value in range [0,2]");
    res->message = "'compression_mode' mode not valid. Please use a value in range [0,2]";
    res->success = false;
    return;
  }
  mSvoRecFramerate = req->target_framerate;
  mSvoRecTranscode = req->input_transcode;
  mSvoRecFilename = req->svo_filename;

  if (mSvoRecFilename.empty()) {
    mSvoRecFilename = "zed.svo";
  }

  std::string err;

  if (!startSvoRecording(err)) {
    res->message = "Error starting SVO recording: " + err;
    res->success = false;
    return;
  }

  RCLCPP_INFO(get_logger(), "SVO Recording started: ");
  RCLCPP_INFO_STREAM(get_logger(), " * Bitrate: " << mSvoRecBitrate);
  RCLCPP_INFO_STREAM(get_logger(), " * Compression: " << mSvoRecCompr);
  RCLCPP_INFO_STREAM(get_logger(), " * Framerate: " << mSvoRecFramerate);
  RCLCPP_INFO_STREAM(get_logger(), " * Input Transcode: " << (mSvoRecTranscode ? "TRUE" : "FALSE"));
  RCLCPP_INFO_STREAM(
    get_logger(), " * Filename: " << (mSvoRecFilename.empty() ? "zed.svo" : mSvoRecFilename));

  res->message = "SVO Recording started";
  res->success = true;
}

void ZedCamera::callback_stopSvoRec(
  const std::shared_ptr<rmw_request_id_t> request_header,
  const std::shared_ptr<std_srvs::srv::Trigger_Request> req,
  std::shared_ptr<std_srvs::srv::Trigger_Response> res)
{
  (void)request_header;
  (void)req;

  RCLCPP_INFO(get_logger(), "** Stop SVO Recording service called **");

  std::lock_guard<std::mutex> lock(mRecMutex);

  if (!mRecording) {
    RCLCPP_WARN(get_logger(), "SVO Recording is NOT enabled");
    res->message = "SVO Recording is NOT enabled";
    res->success = false;
    return;
  }

  stopSvoRecording();

  RCLCPP_WARN(get_logger(), "SVO Recording stopped");
  res->message = "SVO Recording stopped";
  res->success = true;
}

void ZedCamera::callback_pauseSvoInput(
  const std::shared_ptr<rmw_request_id_t> request_header,
  const std::shared_ptr<std_srvs::srv::Trigger_Request> req,
  std::shared_ptr<std_srvs::srv::Trigger_Response> res)
{
  (void)request_header;

  RCLCPP_INFO(get_logger(), "** Pause SVO Input service called **");

  std::lock_guard<std::mutex> lock(mRecMutex);

  if (!mSvoMode) {
    RCLCPP_WARN(get_logger(), "The node is not using an SVO as input");
    res->message = "The node is not using an SVO as inpu";
    res->success = false;
    return;
  }

  if (mSvoRealtime) {
    RCLCPP_WARN(get_logger(), "SVO input can be paused only if SVO is not in RealTime mode");
    res->message = "SVO input can be paused only if SVO is not in RealTime mode";
    res->success = false;
    mSvoPause = false;
    return;
  }

  if (!mSvoPause) {
    RCLCPP_WARN(get_logger(), "SVO is paused");
    res->message = "SVO is paused";
    mSvoPause = true;
  } else {
    RCLCPP_WARN(get_logger(), "SVO is playing");
    res->message = "SVO is playing";
    mSvoPause = false;
  }
  res->success = true;
}

void ZedCamera::callback_updateDiagnostic(diagnostic_updater::DiagnosticStatusWrapper & stat)
{
  if (mConnStatus != sl::ERROR_CODE::SUCCESS) {
    stat.summary(diagnostic_msgs::msg::DiagnosticStatus::ERROR, sl::toString(mConnStatus).c_str());
    return;
  }

  if (mGrabStatus == sl::ERROR_CODE::SUCCESS) {
    double freq = 1. / mGrabPeriodMean_sec->getAvg();
    double freq_perc = 100. * freq / mCamGrabFrameRate;
    stat.addf("Capture", "Mean Frequency: %.1f Hz (%.1f%%)", freq, freq_perc);

    double frame_proc_sec = mElabPeriodMean_sec->getAvg();
    double frame_grab_period = 1. / mCamGrabFrameRate;
    stat.addf(
      "Capture", "Tot. Processing Time: %.6f sec (Max. %.3f sec)", frame_proc_sec,
      frame_grab_period);

    static int overload_count = 0;
    if (frame_proc_sec > frame_grab_period) {
      overload_count++;
    }

    if (overload_count >= 10) {
      stat.summary(
        diagnostic_msgs::msg::DiagnosticStatus::WARN,
        "System overloaded. 'grab_frame_rate' too high.");
    } else {
      overload_count = 0;
      stat.summary(diagnostic_msgs::msg::DiagnosticStatus::OK, "Camera grabbing");
    }

    if (mSimEnabled) {
      stat.add("Input mode", "SIMULATION");
    } else if (mSvoMode) {
      stat.add("Input mode", "SVO");
    } else {
      stat.add("Input mode", "Live Camera");
    }

    if (mVdPublishing) {
      freq = 1. / mVideoDepthPeriodMean_sec->getAvg();
      freq_perc = 100. * freq / mPubFrameRate;
      stat.addf("Video/Depth", "Mean Frequency: %.1f Hz (%.1f%%)", freq, freq_perc);
      stat.addf(
        "Video/Depth", "Processing Time: %.6f sec (Max. %.3f sec)",
        mVideoDepthElabMean_sec->getAvg(), 1. / mCamGrabFrameRate);
    } else {
      stat.add("Video/Depth", "Topics not subscribed");
    }

    if (mSvoMode) {
      int frame = mZed.getSVOPosition();
      int totFrames = mZed.getSVONumberOfFrames();
      double svo_perc = 100. * (static_cast<double>(frame) / totFrames);

      stat.addf("Playing SVO", "Frame: %d/%d (%.1f%%)", frame, totFrames, svo_perc);
    }

    if (isDepthRequired()) {
      stat.add("Depth status", "ACTIVE");
      stat.add("Depth mode", sl::toString(mDepthMode).c_str());

      if (mPcPublishing) {
        double freq = 1. / mPcPeriodMean_sec->getAvg();
        double freq_perc = 100. * freq / mPcPubRate;
        stat.addf("Point Cloud", "Mean Frequency: %.1f Hz (%.1f%%)", freq, freq_perc);
        stat.addf(
          "Point Cloud", "Processing Time: %.3f sec (Max. %.3f sec)", mPcProcMean_sec->getAvg(),
          1. / mPcPubRate);
      } else {
        stat.add("Point Cloud", "Topic not subscribed");
      }

      if (mFloorAlignment) {
        if (mInitOdomWithPose) {
          stat.add("Floor Detection", "NOT INITIALIZED");
        } else {
          stat.add("Floor Detection", "INITIALIZED");
        }
      }

      if (mGnssFusionEnabled) {
        stat.addf("Fusion status", sl::toString(mFusionStatus).c_str());
        if (mPosTrackingStarted) {
          stat.addf("GNSS Tracking status", "%s", sl::toString(mGnssPosStatus).c_str());
        }
        if (mGnssMsgReceived) {
          double freq = 1. / mGnssFix_sec->getAvg();
          stat.addf("GNSS input", "Mean Frequency: %.1f Hz", freq);
          stat.addf("GNSS Service", "%s", mGnssService.c_str());
          if (mGnssFixValid) {
            stat.add("GNSS Status", "FIX OK");
          } else {
            stat.add("GNSS Status", "NO FIX");
          }
        } else {
          stat.add("GNSS Fusion", "GNSS Data not available");
        }
      } else {
        stat.add("GNSS Fusion", "DISABLED");
      }

      if (mPosTrackingStarted) {
        stat.addf(
          "Pos. Tracking status [Pose]", "%s",
          sl::toString(mPosTrackingStatusWorld).c_str());
        stat.addf(
          "Pos. Tracking status [Odometry]", "%s", sl::toString(
            mPosTrackingStatusCamera).c_str());

        if (mPublishTF) {
          double freq = 1. / mPubOdomTF_sec->getAvg();
          stat.addf("TF Odometry", "Mean Frequency: %.1f Hz", freq);

          if (mPublishMapTF) {
            double freq = 1. / mPubPoseTF_sec->getAvg();
            stat.addf("TF Pose", "Mean Frequency: %.1f Hz", freq);
          } else {
            stat.add("TF Pose", "DISABLED");
          }

          if (mPublishImuTF) {
            double freq = 1. / mPubImuTF_sec->getAvg();
            stat.addf("TF IMU", "Mean Frequency: %.1f Hz", freq);
          } else {
            stat.add("TF IMU", "DISABLED");
          }
        } else {
          stat.add("TF Odometry", "DISABLED");
          stat.add("TF Pose", "DISABLED");
          stat.add("TF IMU", "DISABLED");
        }
      } else {
        stat.add("Pos. Tracking status", "INACTIVE");
      }

      if (mObjDetRunning) {
        if (mObjDetSubscribed) {
          double freq = 1. / mObjDetPeriodMean_sec->getAvg();
          double freq_perc = 100. * freq / mPubFrameRate;
          stat.addf("Object detection", "Mean Frequency: %.3f Hz  (%.1f%%)", freq, freq_perc);
          stat.addf(
            "Object detection", "Processing Time: %.3f sec (Max. %.3f sec)",
            mObjDetElabMean_sec->getAvg(), 1. / mCamGrabFrameRate);
        } else {
          stat.add("Object Detection", "Active, topic not subscribed");
        }
      } else {
        stat.add("Object Detection", "INACTIVE");
      }
    } else {
      stat.add("Depth status", "INACTIVE");
    }
  } else {
    stat.summaryf(
      diagnostic_msgs::msg::DiagnosticStatus::ERROR, "Camera error: %s",
      sl::toString(mGrabStatus).c_str());
  }

  if (mImuPublishing) {
    double freq = 1. / mImuPeriodMean_sec->getAvg();
    stat.addf("IMU", "Mean Frequency: %.1f Hz", freq);
  } else {
    stat.add("IMU Sensor", "Topics not subscribed");
  }

  if (sl_tools::isZED2OrZED2i(mCamRealModel)) {
    if (mMagPublishing) {
      double freq = 1. / mMagPeriodMean_sec->getAvg();
      stat.addf("Magnetometer", "Mean Frequency: %.1f Hz", freq);
    } else {
      stat.add("Magnetometer Sensor", "Topics not subscribed");
    }
  } else {
    stat.add("Magnetometer Sensor", "N/A");
  }

  if (sl_tools::isZED2OrZED2i(mCamRealModel)) {
    if (mBaroPublishing) {
      double freq = 1. / mBaroPeriodMean_sec->getAvg();
      stat.addf("Barometer", "Mean Frequency: %.1f Hz", freq);
    } else {
      stat.add("Barometer Sensor", "Topics not subscribed");
    }
  } else {
    stat.add("Barometer Sensor", "N/A");
  }

  if (sl_tools::isZED2OrZED2i(mCamRealModel)) {
    stat.addf("Left CMOS Temp.", "%.1f °C", mTempLeft);
    stat.addf("Right CMOS Temp.", "%.1f °C", mTempRight);

    if (mTempLeft > 70.f || mTempRight > 70.f) {
      stat.summary(diagnostic_msgs::msg::DiagnosticStatus::WARN, "High Camera temperature");
    }
  } else {
    stat.add("Left CMOS Temp.", "N/A");
    stat.add("Right CMOS Temp.", "N/A");
  }

  if (sl_tools::isZEDX(mCamRealModel)) {
    stat.addf("Camera Temp.", "%.1f °C", mTempImu);

    if (mTempImu > 70.f) {
      stat.summary(diagnostic_msgs::msg::DiagnosticStatus::WARN, "High Camera temperature");
    }
  }

  if (mRecording) {
    if (!mRecStatus.status) {
      // if (mGrabActive)
      {
        stat.add("SVO Recording", "ERROR");
        stat.summary(
          diagnostic_msgs::msg::DiagnosticStatus::WARN,
          "Error adding frames to SVO file while recording. "
          "Check "
          "free disk space");
      }
    } else {
      stat.add("SVO Recording", "ACTIVE");
      stat.addf("SVO compression time", "%g msec", mRecStatus.average_compression_time);
      stat.addf("SVO compression ratio", "%.1f%%", mRecStatus.average_compression_ratio);
    }
  } else {
    stat.add("SVO Recording", "NOT ACTIVE");
  }
}

void ZedCamera::callback_gnssPubTimerTimeout()
{
  if (!mGnssMsgReceived) {
    return;
  }

  mGnssMsgReceived = false;

  RCLCPP_WARN(get_logger(), "* GNSS subscriber timeout. No GNSS data available.");

  mGnssPubCheckTimer.reset();
}

void ZedCamera::callback_gnssFix(const sensor_msgs::msg::NavSatFix::SharedPtr msg)
{
  // ----> GNSS Fix stats
  static sl_tools::StopWatch gnssFixFreqTimer(get_clock());

  double elapsed_sec = gnssFixFreqTimer.toc();
  mGnssFix_sec->addValue(elapsed_sec);
  gnssFixFreqTimer.tic();
  // <---- GNSS Fix stats

  if (!mGnssPubCheckTimer) {
    std::chrono::milliseconds gnssTimeout_msec(static_cast<int>(2000.0));
    mGnssPubCheckTimer = create_wall_timer(
      std::chrono::duration_cast<std::chrono::milliseconds>(gnssTimeout_msec),
      std::bind(&ZedCamera::callback_gnssPubTimerTimeout, this));
  } else {
    mGnssPubCheckTimer->reset();
  }

  mGnssMsgReceived = true;

  RCLCPP_INFO_ONCE(get_logger(), "*** GNSS subscriber ***");
  RCLCPP_INFO_ONCE(get_logger(), " * First message received. GNSS Sender active.");

  switch (msg->status.service) {
    case sensor_msgs::msg::NavSatStatus::SERVICE_GPS:
      mGnssService = "GNSS";
      break;
    case sensor_msgs::msg::NavSatStatus::SERVICE_GLONASS:
      mGnssService = "GLONASS";
      break;
    case sensor_msgs::msg::NavSatStatus::SERVICE_COMPASS:
      mGnssService = "COMPASS";
      break;
    case sensor_msgs::msg::NavSatStatus::SERVICE_GALILEO:
      mGnssService = "GALILEO";
      break;
  }

  RCLCPP_INFO_STREAM_ONCE(get_logger(), " * Service: " << mGnssService.c_str());

  if (msg->status.status == sensor_msgs::msg::NavSatStatus::STATUS_NO_FIX) {
    DEBUG_GNSS("callback_gnssFix: fix not valid");
    if (mGnssFixValid) {
      RCLCPP_INFO(get_logger(), "GNSS: signal lost.");
    }
    mGnssFixValid = false;

    return;
  }

  // ----> Check timestamp
  // Note: this is the ROS timestamp, not the GNSS timestamp that is available in a
  //       "sensor_msgs/TimeReference message", e.g. `/time_reference`
  static uint64_t last_ts_gnss_nsec = 0;
  uint64_t ts_gnss_part_sec = static_cast<uint64_t>(msg->header.stamp.sec) * 1000000000;
  uint64_t ts_gnss_part_nsec = static_cast<uint64_t>(msg->header.stamp.nanosec);
  uint64_t ts_gnss_nsec = ts_gnss_part_sec + ts_gnss_part_nsec;

  DEBUG_STREAM_GNSS(
    "GNSS Ts: " << ts_gnss_part_sec / 1000000000 << " sec + " << ts_gnss_part_nsec << " nsec = " << ts_gnss_nsec <<
      " nsec fused");

  if (ts_gnss_nsec <= last_ts_gnss_nsec) {
    DEBUG_GNSS(
      "callback_gnssFix: data not valid (timestamp did not increment)");
    return;
  }

  DEBUG_STREAM_GNSS(
    "GNSS dT: " << ts_gnss_nsec - last_ts_gnss_nsec << " nsec");
  last_ts_gnss_nsec = ts_gnss_nsec;
  // <---- Check timestamp

  mGnssTimestamp = rclcpp::Time(ts_gnss_nsec, RCL_ROS_TIME);
  DEBUG_STREAM_GNSS("Stored Ts: " << mGnssTimestamp.nanoseconds());

  double altit = msg->altitude;
  if (mGnssZeroAltitude) {
    altit = 0.0;
  }
  double latit = msg->latitude;
  double longit = msg->longitude;

  //std::lock_guard<std::mutex> lock(mGnssDataMutex);
  sl::GNSSData gnssData;
  gnssData.ts.setNanoseconds(ts_gnss_nsec);
  gnssData.altitude = altit;
  gnssData.latitude = latit * DEG2RAD;
  gnssData.longitude = longit * DEG2RAD;


  if (msg->position_covariance_type != sensor_msgs::msg::NavSatFix::COVARIANCE_TYPE_UNKNOWN) {

    // TODO(Walter) Handle the new covariance mode in the SDK
    gnssData.latitude_std = msg->position_covariance[0];
    gnssData.longitude_std = msg->position_covariance[1 * 3 + 1];
    gnssData.altitude_std = msg->position_covariance[2 * 3 + 2];
    if (mGnssZeroAltitude) {
      gnssData.altitude_std = 1e-9;
    }
    std::array<double, 9> position_covariance;
    position_covariance[0] = gnssData.latitude_std * 5.f;  // X
    position_covariance[1 * 3 + 1] = gnssData.longitude_std * 5.f; // Y
    position_covariance[2 * 3 + 2] = gnssData.altitude_std * 10.f; // Z
    gnssData.position_covariance = position_covariance;
  }

  if (!mGnssFixValid) {
    DEBUG_GNSS("GNSS: valid fix received.");
    DEBUG_STREAM_GNSS(
      " * First valid datum - Lat: " << std::fixed << std::setprecision(
        9) << latit << "° - Long: " << longit << "° - Alt: " << altit <<
        " m");
  }

  mGnssFixValid = true; // Used to keep track of signal loss

  if (mZed.isOpened() && mZed.isPositionalTrackingEnabled() ) {
    DEBUG_STREAM_GNSS(
      "Datum ingested - [" << mGnssTimestamp.nanoseconds() << " nsec] " << latit << "°," << longit << "° / " << altit <<
        " m");
    mFusion.ingestGNSSData(gnssData);
    mGnssFixNew = true;
  }
}

void ZedCamera::callback_clickedPoint(const geometry_msgs::msg::PointStamped::SharedPtr msg)
{
  // ----> Check for result subscribers
  size_t markerSubNumber = 0;
  size_t planeSubNumber = 0;
  try {
    markerSubNumber = count_subscribers(mPubMarker->get_topic_name());
    planeSubNumber = count_subscribers(mPubPlane->get_topic_name());
  } catch (...) {
    rcutils_reset_error();
    DEBUG_STREAM_MAP("callback_clickedPoint: Exception while counting point plane subscribers");
    return;
  }

  if ((markerSubNumber + planeSubNumber) == 0) {
    return;
  }
  // <---- Check for result subscribers

  rclcpp::Time ts = get_clock()->now();

  float X = msg->point.x;
  float Y = msg->point.y;
  float Z = msg->point.z;

  RCLCPP_INFO_STREAM(
    get_logger(), "Clicked 3D point [X FW, Y LF, Z UP]: [" << X << "," << Y << "," << Z << "]");

  // ----> Transform the point from `map` frame to `left_camera_optical_frame`
  double camX, camY, camZ;
  try {
    // Save the transformation
    geometry_msgs::msg::TransformStamped m2o = mTfBuffer->lookupTransform(
      mLeftCamOptFrameId, msg->header.frame_id, TIMEZERO_SYS, rclcpp::Duration(1, 0));

    RCLCPP_INFO(
      get_logger(), "'%s' -> '%s': {%.3f,%.3f,%.3f} {%.3f,%.3f,%.3f,%.3f}",
      msg->header.frame_id.c_str(), mLeftCamOptFrameId.c_str(), m2o.transform.translation.x,
      m2o.transform.translation.y, m2o.transform.translation.z, m2o.transform.rotation.x,
      m2o.transform.rotation.y, m2o.transform.rotation.z, m2o.transform.rotation.w);

    // Get the TF2 transformation
    geometry_msgs::msg::PointStamped ptCam;

    tf2::doTransform(*(msg.get()), ptCam, m2o);

    camX = ptCam.point.x;
    camY = ptCam.point.y;
    camZ = ptCam.point.z;

    RCLCPP_INFO(
      get_logger(), "Point in camera coordinates [Z FW, X RG, Y DW]: {%.3f,%.3f,%.3f}", camX, camY,
      camZ);
  } catch (tf2::TransformException & ex) {
    rclcpp::Clock steady_clock(RCL_STEADY_TIME);
    RCLCPP_WARN_THROTTLE(get_logger(), steady_clock, 1.0, "Transform error: %s", ex.what());
    RCLCPP_WARN_THROTTLE(
      get_logger(), steady_clock, 1.0,
      "The tf from '%s' to '%s' is not available.",
      msg->header.frame_id.c_str(), mLeftCamOptFrameId.c_str());

    return;
  }
  // <---- Transform the point from `map` frame to `left_camera_optical_frame`

  // ----> Project the point into 2D image coordinates
  sl::CalibrationParameters zedParam;
  zedParam = mZed.getCameraInformation(mMatResol).camera_configuration.calibration_parameters;  // ok

  float f_x = zedParam.left_cam.fx;
  float f_y = zedParam.left_cam.fy;
  float c_x = zedParam.left_cam.cx;
  float c_y = zedParam.left_cam.cy;

  float out_scale_factor = mMatResol.width / mCamWidth;

  float u = ((camX / camZ) * f_x + c_x) / out_scale_factor;
  float v = ((camY / camZ) * f_y + c_y) / out_scale_factor;
  DEBUG_STREAM_MAP("Clicked point image coordinates: [" << u << "," << v << "]");
  // <---- Project the point into 2D image coordinates

  // ----> Extract plane from clicked point
  sl::Plane plane;
  sl::ERROR_CODE err = mZed.findPlaneAtHit(sl::uint2(u, v), plane);
  if (err != sl::ERROR_CODE::SUCCESS) {
    RCLCPP_WARN(
      get_logger(), "Error extracting plane at point [%.3f,%.3f,%.3f]: %s", X, Y, Z,
      sl::toString(err).c_str());
    return;
  }

  sl::float3 center = plane.getCenter();
  sl::float2 dims = plane.getExtents();

  if (dims[0] == 0 || dims[1] == 0) {
    RCLCPP_INFO(get_logger(), "Plane not found at point [%.3f,%.3f,%.3f]", X, Y, Z);
    return;
  }

  DEBUG_MAP(
    "Found plane at point [%.3f,%.3f,%.3f] -> Center: [%.3f,%.3f,%.3f], Dims: %.3fx%.3f", X, Y, Z,
    center.x, center.y, center.z, dims[0], dims[1]);
  // <---- Extract plane from clicked point

  if (markerSubNumber > 0) {
    // ----> Publish a blue sphere in the clicked point
    markerMsgPtr pt_marker = std::make_unique<visualization_msgs::msg::Marker>();
    // Set the frame ID and timestamp.  See the TF tutorials for information on these.
    static int hit_pt_id = 0;
    pt_marker->header.stamp = ts;
    // Set the marker action.  Options are ADD and DELETE
    pt_marker->action = visualization_msgs::msg::Marker::ADD;
    pt_marker->lifetime = rclcpp::Duration(0, 0);

    // Set the namespace and id for this marker.  This serves to create a unique ID
    // Any marker sent with the same namespace and id will overwrite the old one
    pt_marker->ns = "plane_hit_points";
    pt_marker->id = hit_pt_id++;
    pt_marker->header.frame_id = mMapFrameId;

    // Set the marker type.
    pt_marker->type = visualization_msgs::msg::Marker::SPHERE;

    // Set the pose of the marker.
    // This is a full 6DOF pose relative to the frame/time specified in the header
    pt_marker->pose.position.x = X;
    pt_marker->pose.position.y = Y;
    pt_marker->pose.position.z = Z;
    pt_marker->pose.orientation.x = 0.0;
    pt_marker->pose.orientation.y = 0.0;
    pt_marker->pose.orientation.z = 0.0;
    pt_marker->pose.orientation.w = 1.0;

    // Set the scale of the marker -- 1x1x1 here means 1m on a side
    pt_marker->scale.x = 0.025;
    pt_marker->scale.y = 0.025;
    pt_marker->scale.z = 0.025;

    // Set the color -- be sure to set alpha to something non-zero!
    pt_marker->color.r = 0.2f;
    pt_marker->color.g = 0.1f;
    pt_marker->color.b = 0.75f;
    pt_marker->color.a = 0.8;

    // Publish the marker
    DEBUG_STREAM_MAP("Publishing PT MARKER message");
    mPubMarker->publish(std::move(pt_marker));
    // ----> Publish a blue sphere in the clicked point

    // ----> Publish the plane as green mesh
    markerMsgPtr plane_marker = std::make_unique<visualization_msgs::msg::Marker>();
    // Set the frame ID and timestamp.  See the TF tutorials for information on these.
    static int plane_mesh_id = 0;
    plane_marker->header.stamp = ts;
    // Set the marker action.  Options are ADD and DELETE
    plane_marker->action = visualization_msgs::msg::Marker::ADD;
    plane_marker->lifetime = rclcpp::Duration(0, 0);

    // Set the namespace and id for this marker.  This serves to create a unique ID
    // Any marker sent with the same namespace and id will overwrite the old one
    plane_marker->ns = "plane_meshes";
    plane_marker->id = plane_mesh_id++;
    plane_marker->header.frame_id = mLeftCamFrameId;

    // Set the marker type.
    plane_marker->type = visualization_msgs::msg::Marker::TRIANGLE_LIST;

    // Set the pose of the marker.  This isplane_marker
    plane_marker->pose.orientation.w = 1.0;

    // Set the color -- be sure to set alpha to something non-zero!
    plane_marker->color.r = 0.10f;
    plane_marker->color.g = 0.75f;
    plane_marker->color.b = 0.20f;
    plane_marker->color.a = 0.75;

    // Set the scale of the marker -- 1x1x1 here means 1m on a side
    plane_marker->scale.x = 1.0;
    plane_marker->scale.y = 1.0;
    plane_marker->scale.z = 1.0;

    sl::Mesh mesh = plane.extractMesh();
    size_t triangCount = mesh.getNumberOfTriangles();
    size_t ptCount = triangCount * 3;
    plane_marker->points.resize(ptCount);
    plane_marker->colors.resize(ptCount);

    size_t ptIdx = 0;
    for (size_t t = 0; t < triangCount; t++) {
      for (int p = 0; p < 3; p++) {
        uint vIdx = mesh.triangles[t][p];
        plane_marker->points[ptIdx].x = mesh.vertices[vIdx][0];
        plane_marker->points[ptIdx].y = mesh.vertices[vIdx][1];
        plane_marker->points[ptIdx].z = mesh.vertices[vIdx][2];

        // Set the color -- be sure to set alpha to something non-zero!
        plane_marker->colors[ptIdx].r = 0.10f;
        plane_marker->colors[ptIdx].g = 0.75f;
        plane_marker->colors[ptIdx].b = 0.20f;
        plane_marker->colors[ptIdx].a = 0.75;

        ptIdx++;
      }
    }

    // Publish the marker
    DEBUG_STREAM_MAP("Publishing PLANE MARKER message");
    mPubMarker->publish(std::move(plane_marker));
    // <---- Publish the plane as green mesh
  }

  if (planeSubNumber > 0) {
    // ----> Publish the plane as custom message

    planeMsgPtr planeMsg = std::make_unique<zed_interfaces::msg::PlaneStamped>();
    planeMsg->header.stamp = ts;
    planeMsg->header.frame_id = mLeftCamFrameId;

    // Plane equation
    sl::float4 sl_coeff = plane.getPlaneEquation();
    planeMsg->coefficients.coef[0] = static_cast<double>(sl_coeff[0]);
    planeMsg->coefficients.coef[1] = static_cast<double>(sl_coeff[1]);
    planeMsg->coefficients.coef[2] = static_cast<double>(sl_coeff[2]);
    planeMsg->coefficients.coef[3] = static_cast<double>(sl_coeff[3]);

    // Plane Normal
    sl::float3 sl_normal = plane.getNormal();
    planeMsg->normal.x = sl_normal[0];
    planeMsg->normal.y = sl_normal[1];
    planeMsg->normal.z = sl_normal[2];

    // Plane Center
    sl::float3 sl_center = plane.getCenter();
    planeMsg->center.x = sl_center[0];
    planeMsg->center.y = sl_center[1];
    planeMsg->center.z = sl_center[2];

    // Plane extents
    sl::float3 sl_extents = plane.getExtents();
    planeMsg->extents[0] = sl_extents[0];
    planeMsg->extents[1] = sl_extents[1];

    // Plane pose
    sl::Pose sl_pose = plane.getPose();
    sl::Orientation sl_rot = sl_pose.getOrientation();
    sl::Translation sl_tr = sl_pose.getTranslation();

    planeMsg->pose.rotation.x = sl_rot.ox;
    planeMsg->pose.rotation.y = sl_rot.oy;
    planeMsg->pose.rotation.z = sl_rot.oz;
    planeMsg->pose.rotation.w = sl_rot.ow;

    planeMsg->pose.translation.x = sl_tr.x;
    planeMsg->pose.translation.y = sl_tr.y;
    planeMsg->pose.translation.z = sl_tr.z;

    // Plane Bounds
    std::vector<sl::float3> sl_bounds = plane.getBounds();
    planeMsg->bounds.points.resize(sl_bounds.size());
    memcpy(planeMsg->bounds.points.data(), sl_bounds.data(), 3 * sl_bounds.size() * sizeof(float));

    // Plane mesh
    sl::Mesh sl_mesh = plane.extractMesh();
    size_t triangCount = sl_mesh.triangles.size();
    size_t ptsCount = sl_mesh.vertices.size();
    planeMsg->mesh.triangles.resize(triangCount);
    planeMsg->mesh.vertices.resize(ptsCount);

    // memcpy not allowed because data types are different
    for (size_t i = 0; i < triangCount; i++) {
      planeMsg->mesh.triangles[i].vertex_indices[0] = sl_mesh.triangles[i][0];
      planeMsg->mesh.triangles[i].vertex_indices[1] = sl_mesh.triangles[i][1];
      planeMsg->mesh.triangles[i].vertex_indices[2] = sl_mesh.triangles[i][2];
    }

    // memcpy not allowed because data types are different
    for (size_t i = 0; i < ptsCount; i++) {
      planeMsg->mesh.vertices[i].x = sl_mesh.vertices[i][0];
      planeMsg->mesh.vertices[i].y = sl_mesh.vertices[i][1];
      planeMsg->mesh.vertices[i].z = sl_mesh.vertices[i][2];
    }

    DEBUG_STREAM_MAP("Publishing PLANE message");
    mPubPlane->publish(std::move(planeMsg));
    // <---- Publish the plane as custom message
  }
}

void ZedCamera::callback_setRoi(
  const std::shared_ptr<rmw_request_id_t> request_header,
  const std::shared_ptr<zed_interfaces::srv::SetROI_Request> req,
  std::shared_ptr<zed_interfaces::srv::SetROI_Response> res)
{
  (void)request_header;

  RCLCPP_INFO(get_logger(), "** Set ROI service called **");
  RCLCPP_INFO_STREAM(get_logger(), " * ROI string: " << req->roi.c_str());

  if (req->roi == "") {
    std::string err_msg =
      "Error while setting ZED SDK region of interest: a vector of normalized points describing a "
      "polygon is required. e.g. '[[0.5,0.25],[0.75,0.5],[0.5,0.75],[0.25,0.5]]'";

    RCLCPP_WARN_STREAM(get_logger(), " * " << err_msg);

    res->message = err_msg;
    res->success = false;
    return;
  }

  std::string error;
  std::vector<std::vector<float>> parsed_poly = sl_tools::parseStringVector(req->roi, error);

  if (error != "") {
    std::string err_msg = "Error while setting ZED SDK region of interest: ";
    err_msg += error;

    RCLCPP_WARN_STREAM(get_logger(), " * " << err_msg);

    res->message = err_msg;
    res->success = false;
    return;
  }

  // ----> Set Region of Interest
  // Create mask
  RCLCPP_INFO(get_logger(), " * Setting ROI");
  std::vector<sl::float2> sl_poly;
  std::string log_msg = parseRoiPoly(parsed_poly, sl_poly);
  // RCLCPP_INFO_STREAM(get_logger(), " * Parsed ROI: " << log_msg.c_str());
  sl::Resolution resol(mCamWidth, mCamHeight);
  sl::Mat roi_mask(resol, sl::MAT_TYPE::U8_C1, sl::MEM::CPU);
  if (!sl_tools::generateROI(sl_poly, roi_mask)) {
    std::string err_msg = "Error generating the region of interest image mask. ";
    err_msg += error;

    RCLCPP_WARN_STREAM(get_logger(), "  * " << err_msg);

    res->message = err_msg;
    res->success = false;
    return;
  } else {
    sl::ERROR_CODE err = mZed.setRegionOfInterest(roi_mask);
    if (err != sl::ERROR_CODE::SUCCESS) {
      std::string err_msg = "Error while setting ZED SDK region of interest: ";
      err_msg += sl::toString(err).c_str();

      RCLCPP_WARN_STREAM(get_logger(), "  * " << err_msg);

      res->message = err_msg;
      res->success = false;
      return;
    } else {
      RCLCPP_INFO(get_logger(), "  * Region of Interest correctly set.");

      res->message = "Region of Interest correctly set.";
      res->success = true;
      return;
    }
  }
  // <---- Set Region of Interest
}

void ZedCamera::callback_resetRoi(
  const std::shared_ptr<rmw_request_id_t> request_header,
  const std::shared_ptr<std_srvs::srv::Trigger_Request> req,
  std::shared_ptr<std_srvs::srv::Trigger_Response> res)
{
  RCLCPP_INFO(get_logger(), "** Reset ROI service called **");

  sl::Mat empty_roi;
  sl::ERROR_CODE err = mZed.setRegionOfInterest(empty_roi);

  if (err != sl::ERROR_CODE::SUCCESS) {
    std::string err_msg = " * Error while resetting ZED SDK region of interest: ";
    err_msg += sl::toString(err);

    RCLCPP_WARN_STREAM(
      get_logger(), " * Error while resetting ZED SDK region of interest: " << err_msg);

    res->message = err_msg;
    res->success = false;
  } else {
    RCLCPP_INFO(get_logger(), " * Region of Interest correctly reset.");
    res->message = "Region of Interest correctly reset.";
    res->success = true;
    return;
  }
}

void ZedCamera::callback_toLL(
  const std::shared_ptr<rmw_request_id_t> request_header,
  const std::shared_ptr<robot_localization::srv::ToLL_Request> req,
  std::shared_ptr<robot_localization::srv::ToLL_Response> res)
{
  RCLCPP_INFO(get_logger(), "** Map to Lat/Long service called **");

  if (!mGnssFusionEnabled) {
    RCLCPP_WARN(get_logger(), " * GNSS fusion is not enabled");
    return;
  }

  // We must convert the map point into camera coordinate before passing it to the ZED SDK
  geometry_msgs::msg::PoseStamped tf2_pt_cam;
  try {
    geometry_msgs::msg::PoseStamped tf2_pt_map;
    tf2_pt_map.header.frame_id = mMapFrameId;
    tf2_pt_map.header.stamp = get_clock()->now();
    tf2_pt_map.pose.position.x = req->map_point.x;
    tf2_pt_map.pose.position.y = req->map_point.y;
    tf2_pt_map.pose.position.z = req->map_point.z;
    tf2_pt_map.pose.orientation.x = 0;
    tf2_pt_map.pose.orientation.y = 0;
    tf2_pt_map.pose.orientation.z = 0;
    tf2_pt_map.pose.orientation.w = 1.0;

    mTfBuffer->transform<geometry_msgs::msg::PoseStamped>(
      tf2_pt_map, tf2_pt_cam, mLeftCamFrameId,
      tf2::durationFromSec(0.5));

  } catch (tf2::TransformException & ex) {
    RCLCPP_WARN(
      get_logger(), " * Error transforming point from '%s' into '%s': %s",
      mMapFrameId.c_str(), mLeftCamFrameId.c_str(), ex.what());
    return;
  }

  sl::Translation map_pt;
  map_pt.x = tf2_pt_cam.pose.position.x;
  map_pt.y = tf2_pt_cam.pose.position.y;
  map_pt.z = tf2_pt_cam.pose.position.z;

  sl::GeoPose geo_pose;
  sl::Pose map_pose;
  map_pose.pose_data.setIdentity();
  map_pose.pose_data.setTranslation(map_pt);
  mFusion.Camera2Geo(map_pose, geo_pose);

  res->ll_point.altitude = geo_pose.getAltitude();
  res->ll_point.latitude = geo_pose.getLatitude();
  res->ll_point.longitude = geo_pose.getLongitude();

  RCLCPP_INFO(
    get_logger(), "* Converted the MAP point (%.2fm,%.2fm,%.2fm)to GeoPoint %.6f°,%.6f° / %.2f m",
    req->map_point.x, req->map_point.y, req->map_point.z,
    geo_pose.getLatitude(), geo_pose.getLongitude(), geo_pose.getAltitude());
}

void ZedCamera::callback_fromLL(
  const std::shared_ptr<rmw_request_id_t> request_header,
  const std::shared_ptr<robot_localization::srv::FromLL_Request> req,
  std::shared_ptr<robot_localization::srv::FromLL_Response> res)
{
  RCLCPP_INFO(get_logger(), "** Lat/Long to Map service called **");

  if (!mGnssFusionEnabled) {
    RCLCPP_WARN(get_logger(), " * GNSS fusion is not enabled");
    return;
  }

  sl::LatLng ll_pt;
  ll_pt.altitude = req->ll_point.altitude;
  ll_pt.latitude = req->ll_point.latitude;
  ll_pt.longitude = req->ll_point.longitude;

  sl::Pose sl_pt_cam;
  mFusion.Geo2Camera(ll_pt, sl_pt_cam);

  RCLCPP_INFO(
    get_logger(), "* Converted the GeoPoint %.6f°,%.6f° / %.2f m to CAMERA point (%.2fm,%.2fm,%.2fm)",
    ll_pt.latitude, ll_pt.longitude, ll_pt.altitude,
    sl_pt_cam.getTranslation().x, sl_pt_cam.getTranslation().y, sl_pt_cam.getTranslation().z);

  // We must convert the point from left camera frame to `map` frame before returning it
  geometry_msgs::msg::PoseStamped tf2_pt_map;
  try {
    geometry_msgs::msg::PoseStamped tf2_pt_cam;
    tf2_pt_cam.header.frame_id = mLeftCamFrameId;
    tf2_pt_cam.header.stamp = get_clock()->now();
    tf2_pt_cam.pose.position.x = sl_pt_cam.getTranslation().x;
    tf2_pt_cam.pose.position.y = sl_pt_cam.getTranslation().y;
    tf2_pt_cam.pose.position.z = sl_pt_cam.getTranslation().z;
    tf2_pt_cam.pose.orientation.x = 0;
    tf2_pt_cam.pose.orientation.y = 0;
    tf2_pt_cam.pose.orientation.z = 0;
    tf2_pt_cam.pose.orientation.w = 1.0;

    mTfBuffer->transform<geometry_msgs::msg::PoseStamped>(
      tf2_pt_cam, tf2_pt_map, mMapFrameId,
      tf2::durationFromSec(0.5));

  } catch (tf2::TransformException & ex) {
    RCLCPP_WARN(
      get_logger(), " * Error transforming point from '%s' into '%s': %s",
      mLeftCamFrameId.c_str(), mMapFrameId.c_str(), ex.what());
    return;
  }

  res->map_point.x = tf2_pt_map.pose.position.x;
  res->map_point.y = tf2_pt_map.pose.position.y;
  res->map_point.z = tf2_pt_map.pose.position.z;

  RCLCPP_INFO(
    get_logger(), "* Converted the GeoPoint %.6f°,%.6f° / %.2f m to MAP point (%.2fm,%.2fm,%.2fm)",
    ll_pt.latitude, ll_pt.longitude, ll_pt.altitude,
    tf2_pt_map.pose.position.x, tf2_pt_map.pose.position.y, tf2_pt_map.pose.position.z);
}

}  // namespace stereolabs

#include "rclcpp_components/register_node_macro.hpp"

// Register the component with class_loader.
// This acts as a sort of entry point, allowing the component to be discoverable
// when its library is being loaded into a running process.
RCLCPP_COMPONENTS_REGISTER_NODE(stereolabs::ZedCamera)<|MERGE_RESOLUTION|>--- conflicted
+++ resolved
@@ -6768,15 +6768,7 @@
   }
 
   static rclcpp::Time timeStamp;
-<<<<<<< HEAD
   if (mSvoMode || mSimEnabled) {
-=======
-  if (!mSvoMode && !mSimEnabled) {
-    timeStamp = sl_tools::slTime2Ros(mSdkGrabTS, get_clock()->get_clock_type());
-  } else {
-    // timeStamp = sl_tools::slTime2Ros(mZed.getTimestamp(sl::TIME_REFERENCE::CURRENT),
-    // get_clock()->get_clock_type());
->>>>>>> 6f933e4c
     timeStamp = mFrameTimestamp;
   } else {
     timeStamp = sl_tools::slTime2Ros(mSdkGrabTS, get_clock()->get_clock_type());
