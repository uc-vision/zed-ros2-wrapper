--- conflicted
+++ resolved
@@ -55,7 +55,6 @@
 // ----> DEBUG MACROS
 // Common
 #define COMM_DEBUG_STREAM(stream_arg) if (mDebugCommon) RCLCPP_DEBUG_STREAM( \
-<<<<<<< HEAD
     get_logger(), stream_arg)
 // Video Depth
 #define VD_DEBUG_STREAM(stream_arg) if (mDebugVideoDepth) RCLCPP_DEBUG_STREAM( \
@@ -93,43 +92,6 @@
 // <---- DEBUG MACROS
 
 
-=======
-    get_logger(), stream_arg);
-// Video Depth
-#define VD_DEBUG_STREAM(stream_arg) if (mDebugVideoDepth) RCLCPP_DEBUG_STREAM( \
-    get_logger(), stream_arg);
-// Point Cloud
-#define PC_DEBUG_STREAM(stream_arg) if (mDebugPointCloud) RCLCPP_DEBUG_STREAM( \
-    get_logger(), stream_arg);
-// Positional Tracking
-#define PT_DEBUG(...) if (mDebugPosTracking) RCLCPP_DEBUG(get_logger(), __VA_ARGS__);
-#define PT_DEBUG_STREAM(stream_arg) if (mDebugPosTracking) RCLCPP_DEBUG_STREAM( \
-    get_logger(), stream_arg);
-#define PT_DEBUG_STREAM_THROTTLE(duration, \
-    stream_arg) if (mDebugPosTracking) RCLCPP_DEBUG_STREAM_THROTTLE( \
-    get_logger(), steady_clock, duration, stream_arg);
-// Sensors
-#define SENS_DEBUG_STREAM(stream_arg) if (mDebugSensors) RCLCPP_DEBUG_STREAM( \
-    get_logger(), stream_arg);
-#define SENS_DEBUG_STREAM_ONCE(stream_arg) if (mDebugSensors) RCLCPP_DEBUG_STREAM_ONCE( \
-    get_logger(), stream_arg);
-// Mapping
-#define MAP_DEBUG(...) if (mDebugMapping) RCLCPP_DEBUG(get_logger(), __VA_ARGS__);
-#define MAP_DEBUG_STREAM(stream_arg) if (mDebugMapping) RCLCPP_DEBUG_STREAM( \
-    get_logger(), stream_arg);
-#define MAP_DEBUG_STREAM_ONCE(stream_arg) if (mDebugMapping) RCLCPP_DEBUG_STREAM_ONCE( \
-    get_logger(), stream_arg);
-// Terrain Mapping
-#define TM_DEBUG_STREAM(stream_arg) if (mDebugTerrainMapping) RCLCPP_DEBUG_STREAM( \
-    get_logger(), stream_arg);
-#define TM_DEBUG_STREAM_ONCE(stream_arg) if (mDebugTerrainMapping) RCLCPP_DEBUG_STREAM_ONCE( \
-    get_logger(), stream_arg);
-// Object Detection
-#define OD_DEBUG_STREAM(stream_arg) if (mDebugObjectDet) RCLCPP_DEBUG_STREAM( \
-    get_logger(), stream_arg);
-
-// <---- DEBUG MACROS
->>>>>>> 6d99d44f
 namespace stereolabs
 {
 #ifndef DEG2RAD
@@ -570,8 +532,6 @@
   }
 
   COMM_DEBUG_STREAM("[ROS2] Using RMW_IMPLEMENTATION " << rmw_get_implementation_identifier());
-<<<<<<< HEAD
-=======
 }
 
 void ZedCamera::getSimParams()
@@ -587,7 +547,6 @@
     RCLCPP_INFO(get_logger(), " *** SIMULATION MODE ACTIVE ***");
     getParam("sim_address", mSimAddr, mSimAddr, " * Simulator address: ");
   }
->>>>>>> 6d99d44f
 }
 
 void ZedCamera::getGeneralParams()
@@ -3353,20 +3312,13 @@
   RCLCPP_INFO(get_logger(), "*** Starting Object Detection ***");
 
   sl::ObjectDetectionParameters od_p;
-<<<<<<< HEAD
   //od_p.enable_mask_output = false;
-=======
-  od_p.enable_segmentation = false;
->>>>>>> 6d99d44f
   od_p.enable_tracking = mObjDetTracking;
   od_p.image_sync = true;
   od_p.detection_model = mObjDetModel;
   od_p.filtering_mode = mObjFilterMode;
-<<<<<<< HEAD
   //od_p.enable_body_fitting = mObjDetBodyFitting;
   //od_p.body_format = mObjDetBodyFmt;
-=======
->>>>>>> 6d99d44f
   od_p.prediction_timeout_s = mObjDetPredTimeout;
 
   // TODO(Walter) check new SDK v4 parameters
@@ -5250,15 +5202,11 @@
     return;
   }
 
-<<<<<<< HEAD
   if (!mGnssFusionEnabled) {
     mPosTrackingStatus = mZed.getPosition(mLastZedPose, sl::REFERENCE_FRAME::WORLD);
   } else {
     mPosTrackingStatus = mZed.getPosition(mLastZedPose, sl::REFERENCE_FRAME::GNSS);
   }
-=======
-  mPosTrackingStatus = mZed.getPosition(mLastZedPose, sl::REFERENCE_FRAME::WORLD);
->>>>>>> 6d99d44f
 
   sl::Translation translation = mLastZedPose.getTranslation();
   sl::Orientation quat = mLastZedPose.getOrientation();
@@ -5666,22 +5614,9 @@
 
     memcpy(&(objMsg->objects[idx].dimensions_3d[0]), &(data.dimensions[0]), 3 * sizeof(float));
 
-<<<<<<< HEAD
-    objMsg->objects[idx].body_format = static_cast<uint8_t>(mObjDetBodyFmt);
-=======
     // TODO(Walter) for SDK v4 integration the OD module must be reworked!!!
 
 //     objMsg->objects[idx].body_format = static_cast<uint8_t>(mObjDetBodyFmt);
->>>>>>> 6d99d44f
-
-//     if (
-//       mObjDetModel == sl::DETECTION_MODEL::HUMAN_BODY_ACCURATE ||
-// #if ZED_SDK_MAJOR_VERSION == 3 && ZED_SDK_MINOR_VERSION >= 5
-//       mObjDetModel == sl::DETECTION_MODEL::HUMAN_BODY_MEDIUM ||
-// #endif
-//       mObjDetModel == sl::DETECTION_MODEL::HUMAN_BODY_FAST)
-//     {
-//       objMsg->objects[idx].skeleton_available = true;
 
 //       if (data.head_bounding_box_2d.size() == 4) {
 //         memcpy(
@@ -5787,13 +5722,8 @@
       }
     } else {
       int exposure;
-<<<<<<< HEAD
-      mZed.getCameraSettings(sl::VIDEO_SETTINGS::EXPOSURE, exposure);
-      if (exposure != mCamExposure) {
-=======
       err = mZed.getCameraSettings(sl::VIDEO_SETTINGS::EXPOSURE, exposure);
       if (err == sl::ERROR_CODE::SUCCESS && exposure != mCamExposure) {
->>>>>>> 6d99d44f
         mZed.setCameraSettings(sl::VIDEO_SETTINGS::EXPOSURE, mCamExposure);
       } else if (err != sl::ERROR_CODE::SUCCESS) {
         RCLCPP_WARN_STREAM(
@@ -5802,11 +5732,6 @@
       }
 
       int gain;
-<<<<<<< HEAD
-      mZed.getCameraSettings(sl::VIDEO_SETTINGS::GAIN, gain);
-      if (gain != mCamGain) {
-        mZed.setCameraSettings(sl::VIDEO_SETTINGS::GAIN, mCamGain);
-=======
       err = mZed.getCameraSettings(sl::VIDEO_SETTINGS::GAIN, gain);
       if (err == sl::ERROR_CODE::SUCCESS && gain != mCamGain) {
         err = mZed.setCameraSettings(sl::VIDEO_SETTINGS::GAIN, mCamGain);
@@ -5814,7 +5739,6 @@
         RCLCPP_WARN_STREAM(
           get_logger(),
           "Error setting camera GAIN: " << sl::toString(err).c_str() );
->>>>>>> 6d99d44f
       }
     }
     if (mCamAutoWB) {
@@ -5824,16 +5748,6 @@
       }
     } else {
       int wb;
-<<<<<<< HEAD
-      mZed.getCameraSettings(sl::VIDEO_SETTINGS::WHITEBALANCE_TEMPERATURE, wb);
-      if (wb != mCamWBTemp) {
-        mZed.setCameraSettings(sl::VIDEO_SETTINGS::WHITEBALANCE_TEMPERATURE, mCamWBTemp);
-      }
-    }
-    int brgt;
-    mZed.getCameraSettings(sl::VIDEO_SETTINGS::BRIGHTNESS, brgt);
-    if (brgt != mCamBrightness) {
-=======
       err = mZed.getCameraSettings(sl::VIDEO_SETTINGS::WHITEBALANCE_TEMPERATURE, wb);
       if (err == sl::ERROR_CODE::SUCCESS && wb != mCamWBTemp) {
         err = mZed.setCameraSettings(sl::VIDEO_SETTINGS::WHITEBALANCE_TEMPERATURE, mCamWBTemp);
@@ -5846,23 +5760,12 @@
     int brgt;
     err = mZed.getCameraSettings(sl::VIDEO_SETTINGS::BRIGHTNESS, brgt);
     if (err == sl::ERROR_CODE::SUCCESS && brgt != mCamBrightness) {
->>>>>>> 6d99d44f
       mZed.setCameraSettings(sl::VIDEO_SETTINGS::BRIGHTNESS, mCamBrightness);
     } else if (err != sl::ERROR_CODE::SUCCESS) {
       RCLCPP_WARN_STREAM(
         get_logger(),
         "Error setting camera BRIGHTNESS: " << sl::toString(err).c_str() );
     }
-<<<<<<< HEAD
-    int contr;
-    mZed.getCameraSettings(sl::VIDEO_SETTINGS::CONTRAST, contr);
-    if (contr != mCamContrast) {
-      mZed.setCameraSettings(sl::VIDEO_SETTINGS::CONTRAST, mCamContrast);
-    }
-    int hue;
-    mZed.getCameraSettings(sl::VIDEO_SETTINGS::HUE, hue);
-    if (hue != mCamHue) {
-=======
 
     int contr;
     err = mZed.getCameraSettings(sl::VIDEO_SETTINGS::CONTRAST, contr);
@@ -5877,51 +5780,32 @@
     int hue;
     err = mZed.getCameraSettings(sl::VIDEO_SETTINGS::HUE, hue);
     if (err == sl::ERROR_CODE::SUCCESS && hue != mCamHue) {
->>>>>>> 6d99d44f
       mZed.setCameraSettings(sl::VIDEO_SETTINGS::HUE, mCamHue);
     } else if (err != sl::ERROR_CODE::SUCCESS) {
       RCLCPP_WARN_STREAM(
         get_logger(),
         "Error setting camera HUE: " << sl::toString(err).c_str() );
     }
-<<<<<<< HEAD
-    int sat;
-    mZed.getCameraSettings(sl::VIDEO_SETTINGS::SATURATION, sat);
-    if (sat != mCamSaturation) {
-=======
 
     int sat;
     err = mZed.getCameraSettings(sl::VIDEO_SETTINGS::SATURATION, sat);
     if (err == sl::ERROR_CODE::SUCCESS && sat != mCamSaturation) {
->>>>>>> 6d99d44f
       mZed.setCameraSettings(sl::VIDEO_SETTINGS::SATURATION, mCamSaturation);
     } else if (err != sl::ERROR_CODE::SUCCESS) {
       RCLCPP_WARN_STREAM(
         get_logger(),
         "Error setting camera SATURATION: " << sl::toString(err).c_str() );
     }
-<<<<<<< HEAD
-    int sharp;
-    mZed.getCameraSettings(sl::VIDEO_SETTINGS::SHARPNESS, sharp);
-    if (sharp != mCamSharpness) {
-=======
 
     int sharp;
     err = mZed.getCameraSettings(sl::VIDEO_SETTINGS::SHARPNESS, sharp);
     if (err == sl::ERROR_CODE::SUCCESS && sharp != mCamSharpness) {
->>>>>>> 6d99d44f
       mZed.setCameraSettings(sl::VIDEO_SETTINGS::SHARPNESS, mCamSharpness);
     } else if (err != sl::ERROR_CODE::SUCCESS) {
       RCLCPP_WARN_STREAM(
         get_logger(),
         "Error setting camera SHARPNESS: " << sl::toString(err).c_str() );
     }
-<<<<<<< HEAD
-    int gamma;
-    mZed.getCameraSettings(sl::VIDEO_SETTINGS::GAMMA, gamma);
-    if (gamma != mCamGamma) {
-      mZed.setCameraSettings(sl::VIDEO_SETTINGS::GAMMA, mCamGamma);
-=======
 
     int gamma;
     err = mZed.getCameraSettings(sl::VIDEO_SETTINGS::GAMMA, gamma);
@@ -5931,7 +5815,6 @@
       RCLCPP_WARN_STREAM(
         get_logger(),
         "Error setting camera SHARPNESS: " << sl::toString(err).c_str() );
->>>>>>> 6d99d44f
     }
 
     // TODO(Walt) Check ZED-X camera parameters
